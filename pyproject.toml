--- conflicted
+++ resolved
@@ -97,14 +97,11 @@
 [tool.mypy]
 # Keep in sync with pyright
 files = [
-<<<<<<< HEAD
+  "graphix/channels.py",
   "graphix/command.py",
   "graphix/instruction.py",
-=======
-  "graphix/channels.py",
   "graphix/linalg_validations.py",
   "graphix/ops.py",
->>>>>>> aa9c465c
   "graphix/rng.py",
   "graphix/states.py",
   "graphix/type_utils.py",
@@ -121,14 +118,11 @@
 # Keep in sync with mypy
 # TODO: Use strict later
 include = [
-<<<<<<< HEAD
+  "graphix/channels.py",
   "graphix/command.py",
   "graphix/instruction.py",
-=======
-  "graphix/channels.py",
   "graphix/linalg_validations.py",
   "graphix/ops.py",
->>>>>>> aa9c465c
   "graphix/rng.py",
   "graphix/states.py",
   "graphix/type_utils.py",
