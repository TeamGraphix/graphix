# Changelog

All notable changes to this project will be documented in this file.

The format is based on [Keep a Changelog](https://keepachangelog.com/en/1.0.0/),
and this project adheres to [Semantic Versioning](https://semver.org/spec/v2.0.0.html).

## Unreleased

### Added
<<<<<<< HEAD


=======
- #385
  - Introduced `graphix.flow.core.XZCorrections.check_well_formed` which verifies the correctness of an XZ-corrections instance and raises an exception if incorrect.
  - Added XZ-correction exceptions to module `graphix.flow.core.exceptions`.
  
>>>>>>> ca19b89a
- #378:
  - Introduced new method `graphix.flow.core.PauliFlow.check_well_formed`, `graphix.flow.core.GFlow.check_well_formed` and `graphix.flow.core.CausalFlow.check_well_formed` which verify the correctness of flow objects and raise exceptions when the flow is incorrect.
  - Introduced new method `graphix.flow.core.PauliFlow.is_well_formed` which verify the correctness of flow objects and returns a boolean when the flow is incorrect.
  - Introduced new module `graphix.flow.exceptions` grouping flow exceptions.
  - Introduced new methods `graphix.flow.core.PauliFlow.get_measurement_label` and `graphix.flow.core.GFlow.get_measurement_label` which return the measurement label of a given node following same criteria employed in the flow-finding algorithms.

- #374:
  - Introduced new method `graphix.opengraph.OpenGraph.is_equal_structurally` which compares the underlying structure of two open graphs.
  - Added new method `isclose` to `graphix.fundamentals.AbstractMeasurement` which defaults to `==` comparison.

- #383: Simulators are now parameterized by `PrepareMethod` (which
  defaults to `DefaultPrepareMethod`) to customize how `N` commands are
  handled, and the class `BaseN` can be used as a base class for
  custom preparation commands.

### Fixed

- #347: Adapted existing method `graphix.opengraph.OpenGraph.isclose` to the new API introduced in #358.

- #349, #362: Patterns transpiled from circuits always have causal flow.

- #383: `Pattern.check_runnability` no longer fails on custom `BaseM`
  commands without domain information.

### Changed

- #396: Removed generic `BackendState` from `graphix.sim` modules.

- #374: Adapted existing method `graphix.opengraph.OpenGraph.isclose` to the new API introduced in #358.

- #375: Adapted existing method `graphix.opengraph.OpenGraph.compose` to the new API introduced in #358.

## [0.3.3] - 2025-10-23

### Added

- #343: Circuit exporter to OpenQASM3:
  `graphix.qasm3_exporter.circuit_to_qasm3`.

- #337: New module `graphix.find_pauliflow` with the $O(N^3)$
  Pauli-flow finding algorithm introduced in Mitosek and Backens, 2024
  (arXiv:2410.23439).

- #332: New class `StandardizedPattern` that contains the decomposed
  parts of a standardized pattern.

- #332: New method `Pattern.extract_nodes` to get the set of nodes in
  a pattern.

- #358: Refactor of flow tools - Part I
  - New module `graphix.flow.core` which introduces classes `PauliFlow`, `GFlow`, `CausalFlow` and `XZCorrections` allowing a finer analysis of MBQC flows. This module subsumes `graphix.generator` which has been removed and part of `graphix.gflow` which will be removed in the future. 
  - New module `graphix.flow._find_cflow` with the existing causal-flow finding algorithm.
  - New module `graphix.flow._find_gpflow` with the existing g- and Pauli-flow finding algorithm introduced in #337.
  - New abstract types `graphix.fundamentals.AbstractMeasurement` and `graphix.fundamentals.AbstractPlanarMeasurement` which serve as an umbrella of the existing types `graphix.measurements.Measurement`, `graphix.fundamentals.Plane` and `graphix.fundamentals.Axis`.
  - New method `graphix.pattern.Pattern.extract_opengraph` which subsumes the static method `graphix.opengraph.OpenGraph.from_pattern`.
  - New methods of `graphix.opengraph.OpenGraph` which allow to extract a causal, g- or Pauli flow.

- #360, #361: `StandardizedPattern.to_space_optimal_pattern` generates
  a pattern that is space-optimal for a given measurement order.

- #193, #364: `Pattern.check_runnability` ensures that a pattern is runnable.

### Fixed

- #339, #332: Standardization now considers that CZ ∘ CZ = I,
  consistently with respect to the simulators. `Pattern.get_graph`
  now considers the standardized graph (used for open graphs and
  Pauli presimulation).

- #332: `optimization.standardize` is now pure: M commands were
  formerly mutated in the original pattern.

- #173, #332: `Pattern.extract_measurement_commands` does not
  modify the pattern and returns unstandardized measurements.

- #354, #357: `RZZ` gates are now supported by the transpiler.

- #347: The `visualization.py` module has been partially refactored
  and is now well-typed. Pauli nodes are now systematically detected.

- #364: `Pattern.simulate_pattern`, `Pattern.shift_signals`,
  `Pattern.standardize`, `Pattern.perform_pauli_measurements`,
  `Pattern.minimize_space`, `Pattern.get_layers` check that the
  pattern is runnable beforehand.

- #364: `Pattern.compute_max_degree` and `Pattern.draw_graph` no longer
  fail on empty patterns.

### Changed

- #337: Dropped dependence on `sympy` and `galois`.

- #332: `Pattern.extract_graph` now returns a networkx graph.

- #220, #332: `Pattern.extract_graph`, `Pattern.extract_isolated_nodes`,
  and `Pattern.compute_max_degree` replace `Pattern.get_graph`,
  `Pattern.get_isolated_nodes`, and `Pattern.get_max_degree`.
  They now consider that CZ ∘ CZ = I.

- #220, #332: `Pattern.get_measurements_commands` is renamed into
  `Pattern.extract_measurement_commands`.

- #347: There is no longer `save` flag in `Pattern.draw_graph`: the
  figure is saved to a file as soon as `filename` is not `None` (i.e.,
  contains a `Path`). In this case, no window is opened to show the
  plot interactively (i.e., the plot is shown interactively in a
  window only if `filename` is `None`).

- #358: Refactor of flow tools - Part I
  - API for the `graphix.opengraph.OpenGraph` class:
    - `OpenGraphs` are parametrically typed so that they can be defined on planes and axes mappings in addition to measurements mappings.
    - Attribute names are now `graph`, `input_nodes`, `output_nodes` and `measurements`.

- #361: `StandardizedPattern` is now an immutable dataclass. The class method `StandardizedPattern.from_pattern` instantiates a `StandardizedPattern` from `Pattern`.

- #364: `StandardizedPattern.perform_pauli_pushing` replaces `Pattern.move_pauli_measurements_to_the_front`.

- #371: Drop support for Python 3.9

## [0.3.2] - 2025-08-12

### Added

- #271: New noise-model API via transpilation: noise-models can now
  add or change the commands in the pattern. The API now includes a
  depolarising noise model and a noise model composer.

- #277: Methods for pretty-printing `Pattern`: `to_ascii`, `to_unicode`,
  `to_latex`.

- #300: Branch selection in simulation: in addition to
  `RandomBranchSelector` which corresponds to the strategy that was
  already implemented, the user can use `FixedBranchSelector`,
  `ConstBranchSelector`, or define a custom branch selection by
  deriving the abstract class `BranchSelector`.

- #310: Method for `OpenGraph`: `compose`

- #312: The separation between `TensorNetworkBackend` and backends
  that operate on a full-state representation, such as
  `StatevecBackend` and `DensityMatrixBackend`, is now clearer with
  the introduction of the abstract classes `DenseStateBackend` and
  `DenseState`, which derive from `Backend` and `BackendState`,
  respectively. `StatevecBackend` and `DensityMatrixBackend` inherit
  from `DenseStateBackend`, while `Statevec` and `DensityMatrix`
  inherit from `DenseState`. Note that the class hierarchy of
  `BackendState` mirrors that of `Backend`.

- #320: Method for `Pattern`: `compose`

- #322: Added a new `optimization` module containing:

  * a functional version of `standardize` that returns a standardized
    pattern as a new object;

  * a function `incorporate_pauli_results` that returns an equivalent
    pattern in which the `results` are incorporated into measurement
    and correction domains.  
    The resulting pattern is suitable for flow analysis. In
    particular, if a pattern has a flow, it is preserved by
    `perform_pauli_measurements` after applying `standardize` and
    `incorporate_pauli_results`.

### Fixed

- #235, #252, #273: The open graph representation is now compatible
  with pyzx 0.9, and conventions have been fixed to ensure that the
  semantics is preserved between circuits, ZX graphs, open graphs and
  patterns.

- #277: The result of `repr()` for `Pattern`, `Circuit`, `Command`,
  `Instruction`, `Plane`, `Axis` and `Sign` is now a valid Python
  expression and is more readable.

- #302, #308, #312: `Pattern`, `Circuit`, `PatternSimulator`, and
  backends are now type-checked.

- #314, #322: The method `Pattern.standardize()` now correctly returns
  an equivalent pattern even in the presence of C commands, or raises
  an error if no standardized form exists.

### Changed

- #261: Moved all device interface functionalities to an external
  library and removed their implementation from this library.

- #277: The method `Pattern.print_pattern` is now deprecated.

- #300: `pr_calc` parameter is removed in back-end initializers.
  The user can specify `pr_calc` in the constructor of
  `RandomBranchSelector` instead.

- #300: `rng` is no longer stored in the backends; it is now passed as
  an optional argument to each simulation method.

- #312: Backend's `State` has been renamed to `BackendState` to avoid
  a name conflict with the `State` class defined in `graphix.states`,
  which represents the state of a single qubit.

- #312: `Backend[StateT_co]` and `DenseStateBackend[DenseStateT_co]`
  are now parameterized by covariant type variables, allowing
  subclasses to narrow the type of the state field to match their
  specific state representation. Covariance is sound in this context
  because the classes are frozen, and it ensures that
  `Backend[BackendState]` is a supertype of all backend classes.

- #314, #322: The method `Pattern.standardize()` now places C commands
  after X and Z commands, making the resulting patterns suitable for
  flow analysis.  
  The `flow_from_pattern` functions now fail if the input pattern is
  not strictly standardized (as checked by
  `Pattern.is_standard(strict=True)`, which requires C commands to be
  last).  
  Note: the method `perform_pauli_measurements` still places C
  commands before X and Z commands.

## [0.3.1] - 2025-04-21

### Added

- Parameterized circuits and patterns: angles in instructions and
  measures can be expressions with parameters created with
  `parameter.Placeholder` class. Parameterized circuits can be
  transpiled and parameterized patterns can be optimized
  (standardization, minimization, signal shifting and Pauli
  preprocessing) before being instantiated with the method `subs`. An
  additional package,
  [graphix-symbolic](https://github.com/TeamGraphix/graphix-symbolic),
  provides parameters that suppor symbolic simulation, and the
  resulting (symbolic) state vector or density matrix can be
  instantiated with the method `subs` (probabilities cannot be
  computed symbolically, so `pr_calc=False` should be passed to
  simulators for symbolic computation, and an arbitrary path will be
  computed).

### Fixed

- #254: Fix examples in `opengraph` and `pyzx` modules
- #264: Fixed type warnings

### Changed

- #262: Simplify `graphsim` and deprecated `rustworkx` support for simplicity.

## [0.3.0] - 2025-02-04

### Changed

- Now variables, functions, and classes are named based on PEP8.
- `KrausChannel` class now uses `KrausData` class (originally `dict`) to store Kraus operators.
- Deprecated support for Python 3.8.
- Major refactoring of the codebase, especially in the `pattern` and `transpiler` modules.
  - Removed `opt` option for `Circuit.transpile` method.
  - Removed `pattern.LocalPattern` class and associted `local` options in `Pattern.standardize` and `Pattern.shift_signals` methods.
- Simulator back-ends have an additional optional argument `rng`,
  to specify the random generator to use during the simulation.

## [0.2.16] - 2024-08-26

This version introduces several important interface changes, aimed at secure expression and improved code maintainability.

### Added

- Added classes for a standardized definition of pattern commands and circuit instructions (`graphix.commands`, `graphix.instructions`). This is for data validation, readability and maintainability purposes. Preiously, the commands and instructions were represented as raw data inside lists, which are prone to errors and not readable.
- The following changes were made (#155):
  - Added `class Command` and all its child classes that represent all the pattern commands.
  - Added `class Instruction` for the gate network expression in quantum circuit model. Every instruction can be instanciated using this class by passing its name as defined in the Enum `InstructionName`.
- `class graphix.OpenGraph` to transpile between graphix patterns and pyzx graphs.
- `class graphix.pauli.PauliMeasurement` as a new Pauli measurement checks (used in `pattern.perform_pauli_measurements`).

### Fixed

### Changed

- Entire package was updated to follow the new data classes, e.g. `pattern.add(["M", 0, "XY", 0, [], []])` -> `pattern.add(M(node=0))`.
- Measure commands do no longer carry vertex operators (`vop`): Clifford gates can still be applied to measures with the method `M.clifford`, which returns a new measure commands where plane, angle and domains has been updated.
- X- and Z-domains for measures and domain for correction commands are now set of nodes (instead of lists).
- Migrated style checks to `ruff`, and corresponding CI is set up.
- Codecov is now set up for coverage report on each PR and CI is set up.

## [0.2.15] - 2024-06-21

### Added

- python 3.12 support
- Arbitrary states now allowed for initializing input nodes in state vector
  and density matrix backends. use `input_state` optional argument in `Statevector` and `DensityMatrix` backends.
- Simple planar state class `graphix.states.PlanarState` for states on one of the three planes (XY, XZ, YZ).

### Fixed

### Changed

- Basic states such as |0>, |+> states are now defined in `states.BasicStates` and no longer
  in `ops.States`.

## [0.2.14] - 2024-05-11

### Added

- Transpiled circuits can now have "measure" gates, introduced with
  the `circ.m(qubit, plane, angle)` method. The measured qubit cannot
  be used in any subsequent gate.
- Added `gflow.find_pauliflow`, `gflow.verify_pauliflow` and `pauliflow_from_pattern` methods (#117)
- Pauli-flow finding algorithm (#117)
- workflow for isort, codecov (#148, #147)

### Fixed

- Fix output node order sorting bug in Pauli preprocessing `measure_pauli` (#145)

### Changed

- The transpiler now returns a `TranspileResult` dataclass: the
  pattern is available in the `pattern` field, and the field
  `classical_outputs` contains the index where the classical measures
  can be found in the `results` array of the simulator.
- The circuit simulator now returns a `SimulateResult` dataclass: the
  state vector is available in the `statevec` field, and the field
  `classical_measures` contains the results of the measure gates.
- Patterns are now allowed to measure all their nodes, and have an
  empty output set.
- Completely migrated to pytest, no `unittest` usage remains (#134)

## [0.2.12, 0.2.13] - pypi build failed, not available in `pip`

- 0.2.12 yanked on `pypi`

## [0.2.11] - 2024-03-16

### Added

- Added flow and gflow verifiers ([#99](https://github.com/TeamGraphix/graphix/issues/99)).
- Added `gflow.flow_from_pattern` method.
- Added noisy MBQC simulation backend.
  - `sim.density_matrix` module added for density matrix simulation backend, which is incorporated into the `simulator.PatternSimulator` interface.
  - `noise_models` module, containing abstractclass `NoiseModel` and a simplified model (no noise) `NoiseLessNoiseModel`, to define operaion-specfic channels (e.g. 'N' and 'E' commands have separate noise models expressed by Kraus channels).
  - `channels` module, defining `KrausChannel` class.
  - `random_objects` and `linalg_validations` module for math support: random state, random unitary, random maps, matrix validations for channel definition.

### Fixed

- Fixed bug in index permutation within `linalg.MatGF2` and `gflow.find_gflow`.
- Fixed `gflow.gflow_from_pattern` method.

### Changed

- Renamed methods; `gflow.flow` and `gflow.gflow` are now `gflow.find_flow` and `gflow.find_gflow`, respectively.
- `Pattern.seq` is renamed into a private field `Pattern.__seq` and
  `Pattern.Nnode` is now a read-only property. `Pattern` constructor
  now only takes an optional list of `input_nodes`, and can only be
  updated via `add` and `extend`. `Pattern` are now iterable and `len`
  is now defined for patterns: we should write `for command in pattern:`
  instead of `for command in pattern.seq:` and `len(pattern)` instead
  of `len(pattern.seq)`. `N` commands are no longer added by `Pattern`
  constructor and should be added explicitly after the instantiation.
- Changed the behavior of visualization in the `GraphVisualizer` class.
  Prepared a `visualize` method that visualizes based on the graph only,
  and a `visualize_from_pattern` that visualizes based on the pattern.
  Both search for gflow or flow, and if found, plot them. If not found,
  in the case of from the graph, only the graph is drawn, and in the case
  of from the pattern, both the graph and all correction sets are drawn.
- Removed `paddle` from benchmarks following github dependabot alert.
- `PatternSimulator` takes optional argument noise_model during init, to specify noise model for `densitymatrix` simualtion.

## [0.2.10] - 2024-01-03

### Added

- Added `rustworkx` as a backend for the graph state simulator
  - Only `networkx` backend was available for pattern optimization.
    By setting the `use_rustworkx` option to True while using `Pattern.perform_pauli_measurements()`,
    graphix will run pattern optimization using `rustworkx` (#98)
- Added `.ccx` and `.swap` methods to `graphix.Circuit`.

### Fixed

- Fixed gflow-based graph visualization (#107)

## [0.2.9] - 2023-11-29

### Added

- internal updates of gflow and linear algebra functionalities:
  - A new option `mode` in `gflow.gflow`, specifying whether to obtain all possible maximally delayed gflow or not (#80)
  - New `MatGF2` class that computes elementary operations and Gauss-Jordan elimination on GF2 field, for faster gflow-finding (#80)

### Changed

- Removed `z3-solver` and added `galois` and `sympy` in `requirements.txt` (#80)

### Removed

- Removed `timeout` optional arguments from `gflow.flow` and `gflow.gflow`.

### Fixed

- Bugfix conditional branch in `gflow.gflowaux` (#80)

## [0.2.8] - 2023-11-05

### Added

- Add support for python 3.11

## [0.2.7] - 2023-10-06

### Added

- Visualization tool of resource state for a pattern, with flow or gflow structures (#78)
- Visualize the resource state by calling `Pattern.draw_graph()`
- Tool to extract fusion network from the resource state of a pattern (#87).

### Changed

### Fixed

## [0.2.6] - 2023-09-29

### Added

- `input_nodes` attribute added to the pattern class (#88)
- `leave_input` optional argument to `Pattern.perform_pauli_measurements()` which leaves the input qubits unmeasured during the optimization.

### Changed

- bump networkx version to 3.\* (#82)

## [0.2.5] - 2023-08-17

### Added

- Fast alternative to partial trace (`Statevec.remove_qubit`) for a separable (post-measurement) qubit (#73)

### Changed

- `StatevectorBackend` now uses `Statevec.remove_qubit` after each measurement, instead of performing `ptrace` after multiple measurements, for better performance. This keeps the result exactly the same (#73)
- bump dependency versions for docs build (#77)

## [0.2.4] - 2023-07-06

### Added

- Interface to run patterns on the IBMQ devices. (see PR) (#44)

## [0.2.3] - 2023-06-25

### Changed

- Quantum classifier demo (#57) by @Gopal-Dahale

### Changed

- fixed a bug in a code snippet isn docs (#59), as pointed out by @zilkf92
- fixed issue building docs on readthedocs (#61)
- fixed bug in pauli preprocessing routine and graph state simulator (#63)
- Second output of `pattern.pauli_nodes` (`non_pauli_node` list) is now list of nodes, not list of lists (commands).

## [0.2.2] - 2023-05-25

### Added

- Fast pattern standardization and signal shfiting with `pattern.LocalPattern` class (#42), performance report at #43
- Defaulted local pattern method for `graphix.Pattern.standardize()` and `graphix.Pattern.shift_signals()`. Note the resulting pattern is equivalent to the output of original method.
- Automatic selection of appropriate tensor network graph state preparation strategy `graph_prep="auto"` argument for instantiation of `TensorNetworkBackend` (#50)

### Changed

- option `graph_prep="opt"` for `graph_prep` kwarg of `TensorNetworkBackend` (#50) will be deprecated, and will be replaced by `graph_prep="parallel"`, as we identified that `parallel` preparation is not always optimal.

## [0.2.1] - 2023-04-25

### Changed

- Move import path of `generate_from_pattern` from `graphix.gflow` to `grahpix.generator` (#40)
- Rename `Pattern.get_measurement_order` to `Pattern.get_measurement_commands` (#40)
- Modify `Pattern.get_meas_plane` method to work for Clifford-decorated nodes (#40)

### Fixed

- Fix QFT circuits in examples (#38)
- Fix the stability issue of `Pattern.minimize_space` method which sometimes failed to give theoretical minimum space for patterns with flow (#40)

## [0.2.0] - 2023-03-16

### Added

- Fast circuit translation for some types gates and circuits (see PR) (#16)
- Additional required modules: `quimb` and `autoray` for more performant TN backend (#32)

### Changed

- Restructured tensor-network simulator backend for more optimized contraction (#32)
- Modify TN simulator interface to `TensorNetwork` from `MPS` (#32)

### Fixed

- Treatment of isolated node in `perform_pauli_measurements()` method (#36)

## [0.1.2] - 2022-12-21

### Added

- added QAOA demo to documentation and improved readme

### Fixed

- Fix manual input pattern (#11)

## [0.1.1] - 2022-12-19

### Fixed

- nested array error in numpy 1.24 (deprecated from 1.23.\*) fixed and numpy version changed in requirements.txt (#7)
- circuit.standardize_and_transpile() error fixed (#9)

## [0.1.0] - 2022-12-15<|MERGE_RESOLUTION|>--- conflicted
+++ resolved
@@ -8,15 +8,10 @@
 ## Unreleased
 
 ### Added
-<<<<<<< HEAD
-
-
-=======
 - #385
   - Introduced `graphix.flow.core.XZCorrections.check_well_formed` which verifies the correctness of an XZ-corrections instance and raises an exception if incorrect.
   - Added XZ-correction exceptions to module `graphix.flow.core.exceptions`.
   
->>>>>>> ca19b89a
 - #378:
   - Introduced new method `graphix.flow.core.PauliFlow.check_well_formed`, `graphix.flow.core.GFlow.check_well_formed` and `graphix.flow.core.CausalFlow.check_well_formed` which verify the correctness of flow objects and raise exceptions when the flow is incorrect.
   - Introduced new method `graphix.flow.core.PauliFlow.is_well_formed` which verify the correctness of flow objects and returns a boolean when the flow is incorrect.
