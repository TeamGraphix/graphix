--- conflicted
+++ resolved
@@ -9,13 +9,11 @@
 
 ### Added
 
-<<<<<<< HEAD
 - Interface to run patterns on the IBMQ devices. (see PR) (#44)
 
 ### Changed
-=======
+
 - Quantum classifier demo (#57) by @Gopal-Dahale
->>>>>>> 81ead235
 
 ### Changed
 - fixed a bug in a code snippet isn docs (#59), as pointed out by @zilkf92
