--- conflicted
+++ resolved
@@ -26,10 +26,7 @@
 ### Changed
 
 - #277: The method `Pattern.print_pattern` is now deprecated.
-<<<<<<< HEAD
 - Moved all device interface functionalities to an external library and removed their implementation from this library.
-=======
->>>>>>> 3758aec8
 
 ## [0.3.1] - 2025-04-21
 
