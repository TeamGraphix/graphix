# Changelog

All notable changes to this project will be documented in this file.

The format is based on [Keep a Changelog](https://keepachangelog.com/en/1.0.0/),
and this project adheres to [Semantic Versioning](https://semver.org/spec/v2.0.0.html).

## Unreleased

### Added

- #374:
  - Introduced new method `graphix.opengraph.OpenGraph.is_equal_structurally` which compares the underlying structure of two open graphs.
  - Added new method `isclose` to `graphix.fundamentals.AbstractMeasurement` which defaults to `==` comparison.

<<<<<<< HEAD
=======
- #383: Simulators are now parameterized by `PrepareMethod` (which
  defaults to `DefaultPrepareMethod`) to customize how `N` commands are
  handled, and the class `BaseN` can be used as a base class for
  custom preparation commands.

>>>>>>> a437e929
### Fixed

- #347: Adapted existing method `graphix.opengraph.OpenGraph.isclose` to the new API introduced in #358.

- #349, #362: Patterns transpiled from circuits always have causal flow.

<<<<<<< HEAD
=======
- #383: `Pattern.check_runnability` no longer fails on custom `BaseM`
  commands without domain information.

>>>>>>> a437e929
### Changed

- #374: Adapted existing method `graphix.opengraph.OpenGraph.isclose` to the new API introduced in #358.

- #375: Adapted existing method `graphix.opengraph.OpenGraph.compose` to the new API introduced in #358.

## [0.3.3] - 2025-10-23

### Added

- #343: Circuit exporter to OpenQASM3:
  `graphix.qasm3_exporter.circuit_to_qasm3`.

- #337: New module `graphix.find_pauliflow` with the $O(N^3)$
  Pauli-flow finding algorithm introduced in Mitosek and Backens, 2024
  (arXiv:2410.23439).

- #332: New class `StandardizedPattern` that contains the decomposed
  parts of a standardized pattern.

- #332: New method `Pattern.extract_nodes` to get the set of nodes in
  a pattern.

- #358: Refactor of flow tools - Part I
  - New module `graphix.flow.core` which introduces classes `PauliFlow`, `GFlow`, `CausalFlow` and `XZCorrections` allowing a finer analysis of MBQC flows. This module subsumes `graphix.generator` which has been removed and part of `graphix.gflow` which will be removed in the future. 
  - New module `graphix.flow._find_cflow` with the existing causal-flow finding algorithm.
  - New module `graphix.flow._find_gpflow` with the existing g- and Pauli-flow finding algorithm introduced in #337.
  - New abstract types `graphix.fundamentals.AbstractMeasurement` and `graphix.fundamentals.AbstractPlanarMeasurement` which serve as an umbrella of the existing types `graphix.measurements.Measurement`, `graphix.fundamentals.Plane` and `graphix.fundamentals.Axis`.
  - New method `graphix.pattern.Pattern.extract_opengraph` which subsumes the static method `graphix.opengraph.OpenGraph.from_pattern`.
  - New methods of `graphix.opengraph.OpenGraph` which allow to extract a causal, g- or Pauli flow.

- #360, #361: `StandardizedPattern.to_space_optimal_pattern` generates
  a pattern that is space-optimal for a given measurement order.

- #193, #364: `Pattern.check_runnability` ensures that a pattern is runnable.

### Fixed

- #339, #332: Standardization now considers that CZ ∘ CZ = I,
  consistently with respect to the simulators. `Pattern.get_graph`
  now considers the standardized graph (used for open graphs and
  Pauli presimulation).

- #332: `optimization.standardize` is now pure: M commands were
  formerly mutated in the original pattern.

- #173, #332: `Pattern.extract_measurement_commands` does not
  modify the pattern and returns unstandardized measurements.

- #354, #357: `RZZ` gates are now supported by the transpiler.

- #347: The `visualization.py` module has been partially refactored
  and is now well-typed. Pauli nodes are now systematically detected.

- #364: `Pattern.simulate_pattern`, `Pattern.shift_signals`,
  `Pattern.standardize`, `Pattern.perform_pauli_measurements`,
  `Pattern.minimize_space`, `Pattern.get_layers` check that the
  pattern is runnable beforehand.

- #364: `Pattern.compute_max_degree` and `Pattern.draw_graph` no longer
  fail on empty patterns.

### Changed

- #337: Dropped dependence on `sympy` and `galois`.

- #332: `Pattern.extract_graph` now returns a networkx graph.

- #220, #332: `Pattern.extract_graph`, `Pattern.extract_isolated_nodes`,
  and `Pattern.compute_max_degree` replace `Pattern.get_graph`,
  `Pattern.get_isolated_nodes`, and `Pattern.get_max_degree`.
  They now consider that CZ ∘ CZ = I.

- #220, #332: `Pattern.get_measurements_commands` is renamed into
  `Pattern.extract_measurement_commands`.

- #347: There is no longer `save` flag in `Pattern.draw_graph`: the
  figure is saved to a file as soon as `filename` is not `None` (i.e.,
  contains a `Path`). In this case, no window is opened to show the
  plot interactively (i.e., the plot is shown interactively in a
  window only if `filename` is `None`).

- #358: Refactor of flow tools - Part I
  - API for the `graphix.opengraph.OpenGraph` class:
    - `OpenGraphs` are parametrically typed so that they can be defined on planes and axes mappings in addition to measurements mappings.
    - Attribute names are now `graph`, `input_nodes`, `output_nodes` and `measurements`.

- #361: `StandardizedPattern` is now an immutable dataclass. The class method `StandardizedPattern.from_pattern` instantiates a `StandardizedPattern` from `Pattern`.

- #364: `StandardizedPattern.perform_pauli_pushing` replaces `Pattern.move_pauli_measurements_to_the_front`.

- #371: Drop support for Python 3.9

## [0.3.2] - 2025-08-12

### Added

- #271: New noise-model API via transpilation: noise-models can now
  add or change the commands in the pattern. The API now includes a
  depolarising noise model and a noise model composer.

- #277: Methods for pretty-printing `Pattern`: `to_ascii`, `to_unicode`,
  `to_latex`.

- #300: Branch selection in simulation: in addition to
  `RandomBranchSelector` which corresponds to the strategy that was
  already implemented, the user can use `FixedBranchSelector`,
  `ConstBranchSelector`, or define a custom branch selection by
  deriving the abstract class `BranchSelector`.

- #310: Method for `OpenGraph`: `compose`

- #312: The separation between `TensorNetworkBackend` and backends
  that operate on a full-state representation, such as
  `StatevecBackend` and `DensityMatrixBackend`, is now clearer with
  the introduction of the abstract classes `DenseStateBackend` and
  `DenseState`, which derive from `Backend` and `BackendState`,
  respectively. `StatevecBackend` and `DensityMatrixBackend` inherit
  from `DenseStateBackend`, while `Statevec` and `DensityMatrix`
  inherit from `DenseState`. Note that the class hierarchy of
  `BackendState` mirrors that of `Backend`.

- #320: Method for `Pattern`: `compose`

- #322: Added a new `optimization` module containing:

  * a functional version of `standardize` that returns a standardized
    pattern as a new object;

  * a function `incorporate_pauli_results` that returns an equivalent
    pattern in which the `results` are incorporated into measurement
    and correction domains.  
    The resulting pattern is suitable for flow analysis. In
    particular, if a pattern has a flow, it is preserved by
    `perform_pauli_measurements` after applying `standardize` and
    `incorporate_pauli_results`.

### Fixed

- #235, #252, #273: The open graph representation is now compatible
  with pyzx 0.9, and conventions have been fixed to ensure that the
  semantics is preserved between circuits, ZX graphs, open graphs and
  patterns.

- #277: The result of `repr()` for `Pattern`, `Circuit`, `Command`,
  `Instruction`, `Plane`, `Axis` and `Sign` is now a valid Python
  expression and is more readable.

- #302, #308, #312: `Pattern`, `Circuit`, `PatternSimulator`, and
  backends are now type-checked.

- #314, #322: The method `Pattern.standardize()` now correctly returns
  an equivalent pattern even in the presence of C commands, or raises
  an error if no standardized form exists.

### Changed

- #261: Moved all device interface functionalities to an external
  library and removed their implementation from this library.

- #277: The method `Pattern.print_pattern` is now deprecated.

- #300: `pr_calc` parameter is removed in back-end initializers.
  The user can specify `pr_calc` in the constructor of
  `RandomBranchSelector` instead.

- #300: `rng` is no longer stored in the backends; it is now passed as
  an optional argument to each simulation method.

- #312: Backend's `State` has been renamed to `BackendState` to avoid
  a name conflict with the `State` class defined in `graphix.states`,
  which represents the state of a single qubit.

- #312: `Backend[StateT_co]` and `DenseStateBackend[DenseStateT_co]`
  are now parameterized by covariant type variables, allowing
  subclasses to narrow the type of the state field to match their
  specific state representation. Covariance is sound in this context
  because the classes are frozen, and it ensures that
  `Backend[BackendState]` is a supertype of all backend classes.

- #314, #322: The method `Pattern.standardize()` now places C commands
  after X and Z commands, making the resulting patterns suitable for
  flow analysis.  
  The `flow_from_pattern` functions now fail if the input pattern is
  not strictly standardized (as checked by
  `Pattern.is_standard(strict=True)`, which requires C commands to be
  last).  
  Note: the method `perform_pauli_measurements` still places C
  commands before X and Z commands.

## [0.3.1] - 2025-04-21

### Added

- Parameterized circuits and patterns: angles in instructions and
  measures can be expressions with parameters created with
  `parameter.Placeholder` class. Parameterized circuits can be
  transpiled and parameterized patterns can be optimized
  (standardization, minimization, signal shifting and Pauli
  preprocessing) before being instantiated with the method `subs`. An
  additional package,
  [graphix-symbolic](https://github.com/TeamGraphix/graphix-symbolic),
  provides parameters that suppor symbolic simulation, and the
  resulting (symbolic) state vector or density matrix can be
  instantiated with the method `subs` (probabilities cannot be
  computed symbolically, so `pr_calc=False` should be passed to
  simulators for symbolic computation, and an arbitrary path will be
  computed).

### Fixed

- #254: Fix examples in `opengraph` and `pyzx` modules
- #264: Fixed type warnings

### Changed

- #262: Simplify `graphsim` and deprecated `rustworkx` support for simplicity.

## [0.3.0] - 2025-02-04

### Changed

- Now variables, functions, and classes are named based on PEP8.
- `KrausChannel` class now uses `KrausData` class (originally `dict`) to store Kraus operators.
- Deprecated support for Python 3.8.
- Major refactoring of the codebase, especially in the `pattern` and `transpiler` modules.
  - Removed `opt` option for `Circuit.transpile` method.
  - Removed `pattern.LocalPattern` class and associted `local` options in `Pattern.standardize` and `Pattern.shift_signals` methods.
- Simulator back-ends have an additional optional argument `rng`,
  to specify the random generator to use during the simulation.

## [0.2.16] - 2024-08-26

This version introduces several important interface changes, aimed at secure expression and improved code maintainability.

### Added

- Added classes for a standardized definition of pattern commands and circuit instructions (`graphix.commands`, `graphix.instructions`). This is for data validation, readability and maintainability purposes. Preiously, the commands and instructions were represented as raw data inside lists, which are prone to errors and not readable.
- The following changes were made (#155):
  - Added `class Command` and all its child classes that represent all the pattern commands.
  - Added `class Instruction` for the gate network expression in quantum circuit model. Every instruction can be instanciated using this class by passing its name as defined in the Enum `InstructionName`.
- `class graphix.OpenGraph` to transpile between graphix patterns and pyzx graphs.
- `class graphix.pauli.PauliMeasurement` as a new Pauli measurement checks (used in `pattern.perform_pauli_measurements`).

### Fixed

### Changed

- Entire package was updated to follow the new data classes, e.g. `pattern.add(["M", 0, "XY", 0, [], []])` -> `pattern.add(M(node=0))`.
- Measure commands do no longer carry vertex operators (`vop`): Clifford gates can still be applied to measures with the method `M.clifford`, which returns a new measure commands where plane, angle and domains has been updated.
- X- and Z-domains for measures and domain for correction commands are now set of nodes (instead of lists).
- Migrated style checks to `ruff`, and corresponding CI is set up.
- Codecov is now set up for coverage report on each PR and CI is set up.

## [0.2.15] - 2024-06-21

### Added

- python 3.12 support
- Arbitrary states now allowed for initializing input nodes in state vector
  and density matrix backends. use `input_state` optional argument in `Statevector` and `DensityMatrix` backends.
- Simple planar state class `graphix.states.PlanarState` for states on one of the three planes (XY, XZ, YZ).

### Fixed

### Changed

- Basic states such as |0>, |+> states are now defined in `states.BasicStates` and no longer
  in `ops.States`.

## [0.2.14] - 2024-05-11

### Added

- Transpiled circuits can now have "measure" gates, introduced with
  the `circ.m(qubit, plane, angle)` method. The measured qubit cannot
  be used in any subsequent gate.
- Added `gflow.find_pauliflow`, `gflow.verify_pauliflow` and `pauliflow_from_pattern` methods (#117)
- Pauli-flow finding algorithm (#117)
- workflow for isort, codecov (#148, #147)

### Fixed

- Fix output node order sorting bug in Pauli preprocessing `measure_pauli` (#145)

### Changed

- The transpiler now returns a `TranspileResult` dataclass: the
  pattern is available in the `pattern` field, and the field
  `classical_outputs` contains the index where the classical measures
  can be found in the `results` array of the simulator.
- The circuit simulator now returns a `SimulateResult` dataclass: the
  state vector is available in the `statevec` field, and the field
  `classical_measures` contains the results of the measure gates.
- Patterns are now allowed to measure all their nodes, and have an
  empty output set.
- Completely migrated to pytest, no `unittest` usage remains (#134)

## [0.2.12, 0.2.13] - pypi build failed, not available in `pip`

- 0.2.12 yanked on `pypi`

## [0.2.11] - 2024-03-16

### Added

- Added flow and gflow verifiers ([#99](https://github.com/TeamGraphix/graphix/issues/99)).
- Added `gflow.flow_from_pattern` method.
- Added noisy MBQC simulation backend.
  - `sim.density_matrix` module added for density matrix simulation backend, which is incorporated into the `simulator.PatternSimulator` interface.
  - `noise_models` module, containing abstractclass `NoiseModel` and a simplified model (no noise) `NoiseLessNoiseModel`, to define operaion-specfic channels (e.g. 'N' and 'E' commands have separate noise models expressed by Kraus channels).
  - `channels` module, defining `KrausChannel` class.
  - `random_objects` and `linalg_validations` module for math support: random state, random unitary, random maps, matrix validations for channel definition.

### Fixed

- Fixed bug in index permutation within `linalg.MatGF2` and `gflow.find_gflow`.
- Fixed `gflow.gflow_from_pattern` method.

### Changed

- Renamed methods; `gflow.flow` and `gflow.gflow` are now `gflow.find_flow` and `gflow.find_gflow`, respectively.
- `Pattern.seq` is renamed into a private field `Pattern.__seq` and
  `Pattern.Nnode` is now a read-only property. `Pattern` constructor
  now only takes an optional list of `input_nodes`, and can only be
  updated via `add` and `extend`. `Pattern` are now iterable and `len`
  is now defined for patterns: we should write `for command in pattern:`
  instead of `for command in pattern.seq:` and `len(pattern)` instead
  of `len(pattern.seq)`. `N` commands are no longer added by `Pattern`
  constructor and should be added explicitly after the instantiation.
- Changed the behavior of visualization in the `GraphVisualizer` class.
  Prepared a `visualize` method that visualizes based on the graph only,
  and a `visualize_from_pattern` that visualizes based on the pattern.
  Both search for gflow or flow, and if found, plot them. If not found,
  in the case of from the graph, only the graph is drawn, and in the case
  of from the pattern, both the graph and all correction sets are drawn.
- Removed `paddle` from benchmarks following github dependabot alert.
- `PatternSimulator` takes optional argument noise_model during init, to specify noise model for `densitymatrix` simualtion.

## [0.2.10] - 2024-01-03

### Added

- Added `rustworkx` as a backend for the graph state simulator
  - Only `networkx` backend was available for pattern optimization.
    By setting the `use_rustworkx` option to True while using `Pattern.perform_pauli_measurements()`,
    graphix will run pattern optimization using `rustworkx` (#98)
- Added `.ccx` and `.swap` methods to `graphix.Circuit`.

### Fixed

- Fixed gflow-based graph visualization (#107)

## [0.2.9] - 2023-11-29

### Added

- internal updates of gflow and linear algebra functionalities:
  - A new option `mode` in `gflow.gflow`, specifying whether to obtain all possible maximally delayed gflow or not (#80)
  - New `MatGF2` class that computes elementary operations and Gauss-Jordan elimination on GF2 field, for faster gflow-finding (#80)

### Changed

- Removed `z3-solver` and added `galois` and `sympy` in `requirements.txt` (#80)

### Removed

- Removed `timeout` optional arguments from `gflow.flow` and `gflow.gflow`.

### Fixed

- Bugfix conditional branch in `gflow.gflowaux` (#80)

## [0.2.8] - 2023-11-05

### Added

- Add support for python 3.11

## [0.2.7] - 2023-10-06

### Added

- Visualization tool of resource state for a pattern, with flow or gflow structures (#78)
- Visualize the resource state by calling `Pattern.draw_graph()`
- Tool to extract fusion network from the resource state of a pattern (#87).

### Changed

### Fixed

## [0.2.6] - 2023-09-29

### Added

- `input_nodes` attribute added to the pattern class (#88)
- `leave_input` optional argument to `Pattern.perform_pauli_measurements()` which leaves the input qubits unmeasured during the optimization.

### Changed

- bump networkx version to 3.\* (#82)

## [0.2.5] - 2023-08-17

### Added

- Fast alternative to partial trace (`Statevec.remove_qubit`) for a separable (post-measurement) qubit (#73)

### Changed

- `StatevectorBackend` now uses `Statevec.remove_qubit` after each measurement, instead of performing `ptrace` after multiple measurements, for better performance. This keeps the result exactly the same (#73)
- bump dependency versions for docs build (#77)

## [0.2.4] - 2023-07-06

### Added

- Interface to run patterns on the IBMQ devices. (see PR) (#44)

## [0.2.3] - 2023-06-25

### Changed

- Quantum classifier demo (#57) by @Gopal-Dahale

### Changed

- fixed a bug in a code snippet isn docs (#59), as pointed out by @zilkf92
- fixed issue building docs on readthedocs (#61)
- fixed bug in pauli preprocessing routine and graph state simulator (#63)
- Second output of `pattern.pauli_nodes` (`non_pauli_node` list) is now list of nodes, not list of lists (commands).

## [0.2.2] - 2023-05-25

### Added

- Fast pattern standardization and signal shfiting with `pattern.LocalPattern` class (#42), performance report at #43
- Defaulted local pattern method for `graphix.Pattern.standardize()` and `graphix.Pattern.shift_signals()`. Note the resulting pattern is equivalent to the output of original method.
- Automatic selection of appropriate tensor network graph state preparation strategy `graph_prep="auto"` argument for instantiation of `TensorNetworkBackend` (#50)

### Changed

- option `graph_prep="opt"` for `graph_prep` kwarg of `TensorNetworkBackend` (#50) will be deprecated, and will be replaced by `graph_prep="parallel"`, as we identified that `parallel` preparation is not always optimal.

## [0.2.1] - 2023-04-25

### Changed

- Move import path of `generate_from_pattern` from `graphix.gflow` to `grahpix.generator` (#40)
- Rename `Pattern.get_measurement_order` to `Pattern.get_measurement_commands` (#40)
- Modify `Pattern.get_meas_plane` method to work for Clifford-decorated nodes (#40)

### Fixed

- Fix QFT circuits in examples (#38)
- Fix the stability issue of `Pattern.minimize_space` method which sometimes failed to give theoretical minimum space for patterns with flow (#40)

## [0.2.0] - 2023-03-16

### Added

- Fast circuit translation for some types gates and circuits (see PR) (#16)
- Additional required modules: `quimb` and `autoray` for more performant TN backend (#32)

### Changed

- Restructured tensor-network simulator backend for more optimized contraction (#32)
- Modify TN simulator interface to `TensorNetwork` from `MPS` (#32)

### Fixed

- Treatment of isolated node in `perform_pauli_measurements()` method (#36)

## [0.1.2] - 2022-12-21

### Added

- added QAOA demo to documentation and improved readme

### Fixed

- Fix manual input pattern (#11)

## [0.1.1] - 2022-12-19

### Fixed

- nested array error in numpy 1.24 (deprecated from 1.23.\*) fixed and numpy version changed in requirements.txt (#7)
- circuit.standardize_and_transpile() error fixed (#9)

## [0.1.0] - 2022-12-15<|MERGE_RESOLUTION|>--- conflicted
+++ resolved
@@ -13,26 +13,20 @@
   - Introduced new method `graphix.opengraph.OpenGraph.is_equal_structurally` which compares the underlying structure of two open graphs.
   - Added new method `isclose` to `graphix.fundamentals.AbstractMeasurement` which defaults to `==` comparison.
 
-<<<<<<< HEAD
-=======
 - #383: Simulators are now parameterized by `PrepareMethod` (which
   defaults to `DefaultPrepareMethod`) to customize how `N` commands are
   handled, and the class `BaseN` can be used as a base class for
   custom preparation commands.
 
->>>>>>> a437e929
 ### Fixed
 
 - #347: Adapted existing method `graphix.opengraph.OpenGraph.isclose` to the new API introduced in #358.
 
 - #349, #362: Patterns transpiled from circuits always have causal flow.
 
-<<<<<<< HEAD
-=======
 - #383: `Pattern.check_runnability` no longer fails on custom `BaseM`
   commands without domain information.
 
->>>>>>> a437e929
 ### Changed
 
 - #374: Adapted existing method `graphix.opengraph.OpenGraph.isclose` to the new API introduced in #358.
