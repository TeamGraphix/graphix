--- conflicted
+++ resolved
@@ -8,12 +8,8 @@
 ## Unreleased
 
 ### Added
-<<<<<<< HEAD
-
-- #347:
-=======
+
 - #374:
->>>>>>> bdbfb41f
   - Introduced new method `graphix.opengraph.OpenGraph.is_equal_structurally` which compares the underlying structure of two open graphs.
   - Added new method `isclose` to `graphix.fundamentals.AbstractMeasurement` which defaults to `==` comparison.
 
@@ -24,7 +20,9 @@
 - #349, #362: Patterns transpiled from circuits always have causal flow.
 
 ### Changed
+
 - #374: Adapted existing method `graphix.opengraph.OpenGraph.isclose` to the new API introduced in #358.
+
 - #375: Adapted existing method `graphix.opengraph.OpenGraph.compose` to the new API introduced in #358.
 
 ## [0.3.3] - 2025-10-23
