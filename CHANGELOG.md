--- conflicted
+++ resolved
@@ -20,14 +20,12 @@
 
 ### Fixed
 
-<<<<<<< HEAD
+- #347: Adapted existing method `graphix.opengraph.OpenGraph.isclose` to the new API introduced in #358.
+
+- #349, #362: Patterns transpiled from circuits always have causal flow.
+
 - #383: `Pattern.check_runnability` no longer fails on custom `BaseM`
   commands without domain information.
-=======
-- #347: Adapted existing method `graphix.opengraph.OpenGraph.isclose` to the new API introduced in #358.
-
-- #349, #362: Patterns transpiled from circuits always have causal flow.
->>>>>>> 2daae9ac
 
 ### Changed
 
