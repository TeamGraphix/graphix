--- conflicted
+++ resolved
@@ -9,6 +9,8 @@
 
 ### Added
 
+- Interface to run patterns on the IBMQ devices. (see PR) (#44)
+
 ### Changed
 
 
@@ -17,11 +19,7 @@
 
 - Fast pattern standardization and signal shfiting with `pattern.LocalPattern` class (#42), performance report at #43
 - Defaulted local pattern method for `graphix.Pattern.standardize()` and `graphix.Pattern.shift_signals()`. Note the resulting pattern is equivalent to the output of original method.
-<<<<<<< HEAD
-- Interface to run patterns on the IBMQ devices. (see PR) (#44)
-=======
 - Automatic selection of appropriate tensor network graph state preparation strategy `graph_prep="auto"` argument for instantiation of `TensorNetworkBackend` (#50)
->>>>>>> 607f6636
 
 ### Changed
 - option `graph_prep="opt"` for `graph_prep` kwarg of `TensorNetworkBackend` (#50) will be deprecated, and will be replaced by `graph_prep="parallel"`, as we identified that `parallel` preparation is not always optimal.
