# Changelog

All notable changes to this project will be documented in this file.

The format is based on [Keep a Changelog](https://keepachangelog.com/en/1.0.0/),
and this project adheres to [Semantic Versioning](https://semver.org/spec/v2.0.0.html).

## [Unreleased]

### Added

<<<<<<< HEAD
- Added `gflow.find_pauliflow`, `gflow.verify_pauliflow` and `pauliflow_from_pattern` methods (#117)
=======
- Transpiled circuits can now have "measure" gates, introduced with
  the `circ.m(qubit, plane, angle)` method.  The measured qubit cannot
  be used in any subsequent gate.
>>>>>>> 8990f5e9

### Fixed

### Changed

- The transpiler now returns a `TranspileResult` dataclass: the
  pattern is available in the `pattern` field, and the field
  `classical_outputs` contains the index where the classical measures
  can be found in the `results` array of the simulator.

- The circuit simulator now returns a `SimulateResult` dataclass: the
  state vector is available in the `statevec` field, and the field
  `classical_measures` contains the results of the measure gates.

- Patterns are now allowed to measure all their nodes, and have an
  empty output set.

## [0.2.11] - 2024-03-16

### Added

- Added flow and gflow verifiers ([#99](https://github.com/TeamGraphix/graphix/issues/99)).
- Added `gflow.flow_from_pattern` method.
- Added noisy MBQC simulation backend.
    - `sim.density_matrix` module added for density matrix simulation backend, which is incorporated into the `simulator.PatternSimulator` interface.
    - `noise_models` module, containing abstractclass `NoiseModel` and a simplified model (no noise) `NoiseLessNoiseModel`, to define operaion-specfic channels (e.g. 'N' and 'E' commands have separate noise models expressed by Kraus channels).
    - `channels` module, defining `KrausChannel` class.
    - `random_objects` and `linalg_validations` module for math support: random state, random unitary, random maps, matrix validations for channel definition.


### Fixed

- Fixed bug in index permutation within `linalg.MatGF2` and `gflow.find_gflow`.
- Fixed `gflow.gflow_from_pattern` method.

### Changed

- Renamed methods; `gflow.flow` and `gflow.gflow` are now `gflow.find_flow` and `gflow.find_gflow`, respectively.
- `Pattern.seq` is renamed into a private field `Pattern.__seq` and
  `Pattern.Nnode` is now a read-only property.  `Pattern` constructor
  now only takes an optional list of `input_nodes`, and can only be
  updated via `add` and `extend`. `Pattern` are now iterable and `len`
  is now defined for patterns: we should write `for command in pattern:`
  instead of `for command in pattern.seq:` and `len(pattern)` instead
  of `len(pattern.seq)`.  `N` commands are no longer added by `Pattern`
  constructor and should be added explicitly after the instantiation.
- Changed the behavior of visualization in the `GraphVisualizer` class.
  Prepared a `visualize` method that visualizes based on the graph only,
  and a `visualize_from_pattern` that visualizes based on the pattern.
  Both search for gflow or flow, and if found, plot them. If not found,
  in the case of from the graph, only the graph is drawn, and in the case
  of from the pattern, both the graph and all correction sets are drawn.
- Removed `paddle` from benchmarks following github dependabot alert.
- `PatternSimulator` takes optional argument noise_model during init, to specify noise model for `densitymatrix` simualtion.

## [0.2.10] - 2024-01-03

### Added

- Added `rustworkx` as a backend for the graph state simulator
  - Only `networkx` backend was available for pattern optimization.
  By setting the `use_rustworkx` option to True while using `Pattern.perform_pauli_measurements()`,
  graphix will run pattern optimization using `rustworkx` (#98)
- Added `.ccx` and `.swap` methods to `graphix.Circuit`.

### Fixed

- Fixed gflow-based graph visualization (#107)

## [0.2.9] - 2023-11-29

### Added

- internal updates of gflow and linear algebra functionalities:
  - A new option `mode` in `gflow.gflow`, specifying whether to obtain all possible maximally delayed gflow or not (#80)
  - New `MatGF2` class that computes elementary operations and Gauss-Jordan elimination on GF2 field, for faster gflow-finding (#80)

### Changed

- Removed `z3-solver` and added `galois` and `sympy` in `requirements.txt` (#80)

### Removed

- Removed `timeout` optional arguments from `gflow.flow` and `gflow.gflow`.

### Fixed

- Bugfix conditional branch in `gflow.gflowaux` (#80)

## [0.2.8] - 2023-11-05

### Added

- Add support for python 3.11

## [0.2.7] - 2023-10-06

### Added

- Visualization tool of resource state for a pattern, with flow or gflow structures (#78)
- Visualize the resource state by calling `Pattern.draw_graph()`
- Tool to extract fusion network from the resource state of a pattern (#87).

### Changed

### Fixed

## [0.2.6] - 2023-09-29

### Added

- `input_nodes` attribute added to the pattern class (#88)
- `leave_input` optional argument to `Pattern.perform_pauli_measurements()` which leaves the input qubits unmeasured during the optimization.

### Changed

- bump networkx version to 3.* (#82)

## [0.2.5] - 2023-08-17

### Added

- Fast alternative to partial trace (`Statevec.remove_qubit`) for a separable (post-measurement) qubit (#73)

### Changed

- `StatevectorBackend` now uses `Statevec.remove_qubit` after each measurement, instead of performing `ptrace` after multiple measurements, for better performance. This keeps the result exactly the same (#73)
- bump dependency versions for docs build (#77)

## [0.2.4] - 2023-07-06

### Added

- Interface to run patterns on the IBMQ devices. (see PR) (#44)

## [0.2.3] - 2023-06-25

### Changed

- Quantum classifier demo (#57) by @Gopal-Dahale

### Changed

- fixed a bug in a code snippet isn docs (#59), as pointed out by @zilkf92
- fixed issue building docs on readthedocs (#61)
- fixed bug in pauli preprocessing routine and graph state simulator (#63)
- Second output of `pattern.pauli_nodes` (`non_pauli_node` list) is now list of nodes, not list of lists (commands).

## [0.2.2] - 2023-05-25

### Added

- Fast pattern standardization and signal shfiting with `pattern.LocalPattern` class (#42), performance report at #43
- Defaulted local pattern method for `graphix.Pattern.standardize()` and `graphix.Pattern.shift_signals()`. Note the resulting pattern is equivalent to the output of original method.
- Automatic selection of appropriate tensor network graph state preparation strategy `graph_prep="auto"` argument for instantiation of `TensorNetworkBackend` (#50)

### Changed

- option `graph_prep="opt"` for `graph_prep` kwarg of `TensorNetworkBackend` (#50) will be deprecated, and will be replaced by `graph_prep="parallel"`, as we identified that `parallel` preparation is not always optimal.

## [0.2.1] - 2023-04-25

### Changed

- Move import path of `generate_from_pattern` from `graphix.gflow` to `grahpix.generator` (#40)
- Rename `Pattern.get_measurement_order` to `Pattern.get_measurement_commands` (#40)
- Modify `Pattern.get_meas_plane` method to work for Clifford-decorated nodes (#40)

### Fixed

- Fix QFT circuits in examples (#38)
- Fix the stability issue of `Pattern.minimize_space` method which sometimes failed to give theoretical minimum space for patterns with flow (#40)

## [0.2.0] - 2023-03-16

### Added

- Fast circuit translation for some types gates and circuits (see PR) (#16)
- Additional required modules: `quimb` and `autoray` for more performant TN backend (#32)

### Changed

- Restructured tensor-network simulator backend for more optimized contraction (#32)
- Modify TN simulator interface to `TensorNetwork` from `MPS` (#32)

### Fixed

- Treatment of isolated node in `perform_pauli_measurements()` method (#36)

## [0.1.2] - 2022-12-21

### Added

- added QAOA demo to documentation and improved readme

### Fixed

- Fix manual input pattern (#11)

## [0.1.1] - 2022-12-19

### Fixed

- nested array error in numpy 1.24 (deprecated from 1.23.*) fixed and numpy version changed in requirements.txt (#7)
- circuit.standardize_and_transpile() error fixed (#9)

## [0.1.0] - 2022-12-15<|MERGE_RESOLUTION|>--- conflicted
+++ resolved
@@ -9,13 +9,10 @@
 
 ### Added
 
-<<<<<<< HEAD
-- Added `gflow.find_pauliflow`, `gflow.verify_pauliflow` and `pauliflow_from_pattern` methods (#117)
-=======
 - Transpiled circuits can now have "measure" gates, introduced with
   the `circ.m(qubit, plane, angle)` method.  The measured qubit cannot
   be used in any subsequent gate.
->>>>>>> 8990f5e9
+- Added `gflow.find_pauliflow`, `gflow.verify_pauliflow` and `pauliflow_from_pattern` methods (#117)
 
 ### Fixed
 
