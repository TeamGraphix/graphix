# Changelog

All notable changes to this project will be documented in this file.

The format is based on [Keep a Changelog](https://keepachangelog.com/en/1.0.0/),
and this project adheres to [Semantic Versioning](https://semver.org/spec/v2.0.0.html).

## [Unreleased]

### Added

<<<<<<< HEAD
- #271: New noise-model API via transpilation: noise-models can now
  add or change the commands in the pattern. The API now includes a
  depolarising noise model and a noise model composer.

- #277: Methods for pretty-printing `Pattern`: `to_ascii`, `to_unicode`,
  `to_latex`.
=======
- #277: Methods for pretty-printing `Pattern`: `to_ascii`,
  `to_unicode`, `to_latex`.
>>>>>>> 0bb233be

### Fixed

- #277: The result of `repr()` for `Pattern`, `Circuit`, `Command`,
  `Instruction`, `Plane`, `Axis` and `Sign` is now a valid Python
  expression and is more readable.

- #235, #252, #273: The open graph representation is now compatible
  with pyzx 0.9, and conventions have been fixed to ensure that the
  semantics is preserved between circuits, ZX graphs, open graphs and
  patterns.

### Changed

- #277: The method `Pattern.print_pattern` is now deprecated.

## [0.3.1] - 2025-04-21

### Added

- Parameterized circuits and patterns: angles in instructions and
  measures can be expressions with parameters created with
  `parameter.Placeholder` class. Parameterized circuits can be
  transpiled and parameterized patterns can be optimized
  (standardization, minimization, signal shifting and Pauli
  preprocessing) before being instantiated with the method `subs`. An
  additional package,
  [graphix-symbolic](https://github.com/TeamGraphix/graphix-symbolic),
  provides parameters that suppor symbolic simulation, and the
  resulting (symbolic) state vector or density matrix can be
  instantiated with the method `subs` (probabilities cannot be
  computed symbolically, so `pr_calc=False` should be passed to
  simulators for symbolic computation, and an arbitrary path will be
  computed).

### Fixed

- #254: Fix examples in `opengraph` and `pyzx` modules
- #264: Fixed type warnings

### Changed

- #262: Simplify `graphsim` and deprecated `rustworkx` support for simplicity.

## [0.3.0] - 2025-02-04

### Changed

- Now variables, functions, and classes are named based on PEP8.
- `KrausChannel` class now uses `KrausData` class (originally `dict`) to store Kraus operators.
- Deprecated support for Python 3.8.
- Major refactoring of the codebase, especially in the `pattern` and `transpiler` modules.
  - Removed `opt` option for `Circuit.transpile` method.
  - Removed `pattern.LocalPattern` class and associted `local` options in `Pattern.standardize` and `Pattern.shift_signals` methods.
- Simulator back-ends have an additional optional argument `rng`,
  to specify the random generator to use during the simulation.

## [0.2.16] - 2024-08-26

This version introduces several important interface changes, aimed at secure expression and improved code maintainability.

### Added

- Added classes for a standardized definition of pattern commands and circuit instructions (`graphix.commands`, `graphix.instructions`). This is for data validation, readability and maintainability purposes. Preiously, the commands and instructions were represented as raw data inside lists, which are prone to errors and not readable.
- The following changes were made (#155):
  - Added `class Command` and all its child classes that represent all the pattern commands.
  - Added `class Instruction` for the gate network expression in quantum circuit model. Every instruction can be instanciated using this class by passing its name as defined in the Enum `InstructionName`.
- `class graphix.OpenGraph` to transpile between graphix patterns and pyzx graphs.
- `class graphix.pauli.PauliMeasurement` as a new Pauli measurement checks (used in `pattern.perform_pauli_measurements`).

### Fixed

### Changed

- Entire package was updated to follow the new data classes, e.g. `pattern.add(["M", 0, "XY", 0, [], []])` -> `pattern.add(M(node=0))`.
- Measure commands do no longer carry vertex operators (`vop`): Clifford gates can still be applied to measures with the method `M.clifford`, which returns a new measure commands where plane, angle and domains has been updated.
- X- and Z-domains for measures and domain for correction commands are now set of nodes (instead of lists).
- Migrated style checks to `ruff`, and corresponding CI is set up.
- Codecov is now set up for coverage report on each PR and CI is set up.

## [0.2.15] - 2024-06-21

### Added

- python 3.12 support
- Arbitrary states now allowed for initializing input nodes in state vector
  and density matrix backends. use `input_state` optional argument in `Statevector` and `DensityMatrix` backends.
- Simple planar state class `graphix.states.PlanarState` for states on one of the three planes (XY, XZ, YZ).

### Fixed

### Changed

- Basic states such as |0>, |+> states are now defined in `states.BasicStates` and no longer
  in `ops.States`.

## [0.2.14] - 2024-05-11

### Added

- Transpiled circuits can now have "measure" gates, introduced with
  the `circ.m(qubit, plane, angle)` method. The measured qubit cannot
  be used in any subsequent gate.
- Added `gflow.find_pauliflow`, `gflow.verify_pauliflow` and `pauliflow_from_pattern` methods (#117)
- Pauli-flow finding algorithm (#117)
- workflow for isort, codecov (#148, #147)

### Fixed

- Fix output node order sorting bug in Pauli preprocessing `measure_pauli` (#145)

### Changed

- The transpiler now returns a `TranspileResult` dataclass: the
  pattern is available in the `pattern` field, and the field
  `classical_outputs` contains the index where the classical measures
  can be found in the `results` array of the simulator.
- The circuit simulator now returns a `SimulateResult` dataclass: the
  state vector is available in the `statevec` field, and the field
  `classical_measures` contains the results of the measure gates.
- Patterns are now allowed to measure all their nodes, and have an
  empty output set.
- Completely migrated to pytest, no `unittest` usage remains (#134)

## [0.2.12, 0.2.13] - pypi build failed, not available in `pip`

- 0.2.12 yanked on `pypi`

## [0.2.11] - 2024-03-16

### Added

- Added flow and gflow verifiers ([#99](https://github.com/TeamGraphix/graphix/issues/99)).
- Added `gflow.flow_from_pattern` method.
- Added noisy MBQC simulation backend.
  - `sim.density_matrix` module added for density matrix simulation backend, which is incorporated into the `simulator.PatternSimulator` interface.
  - `noise_models` module, containing abstractclass `NoiseModel` and a simplified model (no noise) `NoiseLessNoiseModel`, to define operaion-specfic channels (e.g. 'N' and 'E' commands have separate noise models expressed by Kraus channels).
  - `channels` module, defining `KrausChannel` class.
  - `random_objects` and `linalg_validations` module for math support: random state, random unitary, random maps, matrix validations for channel definition.

### Fixed

- Fixed bug in index permutation within `linalg.MatGF2` and `gflow.find_gflow`.
- Fixed `gflow.gflow_from_pattern` method.

### Changed

- Renamed methods; `gflow.flow` and `gflow.gflow` are now `gflow.find_flow` and `gflow.find_gflow`, respectively.
- `Pattern.seq` is renamed into a private field `Pattern.__seq` and
  `Pattern.Nnode` is now a read-only property. `Pattern` constructor
  now only takes an optional list of `input_nodes`, and can only be
  updated via `add` and `extend`. `Pattern` are now iterable and `len`
  is now defined for patterns: we should write `for command in pattern:`
  instead of `for command in pattern.seq:` and `len(pattern)` instead
  of `len(pattern.seq)`. `N` commands are no longer added by `Pattern`
  constructor and should be added explicitly after the instantiation.
- Changed the behavior of visualization in the `GraphVisualizer` class.
  Prepared a `visualize` method that visualizes based on the graph only,
  and a `visualize_from_pattern` that visualizes based on the pattern.
  Both search for gflow or flow, and if found, plot them. If not found,
  in the case of from the graph, only the graph is drawn, and in the case
  of from the pattern, both the graph and all correction sets are drawn.
- Removed `paddle` from benchmarks following github dependabot alert.
- `PatternSimulator` takes optional argument noise_model during init, to specify noise model for `densitymatrix` simualtion.

## [0.2.10] - 2024-01-03

### Added

- Added `rustworkx` as a backend for the graph state simulator
  - Only `networkx` backend was available for pattern optimization.
    By setting the `use_rustworkx` option to True while using `Pattern.perform_pauli_measurements()`,
    graphix will run pattern optimization using `rustworkx` (#98)
- Added `.ccx` and `.swap` methods to `graphix.Circuit`.

### Fixed

- Fixed gflow-based graph visualization (#107)

## [0.2.9] - 2023-11-29

### Added

- internal updates of gflow and linear algebra functionalities:
  - A new option `mode` in `gflow.gflow`, specifying whether to obtain all possible maximally delayed gflow or not (#80)
  - New `MatGF2` class that computes elementary operations and Gauss-Jordan elimination on GF2 field, for faster gflow-finding (#80)

### Changed

- Removed `z3-solver` and added `galois` and `sympy` in `requirements.txt` (#80)

### Removed

- Removed `timeout` optional arguments from `gflow.flow` and `gflow.gflow`.

### Fixed

- Bugfix conditional branch in `gflow.gflowaux` (#80)

## [0.2.8] - 2023-11-05

### Added

- Add support for python 3.11

## [0.2.7] - 2023-10-06

### Added

- Visualization tool of resource state for a pattern, with flow or gflow structures (#78)
- Visualize the resource state by calling `Pattern.draw_graph()`
- Tool to extract fusion network from the resource state of a pattern (#87).

### Changed

### Fixed

## [0.2.6] - 2023-09-29

### Added

- `input_nodes` attribute added to the pattern class (#88)
- `leave_input` optional argument to `Pattern.perform_pauli_measurements()` which leaves the input qubits unmeasured during the optimization.

### Changed

- bump networkx version to 3.\* (#82)

## [0.2.5] - 2023-08-17

### Added

- Fast alternative to partial trace (`Statevec.remove_qubit`) for a separable (post-measurement) qubit (#73)

### Changed

- `StatevectorBackend` now uses `Statevec.remove_qubit` after each measurement, instead of performing `ptrace` after multiple measurements, for better performance. This keeps the result exactly the same (#73)
- bump dependency versions for docs build (#77)

## [0.2.4] - 2023-07-06

### Added

- Interface to run patterns on the IBMQ devices. (see PR) (#44)

## [0.2.3] - 2023-06-25

### Changed

- Quantum classifier demo (#57) by @Gopal-Dahale

### Changed

- fixed a bug in a code snippet isn docs (#59), as pointed out by @zilkf92
- fixed issue building docs on readthedocs (#61)
- fixed bug in pauli preprocessing routine and graph state simulator (#63)
- Second output of `pattern.pauli_nodes` (`non_pauli_node` list) is now list of nodes, not list of lists (commands).

## [0.2.2] - 2023-05-25

### Added

- Fast pattern standardization and signal shfiting with `pattern.LocalPattern` class (#42), performance report at #43
- Defaulted local pattern method for `graphix.Pattern.standardize()` and `graphix.Pattern.shift_signals()`. Note the resulting pattern is equivalent to the output of original method.
- Automatic selection of appropriate tensor network graph state preparation strategy `graph_prep="auto"` argument for instantiation of `TensorNetworkBackend` (#50)

### Changed

- option `graph_prep="opt"` for `graph_prep` kwarg of `TensorNetworkBackend` (#50) will be deprecated, and will be replaced by `graph_prep="parallel"`, as we identified that `parallel` preparation is not always optimal.

## [0.2.1] - 2023-04-25

### Changed

- Move import path of `generate_from_pattern` from `graphix.gflow` to `grahpix.generator` (#40)
- Rename `Pattern.get_measurement_order` to `Pattern.get_measurement_commands` (#40)
- Modify `Pattern.get_meas_plane` method to work for Clifford-decorated nodes (#40)

### Fixed

- Fix QFT circuits in examples (#38)
- Fix the stability issue of `Pattern.minimize_space` method which sometimes failed to give theoretical minimum space for patterns with flow (#40)

## [0.2.0] - 2023-03-16

### Added

- Fast circuit translation for some types gates and circuits (see PR) (#16)
- Additional required modules: `quimb` and `autoray` for more performant TN backend (#32)

### Changed

- Restructured tensor-network simulator backend for more optimized contraction (#32)
- Modify TN simulator interface to `TensorNetwork` from `MPS` (#32)

### Fixed

- Treatment of isolated node in `perform_pauli_measurements()` method (#36)

## [0.1.2] - 2022-12-21

### Added

- added QAOA demo to documentation and improved readme

### Fixed

- Fix manual input pattern (#11)

## [0.1.1] - 2022-12-19

### Fixed

- nested array error in numpy 1.24 (deprecated from 1.23.\*) fixed and numpy version changed in requirements.txt (#7)
- circuit.standardize_and_transpile() error fixed (#9)

## [0.1.0] - 2022-12-15<|MERGE_RESOLUTION|>--- conflicted
+++ resolved
@@ -9,17 +9,12 @@
 
 ### Added
 
-<<<<<<< HEAD
 - #271: New noise-model API via transpilation: noise-models can now
   add or change the commands in the pattern. The API now includes a
   depolarising noise model and a noise model composer.
 
 - #277: Methods for pretty-printing `Pattern`: `to_ascii`, `to_unicode`,
   `to_latex`.
-=======
-- #277: Methods for pretty-printing `Pattern`: `to_ascii`,
-  `to_unicode`, `to_latex`.
->>>>>>> 0bb233be
 
 ### Fixed
 
