--- conflicted
+++ resolved
@@ -9,27 +9,20 @@
 
 ### Added
 
-<<<<<<< HEAD
 - #271: New noise-model API via transpilation: noise-models can now
   add or change the commands in the pattern. The API now includes a
   depolarising noise model and a noise model composer.
 
 - #277: Methods for pretty-printing `Pattern`: `to_ascii`, `to_unicode`,
   `to_latex`.
-=======
-- #320: Method for `Pattern`: `compose`
-
-- #310: Method for `OpenGraph`: `compose`
-
-- #277: Methods for pretty-printing `Pattern`: `to_ascii`,
-  `to_unicode`, `to_latex`.
->>>>>>> 1ab80393
 
 - #300: Branch selection in simulation: in addition to
   `RandomBranchSelector` which corresponds to the strategy that was
   already implemented, the user can use `FixedBranchSelector`,
   `ConstBranchSelector`, or define a custom branch selection by
   deriving the abstract class `BranchSelector`.
+
+- #310: Method for `OpenGraph`: `compose`
 
 - #312: The separation between `TensorNetworkBackend` and backends
   that operate on a full-state representation, such as
@@ -41,6 +34,8 @@
   inherit from `DenseState`. Note that the class hierarchy of
   `BackendState` mirrors that of `Backend`.
 
+- #320: Method for `Pattern`: `compose`
+
 - #322: Added a new `optimization` module containing:
 
   * a functional version of `standardize` that returns a standardized
@@ -56,23 +51,26 @@
 
 ### Fixed
 
-- #314, #322: The method `Pattern.standardize()` now correctly returns
-  an equivalent pattern even in the presence of C commands, or raises
-  an error if no standardized form exists.
-
-- #277: The result of `repr()` for `Pattern`, `Circuit`, `Command`,
-  `Instruction`, `Plane`, `Axis` and `Sign` is now a valid Python
-  expression and is more readable.
-
 - #235, #252, #273: The open graph representation is now compatible
   with pyzx 0.9, and conventions have been fixed to ensure that the
   semantics is preserved between circuits, ZX graphs, open graphs and
   patterns.
 
+- #277: The result of `repr()` for `Pattern`, `Circuit`, `Command`,
+  `Instruction`, `Plane`, `Axis` and `Sign` is now a valid Python
+  expression and is more readable.
+
 - #302, #308, #312: `Pattern`, `Circuit`, `PatternSimulator`, and
   backends are now type-checked.
 
-### Changed
+- #314, #322: The method `Pattern.standardize()` now correctly returns
+  an equivalent pattern even in the presence of C commands, or raises
+  an error if no standardized form exists.
+
+### Changed
+
+- #261: Moved all device interface functionalities to an external
+  library and removed their implementation from this library.
 
 - #277: The method `Pattern.print_pattern` is now deprecated.
 
@@ -83,8 +81,16 @@
 - #300: `rng` is no longer stored in the backends; it is now passed as
   an optional argument to each simulation method.
 
-- #261: Moved all device interface functionalities to an external
-  library and removed their implementation from this library.
+- #312: Backend's `State` has been renamed to `BackendState` to avoid
+  a name conflict with the `State` class defined in `graphix.states`,
+  which represents the state of a single qubit.
+
+- #312: `Backend[StateT_co]` and `DenseStateBackend[DenseStateT_co]`
+  are now parameterized by covariant type variables, allowing
+  subclasses to narrow the type of the state field to match their
+  specific state representation. Covariance is sound in this context
+  because the classes are frozen, and it ensures that
+  `Backend[BackendState]` is a supertype of all backend classes.
 
 - #314, #322: The method `Pattern.standardize()` now places C commands
   after X and Z commands, making the resulting patterns suitable for
@@ -95,17 +101,6 @@
   last).  
   Note: the method `perform_pauli_measurements` still places C
   commands before X and Z commands.
-
-- #312: Backend's `State` has been renamed to `BackendState` to avoid
-  a name conflict with the `State` class defined in `graphix.states`,
-  which represents the state of a single qubit.
-
-- #312: `Backend[StateT_co]` and `DenseStateBackend[DenseStateT_co]`
-  are now parameterized by covariant type variables, allowing
-  subclasses to narrow the type of the state field to match their
-  specific state representation. Covariance is sound in this context
-  because the classes are frozen, and it ensures that
-  `Backend[BackendState]` is a supertype of all backend classes.
 
 ## [0.3.1] - 2025-04-21
 
