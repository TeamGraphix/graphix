--- conflicted
+++ resolved
@@ -1,5 +1 @@
-<<<<<<< HEAD
-__version__ = "0.2.4"
-=======
 __version__ = "0.2.5"
->>>>>>> 695f0abd
