"""MBQC pattern generator."""

from __future__ import annotations

<<<<<<< HEAD
import graphix.pauli
from graphix.command import C, E, M, N, X, Z
=======
from graphix.command import E, M, N, X, Z
from graphix.fundamentals import Plane
>>>>>>> 7da20956
from graphix.gflow import find_flow, find_gflow, find_odd_neighbor, get_layers
from graphix.pattern import Pattern


def generate_from_graph(graph, angles, inputs, outputs, meas_planes=None):
    r"""Generate the measurement pattern from open graph and measurement angles.

    This function takes an open graph G = (nodes, edges, input, outputs),
    specified by networks.Graph and two lists specifying input and output nodes.
    Currently we support XY-plane measurements.

    Searches for the flow in the open graph using :func:`graphix.gflow.find_flow` and if found,
    construct the measurement pattern according to the theorem 1 of [NJP 9, 250 (2007)].

    Then, if no flow was found, searches for gflow using :func:`graphix.gflow.find_gflow`,
    from which measurement pattern can be constructed from theorem 2 of [NJP 9, 250 (2007)].

    The constructed measurement pattern deterministically realize the unitary embedding

    .. math::

        U = \left( \prod_i \langle +_{\alpha_i} |_i \right) E_G N_{I^C},

    where the measurements (bras) with always :math:`\langle+|` bases determined by the measurement
    angles :math:`\alpha_i` are applied to the measuring nodes,
    i.e. the randomness of the measurement is eliminated by the added byproduct commands.

    .. seealso:: :func:`graphix.gflow.find_flow` :func:`graphix.gflow.find_gflow` :class:`graphix.pattern.Pattern`

    Parameters
    ----------
    graph : networkx.Graph
        graph on which MBQC should be performed
    angles : dict
        measurement angles for each nodes on the graph (unit of pi), except output nodes
    inputs : list
        list of node indices for input nodes
    outputs : list
        list of node indices for output nodes
    meas_planes : dict
        optional: measurement planes for each nodes on the graph, except output nodes

    Returns
    -------
    pattern : graphix.pattern.Pattern
        constructed pattern.
    """
    measuring_nodes = list(set(graph.nodes) - set(outputs) - set(inputs))

    if meas_planes is None:
<<<<<<< HEAD
        meas_planes = {i: graphix.pauli.Plane.XY for i in measuring_nodes}
=======
        meas_planes = {i: Plane.XY for i in measuring_nodes}
>>>>>>> 7da20956

    # search for flow first
    f, l_k = find_flow(graph, set(inputs), set(outputs), meas_planes=meas_planes)
    if f:
        # flow found
        depth, layers = get_layers(l_k)
        pattern = Pattern(input_nodes=inputs)
        # pattern.extend([["N", i] for i in inputs])
        for i in set(graph.nodes) - set(inputs):
            pattern.add(N(node=i))
        for e in graph.edges:
            pattern.add(E(nodes=e))
        measured = []
        for i in range(depth, 0, -1):  # i from depth, depth-1, ... 1
            for j in layers[i]:
                measured.append(j)
                pattern.add(M(node=j, angle=angles[j]))
                neighbors = set()
                for k in f[j]:
                    neighbors = neighbors | set(graph.neighbors(k))
                for k in neighbors - set([j]):
                    # if k not in measured:
<<<<<<< HEAD
                    pattern.add(Z(node=k, domain=[j]))
                pattern.add(X(node=f[j].pop(), domain=[j]))
=======
                    pattern.add(Z(node=k, domain={j}))
                pattern.add(X(node=f[j].pop(), domain={j}))
>>>>>>> 7da20956
    else:
        # no flow found - we try gflow
        g, l_k = find_gflow(graph, set(inputs), set(outputs), meas_planes=meas_planes)
        if g:
            # gflow found
            depth, layers = get_layers(l_k)
            pattern = Pattern(input_nodes=inputs)
            # pattern.extend([["N", i] for i in inputs])
            for i in set(graph.nodes) - set(inputs):
                pattern.add(N(node=i))
            for e in graph.edges:
                pattern.add(E(nodes=e))
            for i in range(depth, 0, -1):  # i from depth, depth-1, ... 1
                for j in layers[i]:
                    pattern.add(M(node=j, plane=meas_planes[j], angle=angles[j]))
                    odd_neighbors = find_odd_neighbor(graph, g[j])
                    for k in odd_neighbors - set([j]):
<<<<<<< HEAD
                        pattern.add(Z(node=k, domain=[j]))
                    for k in g[j] - set([j]):
                        pattern.add(X(node=k, domain=[j]))
=======
                        pattern.add(Z(node=k, domain={j}))
                    for k in g[j] - set([j]):
                        pattern.add(X(node=k, domain={j}))
>>>>>>> 7da20956
        else:
            raise ValueError("no flow or gflow found")

    return pattern<|MERGE_RESOLUTION|>--- conflicted
+++ resolved
@@ -2,13 +2,9 @@
 
 from __future__ import annotations
 
-<<<<<<< HEAD
-import graphix.pauli
-from graphix.command import C, E, M, N, X, Z
-=======
 from graphix.command import E, M, N, X, Z
 from graphix.fundamentals import Plane
->>>>>>> 7da20956
+import graphix.pauli
 from graphix.gflow import find_flow, find_gflow, find_odd_neighbor, get_layers
 from graphix.pattern import Pattern
 
@@ -59,11 +55,7 @@
     measuring_nodes = list(set(graph.nodes) - set(outputs) - set(inputs))
 
     if meas_planes is None:
-<<<<<<< HEAD
-        meas_planes = {i: graphix.pauli.Plane.XY for i in measuring_nodes}
-=======
         meas_planes = {i: Plane.XY for i in measuring_nodes}
->>>>>>> 7da20956
 
     # search for flow first
     f, l_k = find_flow(graph, set(inputs), set(outputs), meas_planes=meas_planes)
@@ -86,13 +78,8 @@
                     neighbors = neighbors | set(graph.neighbors(k))
                 for k in neighbors - set([j]):
                     # if k not in measured:
-<<<<<<< HEAD
-                    pattern.add(Z(node=k, domain=[j]))
-                pattern.add(X(node=f[j].pop(), domain=[j]))
-=======
                     pattern.add(Z(node=k, domain={j}))
                 pattern.add(X(node=f[j].pop(), domain={j}))
->>>>>>> 7da20956
     else:
         # no flow found - we try gflow
         g, l_k = find_gflow(graph, set(inputs), set(outputs), meas_planes=meas_planes)
@@ -110,15 +97,9 @@
                     pattern.add(M(node=j, plane=meas_planes[j], angle=angles[j]))
                     odd_neighbors = find_odd_neighbor(graph, g[j])
                     for k in odd_neighbors - set([j]):
-<<<<<<< HEAD
-                        pattern.add(Z(node=k, domain=[j]))
-                    for k in g[j] - set([j]):
-                        pattern.add(X(node=k, domain=[j]))
-=======
                         pattern.add(Z(node=k, domain={j}))
                     for k in g[j] - set([j]):
                         pattern.add(X(node=k, domain={j}))
->>>>>>> 7da20956
         else:
             raise ValueError("no flow or gflow found")
 
