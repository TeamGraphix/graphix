"""Data structure for single-qubit measurements in MBQC."""

from __future__ import annotations

import math
<<<<<<< HEAD
from typing import (
    Literal,
    NamedTuple,
    SupportsInt,
    TypeAlias,  # TypeAlias introduced in Python 3.10
)
=======
from dataclasses import dataclass
from typing import Literal, NamedTuple, SupportsInt

from typing_extensions import TypeAlias  # TypeAlias introduced in Python 3.10
>>>>>>> 941eeedf

from graphix import utils
from graphix.fundamentals import AbstractPlanarMeasurement, Axis, Plane, Sign

# Ruff suggests to move this import to a type-checking block, but dataclass requires it here
from graphix.parameter import ExpressionOrFloat  # noqa: TC001

Outcome: TypeAlias = Literal[0, 1]


def outcome(b: bool) -> Outcome:
    """Return 1 if True, 0 if False."""
    return 1 if b else 0


def toggle_outcome(outcome: Outcome) -> Outcome:
    """Toggle outcome."""
    return 1 if outcome == 0 else 0


@dataclass
class Domains:
    """Represent `X^sZ^t` where s and t are XOR of results from given sets of indices."""

    s_domain: set[int]
    t_domain: set[int]


@dataclass
class Measurement(AbstractPlanarMeasurement):
    r"""An MBQC measurement.

    Attributes
    ----------
    angle : Expressionor Float
        The angle of the measurement in units of :math:`\pi`. Should be between [0, 2).
    plane : graphix.fundamentals.Plane
        The measurement plane.
    """

    angle: ExpressionOrFloat
    plane: Plane

    def isclose(self, other: Measurement, rel_tol: float = 1e-09, abs_tol: float = 0.0) -> bool:
        """Compare if two measurements have the same plane and their angles are close.

        Example
        -------
        >>> from graphix.measurements import Measurement
        >>> from graphix.fundamentals import Plane
        >>> Measurement(0.0, Plane.XY).isclose(Measurement(0.0, Plane.XY))
        True
        >>> Measurement(0.0, Plane.XY).isclose(Measurement(0.0, Plane.YZ))
        False
        >>> Measurement(0.1, Plane.XY).isclose(Measurement(0.0, Plane.XY))
        False
        """
        return (
            math.isclose(self.angle, other.angle, rel_tol=rel_tol, abs_tol=abs_tol)
            if isinstance(self.angle, float) and isinstance(other.angle, float)
            else self.angle == other.angle
        ) and self.plane == other.plane

    def to_plane_or_axis(self) -> Plane | Axis:
        """Return the measurements's plane or axis.

        Returns
        -------
        Plane | Axis

        Notes
        -----
        Measurements with Pauli angles (i.e., ``self.angle == n/2`` with ``n`` an integer) are interpreted as `Axis` instances.
        """
        if pm := PauliMeasurement.try_from(self.plane, self.angle):
            return pm.axis
        return self.plane

    def to_plane(self) -> Plane:
        """Return the measurement's plane.

        Returns
        -------
        Plane
        """
        return self.plane


class PauliMeasurement(NamedTuple):
    """Pauli measurement."""

    axis: Axis
    sign: Sign

    @staticmethod
    def try_from(plane: Plane, angle: ExpressionOrFloat) -> PauliMeasurement | None:
        """Return the Pauli measurement description if a given measure is Pauli."""
        angle_double = 2 * angle
        if not isinstance(angle_double, SupportsInt) or not utils.is_integer(angle_double):
            return None
        angle_double_mod_4 = int(angle_double) % 4
        axis = plane.cos if angle_double_mod_4 % 2 == 0 else plane.sin
        sign = Sign.minus_if(angle_double_mod_4 >= 2)
        return PauliMeasurement(axis, sign)<|MERGE_RESOLUTION|>--- conflicted
+++ resolved
@@ -3,19 +3,13 @@
 from __future__ import annotations
 
 import math
-<<<<<<< HEAD
+from dataclasses import dataclass
 from typing import (
     Literal,
     NamedTuple,
     SupportsInt,
-    TypeAlias,  # TypeAlias introduced in Python 3.10
+    TypeAlias,
 )
-=======
-from dataclasses import dataclass
-from typing import Literal, NamedTuple, SupportsInt
-
-from typing_extensions import TypeAlias  # TypeAlias introduced in Python 3.10
->>>>>>> 941eeedf
 
 from graphix import utils
 from graphix.fundamentals import AbstractPlanarMeasurement, Axis, Plane, Sign
