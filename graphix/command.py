--- conflicted
+++ resolved
@@ -9,15 +9,10 @@
 import numpy as np
 from pydantic import BaseModel, ConfigDict
 
-<<<<<<< HEAD
-import graphix.clifford
+from graphix import clifford
 from graphix.clifford import Domains
-from graphix.pauli import Plane
-=======
-from graphix import clifford
 from graphix.pauli import Pauli, Plane, Sign
 from graphix.states import BasicStates, State
->>>>>>> a9493b72
 
 if TYPE_CHECKING:
     from graphix.clifford import Clifford
@@ -69,27 +64,9 @@
     s_domain: set[Node] = set()
     t_domain: set[Node] = set()
 
-<<<<<<< HEAD
-    def clifford(self, clifford: Clifford) -> M:
-        domains = clifford.commute_domains(Domains(self.s_domain, self.t_domain))
-        update = graphix.pauli.MeasureUpdate.compute(self.plane, False, False, clifford)
-=======
     def clifford(self, clifford_gate: Clifford) -> M:
-        s_domain = self.s_domain
-        t_domain = self.t_domain
-        for gate in clifford_gate.hsz:
-            if gate == clifford.I:
-                pass
-            elif gate == clifford.H:
-                t_domain, s_domain = s_domain, t_domain
-            elif gate == clifford.S:
-                t_domain ^= s_domain
-            elif gate == clifford.Z:
-                pass
-            else:
-                raise RuntimeError(f"{gate} should be either I, H, S or Z.")
+        domains = clifford_gate.commute_domains(Domains(self.s_domain, self.t_domain))
         update = MeasureUpdate.compute(self.plane, False, False, clifford_gate)
->>>>>>> a9493b72
         return M(
             node=self.node,
             plane=update.new_plane,
