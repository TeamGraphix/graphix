"""Data validator command classes."""

from __future__ import annotations

import dataclasses
import enum
<<<<<<< HEAD
=======
import sys
from enum import Enum
from typing import ClassVar, Literal, Union
>>>>>>> a07197ae

import numpy as np

<<<<<<< HEAD
from graphix import clifford
=======
from graphix import type_utils
>>>>>>> a07197ae
from graphix.clifford import Clifford, Domains
from graphix.pauli import Pauli, Plane, Sign
from graphix.states import BasicStates, State

Node = int


class CommandKind(Enum):
    """Tag for command kind."""

    N = enum.auto()
    M = enum.auto()
    E = enum.auto()
    C = enum.auto()
    X = enum.auto()
    Z = enum.auto()
    S = enum.auto()
    T = enum.auto()


class _KindChecker:
    """Enforce tag field declaration."""

    def __init_subclass__(cls) -> None:
        super().__init_subclass__()
        type_utils.check_kind(cls, {"CommandKind": CommandKind, "Clifford": Clifford})


@dataclasses.dataclass
class N(_KindChecker):
    """Preparation command."""

    node: Node
    state: State = dataclasses.field(default_factory=lambda: BasicStates.PLUS)
    kind: ClassVar[Literal[CommandKind.N]] = dataclasses.field(default=CommandKind.N, init=False)


@dataclasses.dataclass
class M(_KindChecker):
    """Measurement command. By default the plane is set to 'XY', the angle to 0, empty domains and identity vop."""

    node: Node
    plane: Plane = Plane.XY
    angle: float = 0.0
    s_domain: set[Node] = dataclasses.field(default_factory=set)
    t_domain: set[Node] = dataclasses.field(default_factory=set)
    kind: ClassVar[Literal[CommandKind.M]] = dataclasses.field(default=CommandKind.M, init=False)

    def clifford(self, clifford_gate: Clifford) -> M:
        """Apply a Clifford gate to the measure command.

        The returned `M` command is equivalent to the pattern `MC`.
        """
        domains = clifford_gate.commute_domains(Domains(self.s_domain, self.t_domain))
        update = MeasureUpdate.compute(self.plane, False, False, clifford_gate)
        return M(
            self.node,
            update.new_plane,
            self.angle * update.coeff + update.add_term / np.pi,
            domains.s_domain,
            domains.t_domain,
        )


@dataclasses.dataclass
class E(_KindChecker):
    """Entanglement command."""

    nodes: tuple[Node, Node]
    kind: ClassVar[Literal[CommandKind.E]] = dataclasses.field(default=CommandKind.E, init=False)


@dataclasses.dataclass
class C(_KindChecker):
    """Clifford command."""

    node: Node
    clifford: Clifford
    kind: ClassVar[Literal[CommandKind.C]] = dataclasses.field(default=CommandKind.C, init=False)


@dataclasses.dataclass
class X(_KindChecker):
    """X correction command."""

    node: Node
    domain: set[Node] = dataclasses.field(default_factory=set)
    kind: ClassVar[Literal[CommandKind.X]] = dataclasses.field(default=CommandKind.X, init=False)


@dataclasses.dataclass
class Z(_KindChecker):
    """Z correction command."""

    node: Node
    domain: set[Node] = dataclasses.field(default_factory=set)
    kind: ClassVar[Literal[CommandKind.Z]] = dataclasses.field(default=CommandKind.Z, init=False)


@dataclasses.dataclass
class S(_KindChecker):
    """S command."""

    node: Node
    domain: set[Node] = dataclasses.field(default_factory=set)
    kind: ClassVar[Literal[CommandKind.S]] = dataclasses.field(default=CommandKind.S, init=False)


@dataclasses.dataclass
class T(_KindChecker):
    """T command."""

    node: Node
    domain: set[Node] = dataclasses.field(default_factory=set)
    kind: ClassVar[Literal[CommandKind.T]] = dataclasses.field(default=CommandKind.T, init=False)


if sys.version_info >= (3, 10):
    Command = N | M | E | C | X | Z | S | T
    Correction = X | Z
else:
    Command = Union[N, M, E, C, X, Z, S, T]
    Correction = Union[X, Z]

BaseM = M


@dataclasses.dataclass
class MeasureUpdate:
    """Describe how a measure is changed by the signals and/or a vertex operator."""

    new_plane: Plane
    coeff: int
    add_term: float

    @staticmethod
    def compute(plane: Plane, s: bool, t: bool, clifford_gate: Clifford) -> MeasureUpdate:
        """Compute the update for a given plane, signals and vertex operator."""
        gates = list(map(Pauli.from_axis, plane.axes))
        if s:
            clifford_gate = Clifford.X @ clifford_gate
        if t:
            clifford_gate = Clifford.Z @ clifford_gate
        gates = list(map(clifford_gate.measure, gates))
        new_plane = Plane.from_axes(*(gate.axis for gate in gates))
        cos_pauli = clifford_gate.measure(Pauli.from_axis(plane.cos))
        sin_pauli = clifford_gate.measure(Pauli.from_axis(plane.sin))
        exchange = cos_pauli.axis != new_plane.cos
        if exchange == (cos_pauli.unit.sign == sin_pauli.unit.sign):
            coeff = -1
        else:
            coeff = 1
        add_term: float = 0
        if cos_pauli.unit.sign == Sign.Minus:
            add_term += np.pi
        if exchange:
            add_term = np.pi / 2 - add_term
        return MeasureUpdate(new_plane, coeff, add_term)<|MERGE_RESOLUTION|>--- conflicted
+++ resolved
@@ -4,20 +4,13 @@
 
 import dataclasses
 import enum
-<<<<<<< HEAD
-=======
 import sys
 from enum import Enum
 from typing import ClassVar, Literal, Union
->>>>>>> a07197ae
 
 import numpy as np
 
-<<<<<<< HEAD
-from graphix import clifford
-=======
 from graphix import type_utils
->>>>>>> a07197ae
 from graphix.clifford import Clifford, Domains
 from graphix.pauli import Pauli, Plane, Sign
 from graphix.states import BasicStates, State
