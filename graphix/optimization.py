"""Optimization procedures for patterns."""

from __future__ import annotations

from copy import copy
from dataclasses import dataclass
from types import MappingProxyType
from typing import TYPE_CHECKING

import networkx as nx

# assert_never added in Python 3.11
from typing_extensions import assert_never

import graphix.pattern
from graphix import command
from graphix.clifford import Clifford
from graphix.command import CommandKind, Node
<<<<<<< HEAD
from graphix.fundamentals import Axis
from graphix.measurements import Domains, PauliMeasurement
=======
from graphix.measurements import Domains, Outcome
>>>>>>> 0c9d827f

if TYPE_CHECKING:
    from collections.abc import Iterable, Mapping
    from collections.abc import Set as AbstractSet
    from typing import Self

    from graphix import Pattern


def standardize(pattern: Pattern) -> Pattern:
    """Return a standardized form to the given pattern.

    A standardized form is an equivalent pattern where the commands
    appear in the following order: `N`, `E`, `M`, `Z`, `X`, `C`.

    Note that a standardized form does not always exist in presence of
    `C` commands. For instance, there is no standardized form for the
    following pattern (written in the right-to-left convention):
    `E(0, 1) C(0, H) N(1) N(0)`.

    The function raises `NotImplementedError` if there is no
    standardized form. This behavior can change in the future.


    Parameters
    ----------
    pattern : Pattern
        The original pattern.

    Returns
    -------
    standardized : Pattern
        The standardized pattern, if it exists.
    """
    return StandardizedPattern.from_pattern(pattern).to_pattern()


@dataclass(frozen=True, slots=True)
class _StandardizedPattern:
    """Immutable internal storage for standardized patterns.

    It is defined as a superclass to allow
    :class:`StandardizedPattern` to define a custom ``__init__``
    method accepting any compatible collections for initialization,
    while keeping the dataclass frozen and avoiding direct
    ``setattr``-based field initialization.
    """

    input_nodes: tuple[Node, ...]
    output_nodes: tuple[Node, ...]
    results: Mapping[Node, Outcome]
    n_list: tuple[command.N, ...]
    e_set: frozenset[frozenset[Node]]
    m_list: tuple[command.M, ...]
    c_dict: Mapping[Node, Clifford]
    z_dict: Mapping[Node, frozenset[Node]]
    x_dict: Mapping[Node, frozenset[Node]]


class StandardizedPattern(_StandardizedPattern):
    """Pattern in standardized form.

    Use the method :meth:`to_pattern()` to get the standardized pattern.

    This class uses immutable data structures for its fields
    (``tuple``, ``frozenset`` and ``Mapping``).

    Instances can be generated with the constructor from any
    compatible data structures, and an instance can be generated
    directly from a pattern with the class method `from_pattern`.

    The constructor instantiates the ``Mapping`` fields as
    ``MappingProxyType`` objects over fresh dictionaries, ensuring
    their immutability. We expose the type ``Mapping`` instead of
    ``MappingProxyType`` for the readability, as they provide the same
    interface.

    Attributes
    ----------
    input_nodes: tuple[Node, ...]
        Input nodes.
    output_nodes: tuple[Node, ...]
        Output nodes.
    results: Mapping[Node, Outcome]
        Already measured nodes (by Pauli presimulation).
    n_list: tuple[command.N]
        The N commands.
    e_set: frozenset[frozenset[Node]]
        Set of edges. Each edge is a set with two elements.
    m_list: tuple[command.M]
        The M commands.
    c_dict: Mapping[Node, Clifford]
        Mapping associating Clifford corrections to some nodes.
    z_dict: Mapping[Node, frozenset[Node]]
        Mapping associating Z-domains to some nodes.
    x_dict: Mapping[Node, frozenset[Node]]
        Mapping associating X-domains to some nodes.

    """

    def __init__(
        self,
        input_nodes: Iterable[Node],
        output_nodes: Iterable[Node],
        results: Mapping[Node, Outcome],
        n_list: Iterable[command.N],
        e_set: Iterable[Iterable[Node]],
        m_list: Iterable[command.M],
        c_dict: Mapping[Node, Clifford],
        z_dict: Mapping[Node, Iterable[Node]],
        x_dict: Mapping[Node, Iterable[Node]],
    ) -> None:
        """Return a new StandardizedPattern with immutable data structures."""
        super().__init__(
            tuple(input_nodes),
            tuple(output_nodes),
            MappingProxyType(dict(results)),
            tuple(n_list),
            frozenset(frozenset(edge) for edge in e_set),
            tuple(m_list),
            MappingProxyType(dict(c_dict)),
            MappingProxyType({node: frozenset(nodes) for node, nodes in z_dict.items()}),
            MappingProxyType({node: frozenset(nodes) for node, nodes in x_dict.items()}),
        )

    @classmethod
    def from_pattern(cls, pattern: Pattern) -> Self:
        """Compute the standardized form of the given pattern."""
        s_domain: set[Node]
        t_domain: set[Node]
        s_domain_opt: set[Node] | None
        t_domain_opt: set[Node] | None

        n_list: list[command.N] = []
        e_set: set[frozenset[Node]] = set()
        m_list: list[command.M] = []
        c_dict: dict[Node, Clifford] = {}
        z_dict: dict[Node, set[Node]] = {}
        x_dict: dict[Node, set[Node]] = {}

        # Standardization could turn non-runnable patterns into
        # runnable ones, so we check runnability first to avoid hiding
        # code-logic errors.
        # For example, the non-runnable pattern E(0,1) M(0) N(1) N(0) would
        # become M(0) E(0,1) N(1) N(0), which is runnable.
        pattern.check_runnability()

        for cmd in pattern:
            if cmd.kind == CommandKind.N:
                n_list.append(cmd)
            elif cmd.kind == CommandKind.E:
                for side in (0, 1):
                    i, j = cmd.nodes[side], cmd.nodes[1 - side]
                    if clifford_gate := c_dict.get(i):
                        _commute_clifford(clifford_gate, c_dict, i, j)
                    if s_domain_opt := x_dict.get(i):
                        _add_correction_domain(z_dict, j, s_domain_opt)
                edge = frozenset(cmd.nodes)
                e_set.symmetric_difference_update((edge,))
            elif cmd.kind == CommandKind.M:
                new_cmd = None
                if clifford_gate := c_dict.pop(cmd.node, None):
                    new_cmd = cmd.clifford(clifford_gate)
                if t_domain_opt := z_dict.pop(cmd.node, None):
                    if new_cmd is None:
                        new_cmd = copy(cmd)
                    # The original domain should not be mutated
                    new_cmd.t_domain = new_cmd.t_domain ^ t_domain_opt  # noqa: PLR6104
                if s_domain_opt := x_dict.pop(cmd.node, None):
                    if new_cmd is None:
                        new_cmd = copy(cmd)
                    # The original domain should not be mutated
                    new_cmd.s_domain = new_cmd.s_domain ^ s_domain_opt  # noqa: PLR6104
                if new_cmd is None:
                    m_list.append(cmd)
                else:
                    m_list.append(new_cmd)
            # Use of `==` here for mypy
            elif cmd.kind == CommandKind.X or cmd.kind == CommandKind.Z:  # noqa: PLR1714
                if cmd.kind == CommandKind.X:
                    s_domain = cmd.domain
                    t_domain = set()
                else:
                    s_domain = set()
                    t_domain = cmd.domain
                domains = c_dict.get(cmd.node, Clifford.I).commute_domains(Domains(s_domain, t_domain))
                if domains.t_domain:
                    _add_correction_domain(z_dict, cmd.node, domains.t_domain)
                if domains.s_domain:
                    _add_correction_domain(x_dict, cmd.node, domains.s_domain)
            elif cmd.kind == CommandKind.C:
                # Each pattern command is applied by left multiplication: if a clifford `C`
                # has been already applied to a node, applying a clifford `C'` to the same
                # node is equivalent to apply `C'C` to a fresh node.
                c_dict[cmd.node] = cmd.clifford @ c_dict.get(cmd.node, Clifford.I)
        return cls(
            pattern.input_nodes, pattern.output_nodes, pattern.results, n_list, e_set, m_list, c_dict, z_dict, x_dict
        )

    def extract_graph(self) -> nx.Graph[int]:
        """Return the graph state from the command sequence, extracted from 'N' and 'E' commands.

        Returns
        -------
        graph_state: nx.Graph
        """
        graph: nx.Graph[int] = nx.Graph()
        graph.add_nodes_from(self.input_nodes)
        for cmd_n in self.n_list:
            graph.add_node(cmd_n.node)
        for u, v in self.e_set:
            graph.add_edge(u, v)
        return graph

    def perform_pauli_pushing(self, leave_nodes: set[Node] | None = None) -> None:
        """Move all Pauli measurements before the other measurements (except nodes in `leave_nodes`)."""
        if leave_nodes is None:
            leave_nodes = set()
        shift_domains: dict[int, set[int]] = {}

        def expand_domain(domain: set[int]) -> set[int]:
            """Merge previously shifted domains into ``domain``.

            Parameters
            ----------
            domain : set[int]
                Domain to update with any accumulated shift information.
            """
            new_domain = set(domain)
            for node in domain & shift_domains.keys():
                new_domain ^= shift_domains[node]
            return new_domain

        pauli_list = []
        non_pauli_list = []
        for cmd in self.m_list:
            s_domain = expand_domain(cmd.s_domain)
            t_domain = expand_domain(cmd.t_domain)
            pm = PauliMeasurement.try_from(
                cmd.plane, cmd.angle
            )  # None returned if the measurement is not in Pauli basis
            if pm is None or cmd.node in leave_nodes:
                non_pauli_list.append(
                    command.M(node=cmd.node, angle=cmd.angle, plane=cmd.plane, s_domain=s_domain, t_domain=t_domain)
                )
            else:
                if pm.axis == Axis.X:
                    # M^X X^s Z^t = M^{XY,0} X^s Z^t
                    #             = M^{XY,(-1)^s·0+tπ}
                    #             = S^t M^X
                    # M^{-X} X^s Z^t = M^{XY,π} X^s Z^t
                    #                = M^{XY,(-1)^s·π+tπ}
                    #                = S^t M^{-X}
                    shift_domains[cmd.node] = t_domain
                elif pm.axis == Axis.Y:
                    # M^Y X^s Z^t = M^{XY,π/2} X^s Z^t
                    #             = M^{XY,(-1)^s·π/2+tπ}
                    #             = M^{XY,π/2+(s+t)π}      (since -π/2 = π/2 - π ≡ π/2 + π (mod 2π))
                    #             = S^{s+t} M^Y
                    # M^{-Y} X^s Z^t = M^{XY,-π/2} X^s Z^t
                    #                = M^{XY,(-1)^s·(-π/2)+tπ}
                    #                = M^{XY,-π/2+(s+t)π}  (since π/2 = -π/2 + π)
                    #                = S^{s+t} M^{-Y}
                    shift_domains[cmd.node] = s_domain ^ t_domain
                elif pm.axis == Axis.Z:
                    # M^Z X^s Z^t = M^{XZ,0} X^s Z^t
                    #             = M^{XZ,(-1)^t((-1)^s·0+sπ)}
                    #             = M^{XZ,(-1)^t·sπ}
                    #             = M^{XZ,sπ}              (since (-1)^t·π ≡ π (mod 2π))
                    #             = S^s M^Z
                    # M^{-Z} X^s Z^t = M^{XZ,π} X^s Z^t
                    #                = M^{XZ,(-1)^t((-1)^s·π+sπ)}
                    #                = M^{XZ,(s+1)π}
                    #                = S^s M^{-Z}
                    shift_domains[cmd.node] = s_domain
                else:
                    assert_never(pm.axis)
                pauli_list.append(command.M(node=cmd.node, angle=cmd.angle, plane=cmd.plane))
        self.m_list = pauli_list + non_pauli_list
        self.z_dict = {node: expand_domain(domain) for node, domain in self.z_dict.items()}
        self.x_dict = {node: expand_domain(domain) for node, domain in self.x_dict.items()}

    def to_pattern(self) -> Pattern:
        """Return the standardized pattern."""
        pattern = graphix.pattern.Pattern(input_nodes=self.input_nodes)
        pattern.results = dict(self.results)
        pattern.extend(
            self.n_list,
            (command.E((u, v)) for u, v in self.e_set),
            self.m_list,
            (command.Z(node=node, domain=set(domain)) for node, domain in self.z_dict.items()),
            (command.X(node=node, domain=set(domain)) for node, domain in self.x_dict.items()),
            (command.C(node=node, clifford=clifford_gate) for node, clifford_gate in self.c_dict.items()),
        )
        pattern.reorder_output_nodes(self.output_nodes)
        return pattern

    def to_space_optimal_pattern(self) -> Pattern:
        """Return a pattern that is space-optimal for the given measurement order."""
        pattern = graphix.pattern.Pattern(input_nodes=self.input_nodes)
        pattern.results = dict(self.results)
        active = set(self.input_nodes)
        done: set[Node] = set()
        n_dict = {n.node: n for n in self.n_list}
        graph = self.extract_graph()

        def ensure_active(node: Node) -> None:
            """Initialize node in pattern if it has not been initialized before."""
            if node not in active:
                pattern.add(n_dict[node])
                active.add(node)

        def ensure_neighborhood(node: Node) -> None:
            """Initialize and entangle the inactive nodes in the neighbourhood of ``node``."""
            ensure_active(node)
            for neighbor in graph.neighbors(node):
                if neighbor not in done:
                    ensure_active(neighbor)
                    pattern.add(command.E((node, neighbor)))

        for m in self.m_list:
            ensure_neighborhood(m.node)
            pattern.add(m)
            done.add(m.node)
        for node in self.output_nodes:
            ensure_neighborhood(node)
            if domain := self.z_dict.get(node):
                pattern.add(command.Z(node, set(domain)))
            if domain := self.x_dict.get(node):
                pattern.add(command.X(node, set(domain)))
            if clifford_gate := self.c_dict.get(node):
                pattern.add(command.C(node, clifford_gate))
            done.add(node)
        return pattern


def _add_correction_domain(domain_dict: dict[Node, set[Node]], node: Node, domain: set[Node]) -> None:
    """Merge a correction domain into ``domain_dict`` for ``node``.

    Parameters
    ----------
    domain_dict : dict[int, Command]
        Mapping from node index to accumulated domain.
    node : int
        Target node whose domain should be updated.
    domain : set[int]
        Domain to merge with the existing one.
    """
    if previous_domain := domain_dict.get(node):
        previous_domain ^= domain
    else:
        domain_dict[node] = domain.copy()


def _commute_clifford(clifford_gate: Clifford, c_dict: dict[int, Clifford], i: int, j: int) -> None:
    """Commute a Clifford with an entanglement command.

    Parameters
    ----------
    clifford_gate : Clifford
        Clifford gate before the entanglement command
    c_dict : dict[int, Clifford]
        Mapping from the node index to accumulated Clifford commands.
    i : int
        First node of the entanglement command where the Clifford is applied.
    j : int
        Second node of the entanglement command where the Clifford is applied.
    """
    if clifford_gate in {Clifford.I, Clifford.Z, Clifford.S, Clifford.SDG}:
        # Clifford gate commutes with the entanglement command.
        pass
    elif clifford_gate in {Clifford.X, Clifford.Y, Clifford(9), Clifford(10)}:
        # Clifford gate commutes with the entanglement command up to a Z Clifford on the other index.
        c_dict[j] = Clifford.Z @ c_dict.get(j, Clifford.I)
    else:
        # Clifford gate commutes with the entanglement command up to a two-qubit Clifford
        raise NotImplementedError(
            f"Pattern contains a Clifford followed by an E command on qubit {i} which only commute up to a two-qubit Clifford. Standarization is not supported."
        )


def _incorporate_pauli_results_in_domain(
    results: Mapping[int, int], domain: AbstractSet[int]
) -> tuple[bool, set[int]] | None:
    if not (results.keys() & domain):
        return None
    new_domain = set(domain - results.keys())
    odd_outcome = sum(outcome for node, outcome in results.items() if node in domain) % 2
    return odd_outcome == 1, new_domain


def incorporate_pauli_results(pattern: Pattern) -> Pattern:
    """Return an equivalent pattern where results from Pauli presimulation are integrated in corrections."""
    result = graphix.pattern.Pattern(input_nodes=pattern.input_nodes)
    for cmd in pattern:
        if cmd.kind == CommandKind.M:
            s = _incorporate_pauli_results_in_domain(pattern.results, cmd.s_domain)
            t = _incorporate_pauli_results_in_domain(pattern.results, cmd.t_domain)
            if s or t:
                if s:
                    apply_x, new_s_domain = s
                else:
                    apply_x = False
                    new_s_domain = cmd.s_domain
                if t:
                    apply_z, new_t_domain = t
                else:
                    apply_z = False
                    new_t_domain = cmd.t_domain
                new_cmd = command.M(cmd.node, cmd.plane, cmd.angle, new_s_domain, new_t_domain)
                if apply_x:
                    new_cmd = new_cmd.clifford(Clifford.X)
                if apply_z:
                    new_cmd = new_cmd.clifford(Clifford.Z)
                result.add(new_cmd)
            else:
                result.add(cmd)
        # Use == for mypy
        elif cmd.kind == CommandKind.X or cmd.kind == CommandKind.Z:  # noqa: PLR1714
            signal = _incorporate_pauli_results_in_domain(pattern.results, cmd.domain)
            if signal:
                apply_c, new_domain = signal
                if new_domain:
                    cmd_cstr = command.X if cmd.kind == CommandKind.X else command.Z
                    result.add(cmd_cstr(cmd.node, new_domain))
                if apply_c:
                    c = Clifford.X if cmd.kind == CommandKind.X else Clifford.Z
                    result.add(command.C(cmd.node, c))
            else:
                result.add(cmd)
        else:
            result.add(cmd)
    result.reorder_output_nodes(pattern.output_nodes)
    return result<|MERGE_RESOLUTION|>--- conflicted
+++ resolved
@@ -16,12 +16,8 @@
 from graphix import command
 from graphix.clifford import Clifford
 from graphix.command import CommandKind, Node
-<<<<<<< HEAD
 from graphix.fundamentals import Axis
-from graphix.measurements import Domains, PauliMeasurement
-=======
-from graphix.measurements import Domains, Outcome
->>>>>>> 0c9d827f
+from graphix.measurements import Domains, Outcome, PauliMeasurement
 
 if TYPE_CHECKING:
     from collections.abc import Iterable, Mapping
@@ -236,13 +232,13 @@
             graph.add_edge(u, v)
         return graph
 
-    def perform_pauli_pushing(self, leave_nodes: set[Node] | None = None) -> None:
+    def perform_pauli_pushing(self, leave_nodes: set[Node] | None = None) -> Self:
         """Move all Pauli measurements before the other measurements (except nodes in `leave_nodes`)."""
         if leave_nodes is None:
             leave_nodes = set()
         shift_domains: dict[int, set[int]] = {}
 
-        def expand_domain(domain: set[int]) -> set[int]:
+        def expand_domain(domain: AbstractSet[int]) -> set[int]:
             """Merge previously shifted domains into ``domain``.
 
             Parameters
@@ -300,9 +296,17 @@
                 else:
                     assert_never(pm.axis)
                 pauli_list.append(command.M(node=cmd.node, angle=cmd.angle, plane=cmd.plane))
-        self.m_list = pauli_list + non_pauli_list
-        self.z_dict = {node: expand_domain(domain) for node, domain in self.z_dict.items()}
-        self.x_dict = {node: expand_domain(domain) for node, domain in self.x_dict.items()}
+        return self.__class__(
+            self.input_nodes,
+            self.output_nodes,
+            self.results,
+            self.n_list,
+            self.e_set,
+            pauli_list + non_pauli_list,
+            self.c_dict,
+            {node: expand_domain(domain) for node, domain in self.z_dict.items()},
+            {node: expand_domain(domain) for node, domain in self.x_dict.items()},
+        )
 
     def to_pattern(self) -> Pattern:
         """Return the standardized pattern."""
