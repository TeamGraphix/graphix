--- conflicted
+++ resolved
@@ -4,7 +4,6 @@
 
 import dataclasses
 import enum
-<<<<<<< HEAD
 import sys
 from enum import Enum
 from typing import ClassVar, Literal, Union
@@ -14,6 +13,8 @@
 
 
 class InstructionKind(Enum):
+    """Tag for instruction kind."""
+
     CCX = enum.auto()
     RZZ = enum.auto()
     CNOT = enum.auto()
@@ -28,121 +29,31 @@
     RX = enum.auto()
     RY = enum.auto()
     RZ = enum.auto()
-=======
-
-from pydantic import BaseModel
-
-# MEMO: Cannot use TYPE_CHECKING here for pydantic
-from graphix.pauli import Plane  # noqa: TCH001
-
-
-class InstructionKind(enum.Enum):
-    """Tag for instruction kind."""
-
-    CCX = "CCX"
-    RZZ = "RZZ"
-    CNOT = "CNOT"
-    SWAP = "SWAP"
-    H = "H"
-    S = "S"
-    X = "X"
-    Y = "Y"
-    Z = "Z"
-    I = "I"
-    M = "M"
-    RX = "RX"
-    RY = "RY"
-    RZ = "RZ"
->>>>>>> ad182700
     # The two following instructions are used internally by the transpiler
     _XC = enum.auto()
     _ZC = enum.auto()
 
 
-<<<<<<< HEAD
 class _KindChecker:
-    """
-    Enforce tag field declaration.
-    """
-=======
-class Instruction(BaseModel, abc.ABC):
-    """Circuit instruction base class model."""
->>>>>>> ad182700
+    """Enforce tag field declaration."""
 
     def __init_subclass__(cls) -> None:
         super().__init_subclass__()
         type_utils.check_kind(cls, {"InstructionKind": InstructionKind, "Plane": Plane})
 
 
-<<<<<<< HEAD
 @dataclasses.dataclass
 class CCX(_KindChecker):
-    """
-    Toffoli circuit instruction.
-    """
+    """Toffoli circuit instruction."""
 
     target: int
-=======
-class OneQubitInstruction(Instruction):
-    """One qubit circuit instruction base class model."""
-
-    target: int
-
-
-class CorrectionInstruction(OneQubitInstruction):
-    """Correction instruction base class model."""
-
-    domain: set[int]
-
-
-class RotationInstruction(OneQubitInstruction):
-    """Rotation instruction base class model."""
-
-    angle: float
-
-
-class OneControlInstruction(OneQubitInstruction):
-    """One control instruction base class model."""
-
-    control: int
-
-
-class TwoControlsInstruction(OneQubitInstruction):
-    """Two controls instruction base class model."""
-
->>>>>>> ad182700
     controls: tuple[int, int]
     kind: ClassVar[Literal[InstructionKind.CCX]] = dataclasses.field(default=InstructionKind.CCX, init=False)
 
 
-<<<<<<< HEAD
 @dataclasses.dataclass
 class RZZ(_KindChecker):
-    """
-    RZZ circuit instruction.
-    """
-=======
-class XC(CorrectionInstruction):
-    """X correction circuit instruction. Used internally by the transpiler."""
-
-    kind: InstructionKind = InstructionKind.XC
-
-
-class ZC(CorrectionInstruction):
-    """Z correction circuit instruction. Used internally by the transpiler."""
-
-    kind: InstructionKind = InstructionKind.ZC
-
-
-class CCX(TwoControlsInstruction):
-    """Toffoli circuit instruction."""
-
-    kind: InstructionKind = InstructionKind.CCX
-
-
-class RZZ(OneControlInstruction, RotationInstruction):
     """RZZ circuit instruction."""
->>>>>>> ad182700
 
     target: int
     control: int
@@ -153,137 +64,74 @@
     kind: ClassVar[Literal[InstructionKind.RZZ]] = dataclasses.field(default=InstructionKind.RZZ, init=False)
 
 
-<<<<<<< HEAD
 @dataclasses.dataclass
 class CNOT(_KindChecker):
-    """
-    CNOT circuit instruction.
-    """
-=======
-class CNOT(OneControlInstruction):
     """CNOT circuit instruction."""
->>>>>>> ad182700
 
     target: int
     control: int
     kind: ClassVar[Literal[InstructionKind.CNOT]] = dataclasses.field(default=InstructionKind.CNOT, init=False)
 
 
-<<<<<<< HEAD
 @dataclasses.dataclass
 class SWAP(_KindChecker):
-    """
-    SWAP circuit instruction.
-    """
-=======
-class SWAP(Instruction):
     """SWAP circuit instruction."""
->>>>>>> ad182700
 
     targets: tuple[int, int]
     kind: ClassVar[Literal[InstructionKind.SWAP]] = dataclasses.field(default=InstructionKind.SWAP, init=False)
 
 
-<<<<<<< HEAD
 @dataclasses.dataclass
 class H(_KindChecker):
-    """
-    H circuit instruction.
-    """
-=======
-class H(OneQubitInstruction):
     """H circuit instruction."""
->>>>>>> ad182700
 
     target: int
     kind: ClassVar[Literal[InstructionKind.H]] = dataclasses.field(default=InstructionKind.H, init=False)
 
 
-<<<<<<< HEAD
 @dataclasses.dataclass
 class S(_KindChecker):
-    """
-    S circuit instruction.
-    """
-=======
-class S(OneQubitInstruction):
     """S circuit instruction."""
->>>>>>> ad182700
 
     target: int
     kind: ClassVar[Literal[InstructionKind.S]] = dataclasses.field(default=InstructionKind.S, init=False)
 
 
-<<<<<<< HEAD
 @dataclasses.dataclass
 class X(_KindChecker):
-    """
-    X circuit instruction.
-    """
-=======
-class X(OneQubitInstruction):
     """X circuit instruction."""
->>>>>>> ad182700
 
     target: int
     kind: ClassVar[Literal[InstructionKind.X]] = dataclasses.field(default=InstructionKind.X, init=False)
 
 
-<<<<<<< HEAD
 @dataclasses.dataclass
 class Y(_KindChecker):
-    """
-    Y circuit instruction.
-    """
-=======
-class Y(OneQubitInstruction):
     """Y circuit instruction."""
->>>>>>> ad182700
 
     target: int
     kind: ClassVar[Literal[InstructionKind.Y]] = dataclasses.field(default=InstructionKind.Y, init=False)
 
 
-<<<<<<< HEAD
 @dataclasses.dataclass
 class Z(_KindChecker):
-    """
-    Z circuit instruction.
-    """
-=======
-class Z(OneQubitInstruction):
     """Z circuit instruction."""
->>>>>>> ad182700
 
     target: int
     kind: ClassVar[Literal[InstructionKind.Z]] = dataclasses.field(default=InstructionKind.Z, init=False)
 
 
-<<<<<<< HEAD
 @dataclasses.dataclass
 class I(_KindChecker):
-    """
-    I circuit instruction.
-    """
-=======
-class I(OneQubitInstruction):
     """I circuit instruction."""
->>>>>>> ad182700
 
     target: int
     kind: ClassVar[Literal[InstructionKind.I]] = dataclasses.field(default=InstructionKind.I, init=False)
 
 
-<<<<<<< HEAD
 @dataclasses.dataclass
 class M(_KindChecker):
-    """
-    M circuit instruction.
-    """
-=======
-class M(OneQubitInstruction):
     """M circuit instruction."""
->>>>>>> ad182700
 
     target: int
     plane: Plane
@@ -291,16 +139,9 @@
     kind: ClassVar[Literal[InstructionKind.M]] = dataclasses.field(default=InstructionKind.M, init=False)
 
 
-<<<<<<< HEAD
 @dataclasses.dataclass
 class RX(_KindChecker):
-    """
-    X rotation circuit instruction.
-    """
-=======
-class RX(RotationInstruction):
     """X rotation circuit instruction."""
->>>>>>> ad182700
 
     target: int
     angle: float
@@ -308,16 +149,9 @@
     kind: ClassVar[Literal[InstructionKind.RX]] = dataclasses.field(default=InstructionKind.RX, init=False)
 
 
-<<<<<<< HEAD
 @dataclasses.dataclass
 class RY(_KindChecker):
-    """
-    Y rotation circuit instruction.
-    """
-=======
-class RY(RotationInstruction):
     """Y rotation circuit instruction."""
->>>>>>> ad182700
 
     target: int
     angle: float
@@ -325,16 +159,9 @@
     kind: ClassVar[Literal[InstructionKind.RY]] = dataclasses.field(default=InstructionKind.RY, init=False)
 
 
-<<<<<<< HEAD
 @dataclasses.dataclass
 class RZ(_KindChecker):
-    """
-    Z rotation circuit instruction.
-    """
-=======
-class RZ(RotationInstruction):
     """Z rotation circuit instruction."""
->>>>>>> ad182700
 
     target: int
     angle: float
@@ -344,9 +171,7 @@
 
 @dataclasses.dataclass
 class _XC(_KindChecker):
-    """
-    X correction circuit instruction. Used internally by the transpiler.
-    """
+    """X correction circuit instruction. Used internally by the transpiler."""
 
     target: int
     domain: set[int]
@@ -355,9 +180,7 @@
 
 @dataclasses.dataclass
 class _ZC(_KindChecker):
-    """
-    Z correction circuit instruction. Used internally by the transpiler.
-    """
+    """Z correction circuit instruction. Used internally by the transpiler."""
 
     target: int
     domain: set[int]
