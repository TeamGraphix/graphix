--- conflicted
+++ resolved
@@ -5,13 +5,9 @@
 
 from pydantic import BaseModel
 
-<<<<<<< HEAD
-from graphix.parameter import ExpressionOrFloat
-from graphix.pauli import Plane
-=======
-# MEMO: Cannot use TYPE_CHECKING here for pydantic
+# TCH001: ExpressionOrFloat and Plane are used in pydantic models
+from graphix.parameter import ExpressionOrFloat  # noqa: TCH001
 from graphix.pauli import Plane  # noqa: TCH001
->>>>>>> 364be19d
 
 
 class InstructionKind(enum.Enum):
@@ -24,7 +20,7 @@
     X = "X"
     Y = "Y"
     Z = "Z"
-    I = "I"  # noqa: E741
+    I = "I"
     M = "M"
     RX = "RX"
     RY = "RY"
@@ -172,7 +168,7 @@
     kind: InstructionKind = InstructionKind.Z
 
 
-class I(OneQubitInstruction):  # noqa: E742
+class I(OneQubitInstruction):
     """
     I circuit instruction.
     """
