--- conflicted
+++ resolved
@@ -1,14 +1,9 @@
-<<<<<<< HEAD
-=======
 from __future__ import annotations
 from typing import TYPE_CHECKING
 
 if TYPE_CHECKING:
     from graphix.pattern import Pattern
 
-import numpy as np
-from matplotlib import pyplot as plt
->>>>>>> d17e5047
 import math
 
 import networkx as nx
@@ -104,23 +99,15 @@
                 f, l_k, angles, local_clifford, show_measurement_planes, node_distance, figsize, save, filename
             )
         else:
-<<<<<<< HEAD
-            g, l_k = gflow.find_gflow(self.G, set(self.v_in), set(self.v_out), self.meas_plane)
-            if g:
-=======
             if pattern_for_gflow is not None:
                 g, l_k = gflow.gflow_from_pattern(pattern_for_gflow)
->>>>>>> d17e5047
                 print("No flow found. Gflow found.")
                 self.visualize_w_gflow(
                     g,
                     l_k,
                     angles,
                     local_clifford,
-<<<<<<< HEAD
-=======
                     show_measurement_planes,
->>>>>>> d17e5047
                     node_distance,
                     show_loop,
                     figsize,
@@ -151,16 +138,6 @@
 
     def visualize_w_flow(
         self,
-<<<<<<< HEAD
-        f,
-        l_k,
-        angles=None,
-        local_clifford=None,
-        node_distance=(1, 1),
-        figsize=None,
-        save=False,
-        filename=None,
-=======
         f: dict[int, int],
         l_k: dict[int, int],
         angles: dict[int, float] | None = None,
@@ -170,7 +147,6 @@
         figsize: tuple[int, int] | None = None,
         save: bool = False,
         filename: str | None = None,
->>>>>>> d17e5047
     ):
         """
         visualizes the graph with flow structure.
@@ -473,20 +449,12 @@
 
     def visualize_wo_structure(
         self,
-<<<<<<< HEAD
-        angles=None,
-        local_clifford=None,
-        node_distance=(1, 1),
-        save=False,
-        filename=None,
-=======
         angles: dict[int, float] | None = None,
         local_clifford: dict[int, int] | None = None,
         show_measurement_planes: bool = False,
         node_distance: tuple[int, int] = (1, 1),
         save: bool = False,
         filename: str | None = None,
->>>>>>> d17e5047
     ):
         """
         visualizes the graph without flow or gflow.
@@ -672,16 +640,8 @@
                                 ctrl_points.append(
                                     [
                                         i,
-<<<<<<< HEAD
-                                        self.control_point(
-                                            bezier_path[0],
-                                            bezier_path[-1],
-                                            pos[node],
-                                            distance=0.6 / iteration,
-=======
                                         self._control_point(
                                             bezier_path[0], bezier_path[-1], pos[node], distance=0.6 / iteration
->>>>>>> d17e5047
                                         ),
                                     ]
                                 )
