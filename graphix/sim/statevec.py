from copy import deepcopy

import numpy as np

from graphix.clifford import CLIFFORD, CLIFFORD_CONJ, CLIFFORD_MUL
from graphix.ops import Ops


class StatevectorBackend:
    """MBQC simulator with statevector method."""

    def __init__(self, pattern, max_qubit_num=20):
        """
        Parameters
        -----------
        pattern : :class:`graphix.pattern.Pattern` object
            MBQC pattern to be simulated.
        backend : str, 'statevector'
            optional argument for simulation.
        max_qubit_num : int
            optional argument specifying the maximum number of qubits
            to be stored in the statevector at a time.
        """
        # check that pattern has output nodes configured
        assert len(pattern.output_nodes) > 0
        self.pattern = pattern
        self.results = deepcopy(pattern.results)
        self.state = None
        self.node_index = []
        self.Nqubit = 0
        self.to_trace = []
        self.to_trace_loc = []
        self.max_qubit_num = max_qubit_num
        if pattern.max_space() > max_qubit_num:
            raise ValueError("Pattern.max_space is larger than max_qubit_num. Increase max_qubit_num and try again")

    def qubit_dim(self):
        """Returns the qubit number in the internal statevector

        Returns
        -------
        n_qubit : int
        """
        return len(self.state.dims())

    def add_nodes(self, nodes):
        """add new qubit to internal statevector
        and assign the corresponding node number
        to list self.node_index.

        Parameters
        ----------
        nodes : list of node indices
        """
        if not self.state:
            self.state = Statevec(nqubit=0)
        n = len(nodes)
        sv_to_add = Statevec(nqubit=n)
        self.state.tensor(sv_to_add)
        self.node_index.extend(nodes)
        self.Nqubit += n

    def entangle_nodes(self, edge):
        """Apply CZ gate to two connected nodes

        Parameters
        ----------
        edge : tuple (i, j)
            a pair of node indices
        """
        target = self.node_index.index(edge[0])
        control = self.node_index.index(edge[1])
        self.state.entangle((target, control))

    def measure(self, cmd):
        """Perform measurement of a node in the internal statevector and trace out the qubit

        Parameters
        ----------
        cmd : list
            measurement command : ['M', node, plane angle, s_domain, t_domain]
        """
        # choose the measurement result randomly
        result = np.random.choice([0, 1])
        self.results[cmd[1]] = result

        # extract signals for adaptive angle
        s_signal = np.sum([self.results[j] for j in cmd[4]])
        t_signal = np.sum([self.results[j] for j in cmd[5]])
        angle = cmd[3] * np.pi
        if len(cmd) == 7:
            vop = cmd[6]
        else:
            vop = 0
        if int(s_signal % 2) == 1:
            vop = CLIFFORD_MUL[1, vop]
        if int(t_signal % 2) == 1:
            vop = CLIFFORD_MUL[3, vop]
        m_op = meas_op(angle, vop=vop, plane=cmd[2], choice=result)
        loc = self.node_index.index(cmd[1])
        self.state.evolve_single(m_op, loc)

        self.state.remove_qubit(loc)
        self.node_index.remove(cmd[1])
        self.Nqubit -= 1

    def correct_byproduct(self, cmd):
        """Byproduct correction
        correct for the X or Z byproduct operators,
        by applying the X or Z gate.
        """
        if np.mod(np.sum([self.results[j] for j in cmd[2]]), 2) == 1:
            loc = self.node_index.index(cmd[1])
            if cmd[0] == "X":
                op = Ops.x
            elif cmd[0] == "Z":
                op = Ops.z
            self.state.evolve_single(op, loc)

    def apply_clifford(self, cmd):
        """Apply single-qubit Clifford gate,
        specified by vop index specified in graphix.clifford.CLIFFORD
        """
        loc = self.node_index.index(cmd[1])
        self.state.evolve_single(CLIFFORD[cmd[2]], loc)

    def finalize(self):
        """to be run at the end of pattern simulation."""
        self.sort_qubits()
        self.state.normalize()

    def sort_qubits(self):
        """sort the qubit order in internal statevector"""
        for i, ind in enumerate(self.pattern.output_nodes):
            if not self.node_index[i] == ind:
                move_from = self.node_index.index(ind)
                self.state.swap((i, move_from))
                self.node_index[i], self.node_index[move_from] = (
                    self.node_index[move_from],
                    self.node_index[i],
                )


def meas_op(angle, vop=0, plane="XY", choice=0):
    """Returns the projection operator for given measurement angle and local Clifford op (VOP).

    .. seealso:: :mod:`graphix.clifford`

    Parameters
    ----------
    angle : float
        original measurement angle in radian
    vop : int
        index of local Clifford (vop), see graphq.clifford.CLIFFORD
    plane : 'XY', 'YZ' or 'ZX'
        measurement plane on which angle shall be defined
    choice : 0 or 1
        choice of measurement outcome. measured eigenvalue would be (-1)**choice.

    Returns
    -------
    op : numpy array
        projection operator

    """
    assert vop in np.arange(24)
    assert choice in [0, 1]
    assert plane in ["XY", "YZ", "XZ"]
    if plane == "XY":
        vec = (np.cos(angle), np.sin(angle), 0)
    elif plane == "YZ":
        vec = (0, np.cos(angle), np.sin(angle))
    elif plane == "XZ":
        vec = (np.cos(angle), 0, np.sin(angle))
    op_mat = np.eye(2, dtype=np.complex128) / 2
    for i in range(3):
        op_mat += (-1) ** (choice) * vec[i] * CLIFFORD[i + 1] / 2
    op_mat = CLIFFORD[CLIFFORD_CONJ[vop]] @ op_mat @ CLIFFORD[vop]
    return op_mat


CZ_TENSOR = np.array(
    [[[[1, 0], [0, 0]], [[0, 1], [0, 0]]], [[[0, 0], [1, 0]], [[0, 0], [0, -1]]]],
    dtype=np.complex128,
)
CNOT_TENSOR = np.array(
    [[[[1, 0], [0, 0]], [[0, 1], [0, 0]]], [[[0, 0], [0, 1]], [[0, 0], [1, 0]]]],
    dtype=np.complex128,
)
SWAP_TENSOR = np.array(
    [[[[1, 0], [0, 0]], [[0, 0], [1, 0]]], [[[0, 1], [0, 0]], [[0, 0], [0, 1]]]],
    dtype=np.complex128,
)


class Statevec:
    """Simple statevector simulator"""

    def __init__(self, nqubit=1, plus_states=True):
        """Initialize statevector

        Parameters
        ----------
        nqubit : int, optional:
            number of qubits. Defaults to 1.
        plus_states : bool, optional
            whether or not to start all qubits in + state or 0 state. Defaults to +
        """
        if plus_states:
            self.psi = np.ones((2,) * nqubit) / 2 ** (nqubit / 2)
        else:
            self.psi = np.zeros((2,) * nqubit)
            self.psi[(0,) * nqubit] = 1

    def __repr__(self):
        return f"Statevec, data={self.psi}, shape={self.dims()}"

    def evolve_single(self, op, i):
        """Single-qubit operation

        Parameters
        ----------
        op : numpy.ndarray
            2*2 matrix
        i : int
            qubit index
        """
        self.psi = np.tensordot(op, self.psi, (1, i))
        self.psi = np.moveaxis(self.psi, 0, i)

    def evolve(self, op, qargs):
        """Multi-qubit operation

        Parameters
        ----------
        op : numpy.ndarray
            2^n*2^n matrix
        qargs : list of int
            target qubits' indices
        """
        op_dim = int(np.log2(len(op)))
        shape = [2 for _ in range(2 * op_dim)]
        op_tensor = op.reshape(shape)
        self.psi = np.tensordot(
            op_tensor,
            self.psi,
            (tuple(op_dim + i for i in range(len(qargs))), tuple(qargs)),
        )
        self.psi = np.moveaxis(self.psi, [i for i in range(len(qargs))], qargs)

    def dims(self):
        return self.psi.shape

    def ptrace(self, qargs):
        """Perform partial trace of the selected qubits.

        .. warning::
            This method currently assumes qubits in qargs to be separable from the rest
            (checks not implemented for speed).
            Otherwise, the state returned will be forced to be pure which will result in incorrect output.
            Correct behaviour will be implemented as soon as the densitymatrix class, currently under development
            (PR #64), is merged.

        Parameters
        ----------
        qargs : list of int
            qubit indices to trace over
        """
        nqubit_after = len(self.psi.shape) - len(qargs)
        psi = self.psi
        rho = np.tensordot(psi, psi.conj(), axes=(qargs, qargs))  # density matrix
        rho = np.reshape(rho, (2**nqubit_after, 2**nqubit_after))
        evals, evecs = np.linalg.eig(rho)  # back to statevector
        self.psi = np.reshape(evecs[:, np.argmax(evals)], (2,) * nqubit_after)

    def remove_qubit(self, qarg):
        r"""Remove a separable qubit from the system and assemble a statevector for remaining qubits.
        This results in the same result as partial trace, if the qubit `qarg` is separable from the rest.

<<<<<<< HEAD
        For a statevector :math:`\ket{\psi} = \sum c_i \ket{i}` with sum taken over :math:`i \in [ 0 \dots 00,\ 0\dots 01,\ \dots,\
=======
        For a statevector :math:`\ket{\psi} = \sum c_i \ket{i}` with sum taken over
        :math:`i \in [ 0 \dots 00,\ 0\dots 01,\ \dots,\
>>>>>>> 8313d3c7
        1 \dots 11 ]`, this method returns

        .. math::
            \begin{align}
                \ket{\psi}' =&
                    c_{0 \dots 0_{\mathrm{k-1}}0_{\mathrm{k}}0_{\mathrm{k+1}} \dots 00}
                    \ket{0 \dots 0_{\mathrm{k-1}}0_{\mathrm{k+1}} \dots 00} \\
                    & + c_{0 \dots 0_{\mathrm{k-1}}0_{\mathrm{k}}0_{\mathrm{k+1}} \dots 01}
                    \ket{0 \dots 0_{\mathrm{k-1}}0_{\mathrm{k+1}} \dots 01} \\
                    & + c_{0 \dots 0_{\mathrm{k-1}}0_{\mathrm{k}}0_{\mathrm{k+1}} \dots 10}
                    \ket{0 \dots 0_{\mathrm{k-1}}0_{\mathrm{k+1}} \dots 10} \\
                    & + \dots \\
                    & + c_{1 \dots 1_{\mathrm{k-1}}0_{\mathrm{k}}1_{\mathrm{k+1}} \dots 11}
                    \ket{1 \dots 1_{\mathrm{k-1}}1_{\mathrm{k+1}} \dots 11},
           \end{align}

        (after normalization) for :math:`k =` qarg. If the :math:`k` th qubit is in :math:`\ket{1}` state,
        above will return zero amplitudes; in such a case the returned state will be the one above with
        :math:`0_{\mathrm{k}}` replaced with :math:`1_{\mathrm{k}}` .

        .. warning::
            This method assumes the qubit with index `qarg` to be separable from the rest,
            and is implemented as a significantly faster alternative for partial trace to
            be used after single-qubit measurements.
            Care needs to be taken when using this method.
            Checks for separability will be implemented soon as an option.

        .. seealso::
            :meth:`graphix.sim.statevec.Statevec.ptrace` and warning therein.

        Parameters
        ----------
        qarg : int
            qubit index
        """
        assert not np.isclose(_get_statevec_norm(self.psi), 0)
        psi = self.psi.take(indices=0, axis=qarg)
        self.psi = psi if not np.isclose(_get_statevec_norm(psi), 0) else self.psi.take(indices=1, axis=qarg)
        self.normalize()

    def entangle(self, edge):
        """connect graph nodes

        Parameters
        ----------
        edge : tuple of int
            (control, target) qubit indices
        """
        # contraction: 2nd index - control index, and 3rd index - target index.
        self.psi = np.tensordot(CZ_TENSOR, self.psi, ((2, 3), edge))
        # sort back axes
        self.psi = np.moveaxis(self.psi, (0, 1), edge)

    def tensor(self, other):
        r"""Tensor product state with other qubits.
        Results in self :math:`\otimes` other.

        Parameters
        ----------
        other : :class:`graphix.sim.statevec.Statevec`
            statevector to be tensored with self
        """
        psi_self = self.psi.flatten()
        psi_other = other.psi.flatten()
        total_num = len(self.dims()) + len(other.dims())
        self.psi = np.kron(psi_self, psi_other).reshape((2,) * total_num)

    def CNOT(self, qubits):
        """apply CNOT

        Parameters
        ----------
        qubits : tuple of int
            (control, target) qubit indices
        """
        # contraction: 2nd index - control index, and 3rd index - target index.
        self.psi = np.tensordot(CNOT_TENSOR, self.psi, ((2, 3), qubits))
        # sort back axes
        self.psi = np.moveaxis(self.psi, (0, 1), qubits)

    def swap(self, qubits):
        """swap qubits

        Parameters
        ----------
        qubits : tuple of int
            (control, target) qubit indices
        """
        # contraction: 2nd index - control index, and 3rd index - target index.
        self.psi = np.tensordot(SWAP_TENSOR, self.psi, ((2, 3), qubits))
        # sort back axes
        self.psi = np.moveaxis(self.psi, (0, 1), qubits)

    def normalize(self):
        """normalize the state"""
        norm = _get_statevec_norm(self.psi)
        self.psi = self.psi / norm

    def flatten(self):
        """returns flattened statevector"""
        return self.psi.flatten()

    def expectation_single(self, op, loc):
        """Expectation value of single-qubit operator.

        Parameters
        ----------
        op : numpy.ndarray
            2*2 operator
        loc : int
            target qubit index

        Returns
        -------
        complex : expectation value.
        """
        st1 = deepcopy(self)
        st1.normalize()
        st2 = st1.deepcopy(st1)
        st1.evolve_single(op, loc)
        return np.dot(st2.psi.flatten().conjugate(), st1.psi.flatten())

    def expectation_value(self, op, qargs):
        """Expectation value of multi-qubit operator.

        Parameters
        ----------
        op : numpy.ndarray
            2^n*2^n operator
        qargs : list of int
            target qubit indices

        Returns
        -------
        complex : expectation value
        """
        st1 = deepcopy(self)
        st1.normalize()
        st2 = deepcopy(st1)
        st1.evolve(op, qargs)
        return np.dot(st2.psi.flatten().conjugate(), st1.psi.flatten())


def _get_statevec_norm(psi):
    """returns norm of the state"""
    return np.sqrt(np.sum(psi.flatten().conj() * psi.flatten()))<|MERGE_RESOLUTION|>--- conflicted
+++ resolved
@@ -277,12 +277,8 @@
         r"""Remove a separable qubit from the system and assemble a statevector for remaining qubits.
         This results in the same result as partial trace, if the qubit `qarg` is separable from the rest.
 
-<<<<<<< HEAD
-        For a statevector :math:`\ket{\psi} = \sum c_i \ket{i}` with sum taken over :math:`i \in [ 0 \dots 00,\ 0\dots 01,\ \dots,\
-=======
         For a statevector :math:`\ket{\psi} = \sum c_i \ket{i}` with sum taken over
         :math:`i \in [ 0 \dots 00,\ 0\dots 01,\ \dots,\
->>>>>>> 8313d3c7
         1 \dots 11 ]`, this method returns
 
         .. math::
