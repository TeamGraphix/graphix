--- conflicted
+++ resolved
@@ -368,13 +368,8 @@
 
 
 if sys.version_info >= (3, 10):
-<<<<<<< HEAD
-    Data = graphix.states.State | Statevec | Iterable[graphix.states.State] | Iterable[numbers.Number]
-=======
     from collections.abc import Iterable
-
     Data = states.State | Statevec | Iterable[states.State] | Iterable[numbers.Number]
->>>>>>> 7da20956
 else:
     from typing import Union
 
