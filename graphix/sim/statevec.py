--- conflicted
+++ resolved
@@ -7,20 +7,13 @@
 from copy import deepcopy
 
 import numpy as np
-<<<<<<< HEAD
-from numpy.typing import NDArray
-=======
 import numpy.typing as npt
->>>>>>> c563fc04
 
 import graphix.pauli
 import graphix.sim.base_backend
-<<<<<<< HEAD
-=======
 import graphix.states
 import graphix.types
 from graphix import command
->>>>>>> c563fc04
 from graphix.clifford import CLIFFORD, CLIFFORD_CONJ
 from graphix.ops import Ops
 
@@ -28,9 +21,6 @@
 class StatevectorBackend(graphix.sim.base_backend.Backend):
     """MBQC simulator with statevector method."""
 
-<<<<<<< HEAD
-    def __init__(self, pattern, pr_calc=True, max_qubit_num=None):
-=======
     def __init__(
         self,
         pattern,
@@ -38,21 +28,15 @@
         max_qubit_num=20,
         pr_calc=True,
     ):
->>>>>>> c563fc04
         """
         Parameters
         -----------
         pattern : :class:`graphix.pattern.Pattern` object
             MBQC pattern to be simulated.
-<<<<<<< HEAD
-        backend : str, 'statevector'
-            optional argument for simulation.
-=======
         input_state: same syntax as `graphix.statevec.Statevec` constructor.
         max_qubit_num : int
             optional argument specifying the maximum number of qubits
             to be stored in the statevector at a time.
->>>>>>> c563fc04
         pr_calc : bool
             whether or not to compute the probability distribution before choosing the measurement result.
             if False, measurements yield results 0/1 with 50% probabilities each.
@@ -73,13 +57,7 @@
         self.Nqubit = 0
         self.to_trace = []
         self.to_trace_loc = []
-<<<<<<< HEAD
         self.max_qubit_num = _validate_max_qubit_num(max_qubit_num, pattern.max_space())
-=======
-        self.max_qubit_num = max_qubit_num
-        if pattern.max_space() > max_qubit_num:
-            raise ValueError("Pattern.max_space is larger than max_qubit_num. Increase max_qubit_num and try again.")
->>>>>>> c563fc04
         super().__init__(pr_calc)
 
         # initialize input qubits to desired init_state
@@ -249,21 +227,6 @@
         :type nqubit: int, optional
         """
 
-<<<<<<< HEAD
-    def __init__(self, nqubit=1, psi=None, plus_states=True):
-        """Initialize statevector
-
-        Parameters
-        ----------
-        nqubit : int, optional:
-            number of qubits. Defaults to 1.
-        psi : numpy.ndarray, optional
-            statevector. Defaults to None.
-        plus_states : bool, optional
-            whether or not to start all qubits in + state or 0 state. Defaults to +
-        """
-        self.psi = _initial_state(nqubit, psi, plus_states)
-=======
         assert nqubit is None or isinstance(nqubit, numbers.Integral) and nqubit >= 0
 
         if isinstance(data, Statevec):
@@ -318,7 +281,6 @@
                 raise TypeError(
                     f"First element of data has type {type(input_list[0])} whereas Number or State is expected"
                 )
->>>>>>> c563fc04
 
     def __repr__(self):
         return f"Statevec object with statevector {self.psi} and length {self.dims()}."
@@ -544,35 +506,19 @@
     return np.sqrt(np.sum(psi.flatten().conj() * psi.flatten()))
 
 
-<<<<<<< HEAD
-def _initial_state(nqubit: int = 1, psi: NDArray = None, plus_states: bool = True) -> NDArray:
-    """Create initial state
-
-    Parameters
-    ----------
-    nqubit : int, optional:
-        number of qubits. Defaults to 1.
-    psi : numpy.ndarray, optional
-        statevector. Defaults to None.
-    plus_states : bool, optional
-        whether or not to start all qubits in + state or 0 state. Defaults to +
-
-    Returns
-    -------
-    numpy.ndarray
-        statevector
-    """
-    if isinstance(psi, np.ndarray):
-        return psi
-    if not isinstance(nqubit, int):
-        raise TypeError("nqubit must be an integer")
-    if nqubit < 0:
-        raise ValueError("nqubit must be a non-negative integer")
-    if plus_states:
-        return np.ones((2,) * nqubit) / 2 ** (nqubit / 2)
-    psi = np.zeros((2,) * nqubit)
-    psi[(0,) * nqubit] = 1
-    return psi
+if sys.version_info >= (3, 10):
+    from collections.abc import Iterable
+
+    Data = graphix.states.State | Statevec | Iterable[graphix.states.State] | Iterable[numbers.Number]
+else:
+    from typing import Iterable, Union
+
+    Data = Union[
+        graphix.states.State,
+        Statevec,
+        Iterable[graphix.states.State],
+        Iterable[numbers.Number],
+    ]
 
 
 def _validate_max_qubit_num(max_qubit_num: int | None, max_space: int) -> int | None:
@@ -584,19 +530,4 @@
         raise ValueError("max_qubit_num must be a positive integer")
     if max_qubit_num < max_space:
         raise ValueError("Pattern.max_space is larger than max_qubit_num. Increase max_qubit_num and try again")
-    return max_qubit_num
-=======
-if sys.version_info >= (3, 10):
-    from collections.abc import Iterable
-
-    Data = graphix.states.State | Statevec | Iterable[graphix.states.State] | Iterable[numbers.Number]
-else:
-    from typing import Iterable, Union
-
-    Data = Union[
-        graphix.states.State,
-        Statevec,
-        Iterable[graphix.states.State],
-        Iterable[numbers.Number],
-    ]
->>>>>>> c563fc04
+    return max_qubit_num