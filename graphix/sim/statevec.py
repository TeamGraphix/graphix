--- conflicted
+++ resolved
@@ -85,13 +85,8 @@
         :param nqubit: number of qubits to prepare, defaults to None
         :type nqubit: int, optional
         """
-<<<<<<< HEAD
-
         if nqubit is not None and nqubit < 0:
             raise ValueError("nqubit must be a non-negative integer.")
-=======
-        assert nqubit is None or isinstance(nqubit, numbers.Integral) and nqubit >= 0
->>>>>>> ad182700
 
         if isinstance(data, Statevec):
             # assert nqubit is None or len(state.flatten()) == 2**nqubit
