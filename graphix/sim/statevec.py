--- conflicted
+++ resolved
@@ -11,14 +11,7 @@
 import numpy as np
 import numpy.typing as npt
 
-<<<<<<< HEAD
-from graphix import states
-from graphix import types as gtypes
-=======
-import graphix.pauli
-import graphix.states
-from graphix import type_utils
->>>>>>> a07197ae
+from graphix import states, type_utils
 from graphix.sim.base_backend import Backend, State
 from graphix.states import BasicStates
 
@@ -27,11 +20,6 @@
 
     from numpy.random import Generator
 
-<<<<<<< HEAD
-    from graphix.types import PositiveOrNullInt
-
-=======
->>>>>>> a07197ae
 
 class StatevectorBackend(Backend):
     """MBQC simulator with statevector method."""
@@ -71,13 +59,8 @@
 
     def __init__(
         self,
-<<<<<<< HEAD
         data: Data = BasicStates.PLUS,
-        nqubit: PositiveOrNullInt | None = None,
-=======
-        data: Data = graphix.states.BasicStates.PLUS,
         nqubit: int | None = None,
->>>>>>> a07197ae
     ):
         """Initialize statevector objects.
 
@@ -127,13 +110,8 @@
             self.psi = np.array(1, dtype=np.complex128)
 
         else:
-<<<<<<< HEAD
             if isinstance(input_list[0], states.State):
-                gtypes.check_list_elements(input_list, states.State)
-=======
-            if isinstance(input_list[0], graphix.states.State):
-                type_utils.check_list_elements(input_list, graphix.states.State)
->>>>>>> a07197ae
+                type_utils.check_list_elements(input_list, states.State)
                 if nqubit is None:
                     nqubit = len(input_list)
                 elif nqubit != len(input_list):
@@ -143,11 +121,7 @@
                 # reshape
                 self.psi = tmp_psi.reshape((2,) * nqubit)
             elif isinstance(input_list[0], numbers.Number):
-<<<<<<< HEAD
-                gtypes.check_list_elements(input_list, numbers.Number)
-=======
                 type_utils.check_list_elements(input_list, numbers.Number)
->>>>>>> a07197ae
                 if nqubit is None:
                     length = len(input_list)
                     if length & (length - 1):
