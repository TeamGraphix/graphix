--- conflicted
+++ resolved
@@ -4,10 +4,6 @@
 import functools
 import numbers
 import sys
-<<<<<<< HEAD
-from copy import deepcopy
-=======
->>>>>>> 124e3ab9
 from typing import TYPE_CHECKING
 
 import numpy as np
@@ -29,18 +25,8 @@
     """MBQC simulator with statevector method."""
 
     def __init__(
-<<<<<<< HEAD
-        self,
-        pattern,
-        input_state: Data = graphix.states.BasicStates.PLUS,
-        max_qubit_num=20,
-        pr_calc=True,
-        rng: Generator | None = None,
-    ):
-=======
-        self, input_state: Data = graphix.states.BasicStates.PLUS, pr_calc=True, rng: np.random.Generator | None = None
+        self, input_state: Data = graphix.states.BasicStates.PLUS, pr_calc=True, rng: Generator | None = None
     ) -> None:
->>>>>>> 124e3ab9
         """
         Parameters
         -----------
