from __future__ import annotations

<<<<<<< HEAD
import collections
import copy
=======
>>>>>>> 3c3531d1
import functools
import numbers
import sys

import numpy as np
import numpy.typing as npt

import graphix.pauli
import graphix.states
import graphix.types
<<<<<<< HEAD
from graphix.sim.base_backend import Backend, State
=======
from graphix import command
from graphix._db import CLIFFORD, CLIFFORD_CONJ
from graphix.ops import Ops
>>>>>>> 3c3531d1


class StatevectorBackend(Backend):
    """MBQC simulator with statevector method."""

<<<<<<< HEAD
    def __init__(self, pr_calc=True, rng: np.random.Generator | None = None) -> None:
        super().__init__(Statevec(nqubit=0), pr_calc=pr_calc, rng=rng)
=======
    def __init__(
        self,
        pattern,
        input_state: Data = graphix.states.BasicStates.PLUS,
        max_qubit_num=20,
        pr_calc=True,
        rng=None,
    ):
        """
        Parameters
        -----------
        pattern : :class:`graphix.pattern.Pattern` object
            MBQC pattern to be simulated.
        input_state: same syntax as `graphix.statevec.Statevec` constructor.
        max_qubit_num : int
            optional argument specifying the maximum number of qubits
            to be stored in the statevector at a time.
        pr_calc : bool
            whether or not to compute the probability distribution before choosing the measurement result.
            if False, measurements yield results 0/1 with 50% probabilities each.
        """
        # check that pattern has output nodes configured
        # assert len(pattern.output_nodes) > 0
        self.pattern = pattern
        if pattern._pauli_preprocessed and input_state != graphix.states.BasicStates.PLUS:
            raise NotImplementedError(
                "Pauli preprocessing is currently only available when inputs are initialized in |+> state (see https://github.com/TeamGraphix/graphix/issues/168 )."
            )
        self.results = deepcopy(pattern.results)
        self.state = None
        self.node_index = []
        self.n_qubit = 0
        self.to_trace = []
        self.to_trace_loc = []
        self.max_qubit_num = max_qubit_num
        if pattern.max_space() > max_qubit_num:
            raise ValueError("Pattern.max_space is larger than max_qubit_num. Increase max_qubit_num and try again.")
        super().__init__(pr_calc, rng)

        # initialize input qubits to desired init_state
        self.add_nodes(pattern.input_nodes, input_state)

    def qubit_dim(self):
        """Returns the qubit number in the internal statevector

        Returns
        -------
        n_qubit : int
        """
        return len(self.state.dims())

    def add_nodes(self, nodes: list[int], input_state=graphix.states.BasicStates.PLUS) -> None:
        """add new qubit to internal statevector
        and assign the corresponding node number
        to list self.node_index.

        Parameters
        ----------
        nodes : list of node indices
        """
        if not self.state:
            self.state = Statevec(nqubit=0)
        n = len(nodes)
        sv_to_add = Statevec(nqubit=n, data=input_state)
        self.state.tensor(sv_to_add)
        self.node_index.extend(nodes)
        self.n_qubit += n

    def entangle_nodes(self, edge: tuple[int]):
        """Apply CZ gate to two connected nodes

        Parameters
        ----------
        edge : tuple (i, j)
            a pair of node indices
        """
        target = self.node_index.index(edge[0])
        control = self.node_index.index(edge[1])
        self.state.entangle((target, control))

    def measure(self, cmd: command.M):
        """Perform measurement of a node in the internal statevector and trace out the qubit

        Parameters
        ----------
        cmd : list
            measurement command : ['M', node, plane angle, s_domain, t_domain]
        """
        loc = self._perform_measure(cmd)
        self.state.remove_qubit(loc)
        self.n_qubit -= 1

    def correct_byproduct(self, cmd: list[command.X, command.Z]):
        """Byproduct correction
        correct for the X or Z byproduct operators,
        by applying the X or Z gate.
        """
        if np.mod(np.sum([self.results[j] for j in cmd.domain]), 2) == 1:
            loc = self.node_index.index(cmd.node)
            op = Ops.x if isinstance(cmd, command.X) else Ops.z
            self.state.evolve_single(op, loc)

    def apply_clifford(self, cmd: command.C):
        """Apply single-qubit Clifford gate,
        specified by vop index specified in graphix.clifford.CLIFFORD
        """
        loc = self.node_index.index(cmd.node)
        self.state.evolve_single(CLIFFORD[cmd.cliff_index], loc)

    def finalize(self):
        """to be run at the end of pattern simulation."""
        self.sort_qubits()
        self.state.normalize()

    def sort_qubits(self):
        """sort the qubit order in internal statevector"""
        for i, ind in enumerate(self.pattern.output_nodes):
            if not self.node_index[i] == ind:
                move_from = self.node_index.index(ind)
                self.state.swap((i, move_from))
                self.node_index[i], self.node_index[move_from] = (
                    self.node_index[move_from],
                    self.node_index[i],
                )


# This function is no longer used
def meas_op(angle, vop=0, plane=graphix.pauli.Plane.XY, choice=0):
    """Returns the projection operator for given measurement angle and local Clifford op (VOP).

    .. seealso:: :mod:`graphix.clifford`

    Parameters
    ----------
    angle : float
        original measurement angle in radian
    vop : int
        index of local Clifford (vop), see graphq.clifford.CLIFFORD
    plane : 'XY', 'YZ' or 'ZX'
        measurement plane on which angle shall be defined
    choice : 0 or 1
        choice of measurement outcome. measured eigenvalue would be (-1)**choice.

    Returns
    -------
    op : numpy array
        projection operator

    """
    assert vop in np.arange(24)
    assert choice in [0, 1]
    assert plane in [graphix.pauli.Plane.XY, graphix.pauli.Plane.YZ, graphix.pauli.Plane.XZ]
    if plane == graphix.pauli.Plane.XY:
        vec = (np.cos(angle), np.sin(angle), 0)
    elif plane == graphix.pauli.Plane.YZ:
        vec = (0, np.cos(angle), np.sin(angle))
    elif plane == graphix.pauli.Plane.XZ:
        vec = (np.cos(angle), 0, np.sin(angle))
    op_mat = np.eye(2, dtype=np.complex128) / 2
    for i in range(3):
        op_mat += (-1) ** (choice) * vec[i] * CLIFFORD[i + 1] / 2
    op_mat = CLIFFORD[CLIFFORD_CONJ[vop]] @ op_mat @ CLIFFORD[vop]
    return op_mat
>>>>>>> 3c3531d1


CZ_TENSOR = np.array(
    [[[[1, 0], [0, 0]], [[0, 1], [0, 0]]], [[[0, 0], [1, 0]], [[0, 0], [0, -1]]]],
    dtype=np.complex128,
)
CNOT_TENSOR = np.array(
    [[[[1, 0], [0, 0]], [[0, 1], [0, 0]]], [[[0, 0], [0, 1]], [[0, 0], [1, 0]]]],
    dtype=np.complex128,
)
SWAP_TENSOR = np.array(
    [[[[1, 0], [0, 0]], [[0, 0], [1, 0]]], [[[0, 1], [0, 0]], [[0, 0], [0, 1]]]],
    dtype=np.complex128,
)


class Statevec(State):
    """Statevector object"""

    def __init__(
        self,
        data: Data = graphix.states.BasicStates.PLUS,
        nqubit: graphix.types.PositiveOrNullInt | None = None,
    ):
        """Initialize statevector objects. The behaviour is as follows. `data` can be:
        - a single :class:`graphix.states.State` (classical description of a quantum state)
        - an iterable of :class:`graphix.states.State` objects
        - an iterable of scalars (A 2**n numerical statevector)
        - a `graphix.statevec.Statevec` object

        If `nqubit` is not provided, the number of qubit is inferred from `data` and checked for consistency.
        If only one :class:`graphix.states.State` is provided and nqubit is a valid integer, initialize the statevector
        in the tensor product state.
        If both `nqubit` and `data` are provided, consistency of the dimensions is checked.
        If a `graphix.statevec.Statevec` is passed, returns a copy.


        :param data: input data to prepare the state. Can be a classical description or a numerical input, defaults to graphix.states.BasicStates.PLUS
        :type data: Data, optional
        :param nqubit: number of qubits to prepare, defaults to None
        :type nqubit: int, optional
        """

        assert nqubit is None or isinstance(nqubit, numbers.Integral) and nqubit >= 0

        if isinstance(data, Statevec):
            # assert nqubit is None or len(state.flatten()) == 2**nqubit
            if nqubit is not None and len(data.flatten()) != 2**nqubit:
                raise ValueError(
                    f"Inconsistent parameters between nqubit = {nqubit} and the inferred number of qubit = {len(data.flatten())}."
                )
            self.psi = data.psi.copy()
            return

        if isinstance(data, graphix.states.State):
            if nqubit is None:
                nqubit = 1
            input_list = [data] * nqubit
        elif isinstance(data, Iterable):
            input_list = list(data)
        else:
            raise TypeError(f"Incorrect type for data: {type(data)}")

        if len(input_list) == 0:
            if nqubit is not None and nqubit != 0:
                raise ValueError("nqubit is not null but input state is empty.")

            self.psi = np.array(1, dtype=np.complex128)

        else:
            if isinstance(input_list[0], graphix.states.State):
                graphix.types.check_list_elements(input_list, graphix.states.State)
                if nqubit is None:
                    nqubit = len(input_list)
                elif nqubit != len(input_list):
                    raise ValueError("Mismatch between nqubit and length of input state.")
                list_of_sv = [s.get_statevector() for s in input_list]
                tmp_psi = functools.reduce(np.kron, list_of_sv)
                # reshape
                self.psi = tmp_psi.reshape((2,) * nqubit)
            elif isinstance(input_list[0], numbers.Number):
                graphix.types.check_list_elements(input_list, numbers.Number)
                if nqubit is None:
                    length = len(input_list)
                    if length & (length - 1):
                        raise ValueError("Length is not a power of two")
                    nqubit = length.bit_length() - 1
                elif nqubit != len(input_list).bit_length() - 1:
                    raise ValueError("Mismatch between nqubit and length of input state")
                psi = np.array(input_list)
                if not np.allclose(np.sqrt(np.sum(np.abs(psi) ** 2)), 1):
                    raise ValueError("Input state is not normalized")
                self.psi = psi.reshape((2,) * nqubit)
            else:
                raise TypeError(
                    f"First element of data has type {type(input_list[0])} whereas Number or State is expected"
                )

    def __repr__(self):
        return f"Statevec object with statevector {self.psi} and length {self.dims()}."

    def add_nodes(self, nqubit, data) -> None:
        sv_to_add = Statevec(nqubit=nqubit, data=data)
        self.tensor(sv_to_add)

    def evolve_single(self, op: npt.NDArray, i: int) -> None:
        """Single-qubit operation

        Parameters
        ----------
        op : numpy.ndarray
            2*2 matrix
        i : int
            qubit index
        """
        psi = np.tensordot(op, self.psi, (1, i))
        self.psi = np.moveaxis(psi, 0, i)

    def evolve(self, op: np.ndarray, qargs: list[int]) -> None:
        """Multi-qubit operation

        Parameters
        ----------
        op : numpy.ndarray
            2^n*2^n matrix
        qargs : list of int
            target qubits' indices
        """
        op_dim = int(np.log2(len(op)))
        # TODO shape = (2,)* 2 * op_dim
        shape = [2 for _ in range(2 * op_dim)]
        op_tensor = op.reshape(shape)
        psi = np.tensordot(
            op_tensor,
            self.psi,
            (tuple(op_dim + i for i in range(len(qargs))), tuple(qargs)),
        )
        self.psi = np.moveaxis(psi, range(len(qargs)), qargs)

    def dims(self):
        return self.psi.shape

    def ptrace(self, qargs) -> None:
        """Perform partial trace of the selected qubits.

        .. warning::
            This method currently assumes qubits in qargs to be separable from the rest
            (checks not implemented for speed).
            Otherwise, the state returned will be forced to be pure which will result in incorrect output.
            Correct behaviour will be implemented as soon as the densitymatrix class, currently under development
            (PR #64), is merged.

        Parameters
        ----------
        qargs : list of int
            qubit indices to trace over
        """
        nqubit_after = len(self.psi.shape) - len(qargs)
        psi = self.psi
        rho = np.tensordot(psi, psi.conj(), axes=(qargs, qargs))  # density matrix
        rho = np.reshape(rho, (2**nqubit_after, 2**nqubit_after))
        evals, evecs = np.linalg.eig(rho)  # back to statevector
        # NOTE works since only one 1 in the eigenvalues corresponding to the state
        # TODO use np.eigh since rho is Hermitian?
        self.psi = np.reshape(evecs[:, np.argmax(evals)], (2,) * nqubit_after)

    def remove_qubit(self, qarg: int) -> None:
        r"""Remove a separable qubit from the system and assemble a statevector for remaining qubits.
        This results in the same result as partial trace, if the qubit `qarg` is separable from the rest.

        For a statevector :math:`\ket{\psi} = \sum c_i \ket{i}` with sum taken over
        :math:`i \in [ 0 \dots 00,\ 0\dots 01,\ \dots,\
        1 \dots 11 ]`, this method returns

        .. math::
            \begin{align}
                \ket{\psi}' =&
                    c_{0 \dots 0_{\mathrm{k-1}}0_{\mathrm{k}}0_{\mathrm{k+1}} \dots 00}
                    \ket{0 \dots 0_{\mathrm{k-1}}0_{\mathrm{k+1}} \dots 00} \\
                    & + c_{0 \dots 0_{\mathrm{k-1}}0_{\mathrm{k}}0_{\mathrm{k+1}} \dots 01}
                    \ket{0 \dots 0_{\mathrm{k-1}}0_{\mathrm{k+1}} \dots 01} \\
                    & + c_{0 \dots 0_{\mathrm{k-1}}0_{\mathrm{k}}0_{\mathrm{k+1}} \dots 10}
                    \ket{0 \dots 0_{\mathrm{k-1}}0_{\mathrm{k+1}} \dots 10} \\
                    & + \dots \\
                    & + c_{1 \dots 1_{\mathrm{k-1}}0_{\mathrm{k}}1_{\mathrm{k+1}} \dots 11}
                    \ket{1 \dots 1_{\mathrm{k-1}}1_{\mathrm{k+1}} \dots 11},
           \end{align}

        (after normalization) for :math:`k =` qarg. If the :math:`k` th qubit is in :math:`\ket{1}` state,
        above will return zero amplitudes; in such a case the returned state will be the one above with
        :math:`0_{\mathrm{k}}` replaced with :math:`1_{\mathrm{k}}` .

        .. warning::
            This method assumes the qubit with index `qarg` to be separable from the rest,
            and is implemented as a significantly faster alternative for partial trace to
            be used after single-qubit measurements.
            Care needs to be taken when using this method.
            Checks for separability will be implemented soon as an option.

        .. seealso::
            :meth:`graphix.sim.statevec.Statevec.ptrace` and warning therein.

        Parameters
        ----------
        qarg : int
            qubit index
        """
        assert not np.isclose(_get_statevec_norm(self.psi), 0)
        psi = self.psi.take(indices=0, axis=qarg)
        self.psi = psi if not np.isclose(_get_statevec_norm(psi), 0) else self.psi.take(indices=1, axis=qarg)
        self.normalize()

    def entangle(self, edge: tuple[int, int]) -> None:
        """connect graph nodes

        Parameters
        ----------
        edge : tuple of int
            (control, target) qubit indices
        """
        # contraction: 2nd index - control index, and 3rd index - target index.
        psi = np.tensordot(CZ_TENSOR, self.psi, ((2, 3), edge))
        # sort back axes
        self.psi = np.moveaxis(psi, (0, 1), edge)

    def tensor(self, other: Statevec) -> None:
        r"""Tensor product state with other qubits.
        Results in self :math:`\otimes` other.

        Parameters
        ----------
        other : :class:`graphix.sim.statevec.Statevec`
            statevector to be tensored with self
        """
        psi_self = self.psi.flatten()
        psi_other = other.psi.flatten()

        total_num = len(self.dims()) + len(other.dims())
        self.psi = np.kron(psi_self, psi_other).reshape((2,) * total_num)

<<<<<<< HEAD
    def CNOT(self, qubits: tuple[int, int]) -> None:
=======
    def cnot(self, qubits):
>>>>>>> 3c3531d1
        """apply CNOT

        Parameters
        ----------
        qubits : tuple of int
            (control, target) qubit indices
        """
        # contraction: 2nd index - control index, and 3rd index - target index.
        psi = np.tensordot(CNOT_TENSOR, self.psi, ((2, 3), qubits))
        # sort back axes
        self.psi = np.moveaxis(psi, (0, 1), qubits)

    def swap(self, qubits) -> None:
        """swap qubits

        Parameters
        ----------
        qubits : tuple of int
            (control, target) qubit indices
        """
        # contraction: 2nd index - control index, and 3rd index - target index.
        psi = np.tensordot(SWAP_TENSOR, self.psi, ((2, 3), qubits))
        # sort back axes
        self.psi = np.moveaxis(psi, (0, 1), qubits)

    def normalize(self) -> None:
        """normalize the state in-place"""
        norm = _get_statevec_norm(self.psi)
        self.psi = self.psi / norm

    def flatten(self):
        """returns flattened statevector"""
        return self.psi.flatten()

    def expectation_single(self, op: np.NDArray, loc: int) -> complex:
        """Expectation value of single-qubit operator.

        Parameters
        ----------
        op : numpy.ndarray
            2*2 operator
        loc : int
            target qubit index

        Returns
        -------
        complex : expectation value.
        """
        st1 = copy.copy(self)
        st1.normalize()
        st2 = copy.copy(st1)
        st1.evolve_single(op, loc)
        return np.dot(st2.psi.flatten().conjugate(), st1.psi.flatten())

    def expectation_value(self, op: np.NDArray, qargs: collections.abc.Iterable[int]) -> complex:
        """Expectation value of multi-qubit operator.

        Parameters
        ----------
        op : numpy.ndarray
            2^n*2^n operator
        qargs : list of int
            target qubit indices

        Returns
        -------
        complex : expectation value
        """
        st2 = copy.copy(self)
        st2.normalize()
        st1 = copy.copy(st2)
        st1.evolve(op, qargs)
        return np.dot(st2.psi.flatten().conjugate(), st1.psi.flatten())


def _get_statevec_norm(psi):
    """returns norm of the state"""
    return np.sqrt(np.sum(psi.flatten().conj() * psi.flatten()))


if sys.version_info >= (3, 10):
    from collections.abc import Iterable

    Data = graphix.states.State | Statevec | Iterable[graphix.states.State] | Iterable[numbers.Number]
else:
    from typing import Iterable, Union

    Data = Union[
        graphix.states.State,
        Statevec,
        Iterable[graphix.states.State],
        Iterable[numbers.Number],
    ]<|MERGE_RESOLUTION|>--- conflicted
+++ resolved
@@ -1,13 +1,10 @@
 from __future__ import annotations
 
-<<<<<<< HEAD
-import collections
 import copy
-=======
->>>>>>> 3c3531d1
 import functools
 import numbers
 import sys
+from typing import TYPE_CHECKING
 
 import numpy as np
 import numpy.typing as npt
@@ -15,186 +12,29 @@
 import graphix.pauli
 import graphix.states
 import graphix.types
-<<<<<<< HEAD
 from graphix.sim.base_backend import Backend, State
-=======
-from graphix import command
-from graphix._db import CLIFFORD, CLIFFORD_CONJ
-from graphix.ops import Ops
->>>>>>> 3c3531d1
+
+if TYPE_CHECKING:
+    import collections
 
 
 class StatevectorBackend(Backend):
     """MBQC simulator with statevector method."""
 
-<<<<<<< HEAD
-    def __init__(self, pr_calc=True, rng: np.random.Generator | None = None) -> None:
-        super().__init__(Statevec(nqubit=0), pr_calc=pr_calc, rng=rng)
-=======
     def __init__(
-        self,
-        pattern,
-        input_state: Data = graphix.states.BasicStates.PLUS,
-        max_qubit_num=20,
-        pr_calc=True,
-        rng=None,
-    ):
+        self, input_state: Data = graphix.states.BasicStates.PLUS, pr_calc=True, rng: np.random.Generator | None = None
+    ) -> None:
         """
         Parameters
         -----------
-        pattern : :class:`graphix.pattern.Pattern` object
-            MBQC pattern to be simulated.
         input_state: same syntax as `graphix.statevec.Statevec` constructor.
-        max_qubit_num : int
-            optional argument specifying the maximum number of qubits
-            to be stored in the statevector at a time.
-        pr_calc : bool
+        pr_calc: bool
             whether or not to compute the probability distribution before choosing the measurement result.
             if False, measurements yield results 0/1 with 50% probabilities each.
-        """
-        # check that pattern has output nodes configured
-        # assert len(pattern.output_nodes) > 0
-        self.pattern = pattern
-        if pattern._pauli_preprocessed and input_state != graphix.states.BasicStates.PLUS:
-            raise NotImplementedError(
-                "Pauli preprocessing is currently only available when inputs are initialized in |+> state (see https://github.com/TeamGraphix/graphix/issues/168 )."
-            )
-        self.results = deepcopy(pattern.results)
-        self.state = None
-        self.node_index = []
-        self.n_qubit = 0
-        self.to_trace = []
-        self.to_trace_loc = []
-        self.max_qubit_num = max_qubit_num
-        if pattern.max_space() > max_qubit_num:
-            raise ValueError("Pattern.max_space is larger than max_qubit_num. Increase max_qubit_num and try again.")
-        super().__init__(pr_calc, rng)
-
-        # initialize input qubits to desired init_state
-        self.add_nodes(pattern.input_nodes, input_state)
-
-    def qubit_dim(self):
-        """Returns the qubit number in the internal statevector
-
-        Returns
-        -------
-        n_qubit : int
-        """
-        return len(self.state.dims())
-
-    def add_nodes(self, nodes: list[int], input_state=graphix.states.BasicStates.PLUS) -> None:
-        """add new qubit to internal statevector
-        and assign the corresponding node number
-        to list self.node_index.
-
-        Parameters
-        ----------
-        nodes : list of node indices
-        """
-        if not self.state:
-            self.state = Statevec(nqubit=0)
-        n = len(nodes)
-        sv_to_add = Statevec(nqubit=n, data=input_state)
-        self.state.tensor(sv_to_add)
-        self.node_index.extend(nodes)
-        self.n_qubit += n
-
-    def entangle_nodes(self, edge: tuple[int]):
-        """Apply CZ gate to two connected nodes
-
-        Parameters
-        ----------
-        edge : tuple (i, j)
-            a pair of node indices
-        """
-        target = self.node_index.index(edge[0])
-        control = self.node_index.index(edge[1])
-        self.state.entangle((target, control))
-
-    def measure(self, cmd: command.M):
-        """Perform measurement of a node in the internal statevector and trace out the qubit
-
-        Parameters
-        ----------
-        cmd : list
-            measurement command : ['M', node, plane angle, s_domain, t_domain]
-        """
-        loc = self._perform_measure(cmd)
-        self.state.remove_qubit(loc)
-        self.n_qubit -= 1
-
-    def correct_byproduct(self, cmd: list[command.X, command.Z]):
-        """Byproduct correction
-        correct for the X or Z byproduct operators,
-        by applying the X or Z gate.
-        """
-        if np.mod(np.sum([self.results[j] for j in cmd.domain]), 2) == 1:
-            loc = self.node_index.index(cmd.node)
-            op = Ops.x if isinstance(cmd, command.X) else Ops.z
-            self.state.evolve_single(op, loc)
-
-    def apply_clifford(self, cmd: command.C):
-        """Apply single-qubit Clifford gate,
-        specified by vop index specified in graphix.clifford.CLIFFORD
-        """
-        loc = self.node_index.index(cmd.node)
-        self.state.evolve_single(CLIFFORD[cmd.cliff_index], loc)
-
-    def finalize(self):
-        """to be run at the end of pattern simulation."""
-        self.sort_qubits()
-        self.state.normalize()
-
-    def sort_qubits(self):
-        """sort the qubit order in internal statevector"""
-        for i, ind in enumerate(self.pattern.output_nodes):
-            if not self.node_index[i] == ind:
-                move_from = self.node_index.index(ind)
-                self.state.swap((i, move_from))
-                self.node_index[i], self.node_index[move_from] = (
-                    self.node_index[move_from],
-                    self.node_index[i],
-                )
-
-
-# This function is no longer used
-def meas_op(angle, vop=0, plane=graphix.pauli.Plane.XY, choice=0):
-    """Returns the projection operator for given measurement angle and local Clifford op (VOP).
-
-    .. seealso:: :mod:`graphix.clifford`
-
-    Parameters
-    ----------
-    angle : float
-        original measurement angle in radian
-    vop : int
-        index of local Clifford (vop), see graphq.clifford.CLIFFORD
-    plane : 'XY', 'YZ' or 'ZX'
-        measurement plane on which angle shall be defined
-    choice : 0 or 1
-        choice of measurement outcome. measured eigenvalue would be (-1)**choice.
-
-    Returns
-    -------
-    op : numpy array
-        projection operator
-
-    """
-    assert vop in np.arange(24)
-    assert choice in [0, 1]
-    assert plane in [graphix.pauli.Plane.XY, graphix.pauli.Plane.YZ, graphix.pauli.Plane.XZ]
-    if plane == graphix.pauli.Plane.XY:
-        vec = (np.cos(angle), np.sin(angle), 0)
-    elif plane == graphix.pauli.Plane.YZ:
-        vec = (0, np.cos(angle), np.sin(angle))
-    elif plane == graphix.pauli.Plane.XZ:
-        vec = (np.cos(angle), 0, np.sin(angle))
-    op_mat = np.eye(2, dtype=np.complex128) / 2
-    for i in range(3):
-        op_mat += (-1) ** (choice) * vec[i] * CLIFFORD[i + 1] / 2
-    op_mat = CLIFFORD[CLIFFORD_CONJ[vop]] @ op_mat @ CLIFFORD[vop]
-    return op_mat
->>>>>>> 3c3531d1
+        rng: Generator(default: None)
+            random number generator to use for measure
+        """
+        super().__init__(Statevec(nqubit=0), pr_calc=pr_calc, rng=rng)
 
 
 CZ_TENSOR = np.array(
@@ -435,11 +275,7 @@
         total_num = len(self.dims()) + len(other.dims())
         self.psi = np.kron(psi_self, psi_other).reshape((2,) * total_num)
 
-<<<<<<< HEAD
-    def CNOT(self, qubits: tuple[int, int]) -> None:
-=======
     def cnot(self, qubits):
->>>>>>> 3c3531d1
         """apply CNOT
 
         Parameters
