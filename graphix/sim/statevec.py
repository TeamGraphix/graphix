from copy import deepcopy

import numpy as np

from graphix.clifford import CLIFFORD, CLIFFORD_CONJ, CLIFFORD_MUL
from graphix.ops import Ops


class StatevectorBackend:
    """MBQC simulator with statevector method."""

    def __init__(self, pattern, max_qubit_num=20):
        """
        Parameteres
        -----------
        pattern : :class:`graphix.pattern.Pattern` object
            MBQC pattern to be simulated.
        backend : str, 'statevector'
            optional argument for simulation.
        max_qubit_num : int
            optional argument specifying the maximum number of qubits
            to be stored in the statevector at a time.
        """
        # check that pattern has output nodes configured
        assert len(pattern.output_nodes) > 0
        self.pattern = pattern
        self.results = deepcopy(pattern.results)
        self.state = None
        self.node_index = []
        self.Nqubit = 0
        self.to_trace = []
        self.to_trace_loc = []
        self.max_qubit_num = max_qubit_num
        if pattern.max_space() > max_qubit_num:
            raise ValueError("Pattern.max_space is larger than max_qubit_num. Increase max_qubit_num and try again")

    def qubit_dim(self):
        """Returns the qubit number in the internal statevector

        Returns
        -------
        n_qubit : int
        """
        return len(self.state.dims())

    def add_nodes(self, nodes):
        """add new qubit to internal statevector
        and assign the corresponding node number
        to list self.node_index.

        Parameters
        ----------
        nodes : list of node indices
        """
        if not self.state:
            self.state = Statevec(nqubit=0)
        n = len(nodes)
        sv_to_add = Statevec(nqubit=n)
        self.state.tensor(sv_to_add)
        self.node_index.extend(nodes)
<<<<<<< HEAD
        self.Nqubit += 1
=======
        self.Nqubit += n
        if self.Nqubit == self.max_qubit_num:
            self.trace_out()
>>>>>>> 688391d4

    def entangle_nodes(self, edge):
        """Apply CZ gate to two connected nodes

        Parameters
        ----------
        edge : tuple (i, j)
            a pair of node indices
        """
        target = self.node_index.index(edge[0])
        control = self.node_index.index(edge[1])
        self.state.entangle((target, control))

    def measure(self, cmd):
        """Perform measurement of a node in the internal statevector and trace out the qubit

        Parameters
        ----------
        cmd : list
            measurement command : ['M', node, plane angle, s_domain, t_domain]
        """
        # choose the measurement result randomly
        result = np.random.choice([0, 1])
        self.results[cmd[1]] = result

        # extract signals for adaptive angle
        s_signal = np.sum([self.results[j] for j in cmd[4]])
        t_signal = np.sum([self.results[j] for j in cmd[5]])
        angle = cmd[3] * np.pi
        if len(cmd) == 7:
            vop = cmd[6]
        else:
            vop = 0
        if int(s_signal % 2) == 1:
            vop = CLIFFORD_MUL[1, vop]
        if int(t_signal % 2) == 1:
            vop = CLIFFORD_MUL[3, vop]
        m_op = meas_op(angle, vop=vop, plane=cmd[2], choice=result)
        loc = self.node_index.index(cmd[1])
        self.state.evolve_single(m_op, loc)

        self.state.remove_qubit(loc)
        self.node_index.remove(cmd[1])
        self.Nqubit -= 1

    def correct_byproduct(self, cmd):
        """Byproduct correction
        correct for the X or Z byproduct operators,
        by applying the X or Z gate.
        """
        if np.mod(np.sum([self.results[j] for j in cmd[2]]), 2) == 1:
            loc = self.node_index.index(cmd[1])
            if cmd[0] == "X":
                op = Ops.x
            elif cmd[0] == "Z":
                op = Ops.z
            self.state.evolve_single(op, loc)

    def apply_clifford(self, cmd):
        """Apply single-qubit Clifford gate,
        specified by vop index specified in graphix.clifford.CLIFFORD
        """
        loc = self.node_index.index(cmd[1])
        self.state.evolve_single(CLIFFORD[cmd[2]], loc)

    def finalize(self):
        """to be run at the end of pattern simulation."""
        self.sort_qubits()
        self.state.normalize()

    def sort_qubits(self):
        """sort the qubit order in internal statevector"""
        for i, ind in enumerate(self.pattern.output_nodes):
            if not self.node_index[i] == ind:
                move_from = self.node_index.index(ind)
                self.state.swap((i, move_from))
                self.node_index[i], self.node_index[move_from] = (
                    self.node_index[move_from],
                    self.node_index[i],
                )


def meas_op(angle, vop=0, plane="XY", choice=0):
    """Returns the projection operator for given measurement angle and local Clifford op (VOP).

    .. seealso:: :mod:`graphix.clifford`

    Parameters
    ----------
    angle : float
        original measurement angle in radian
    vop : int
        index of local Clifford (vop), see graphq.clifford.CLIFFORD
    plane : 'XY', 'YZ' or 'ZX'
        measurement plane on which angle shall be defined
    choice : 0 or 1
        choice of measurement outcome. measured eigenvalue would be (-1)**choice.

    Returns
    -------
    op : numpy array
        projection operator

    """
    assert vop in np.arange(24)
    assert choice in [0, 1]
    assert plane in ["XY", "YZ", "XZ"]
    if plane == "XY":
        vec = (np.cos(angle), np.sin(angle), 0)
    elif plane == "YZ":
        vec = (0, np.cos(angle), np.sin(angle))
    elif plane == "XZ":
        vec = (np.cos(angle), 0, np.sin(angle))
    op_mat = np.eye(2, dtype=np.complex128) / 2
    for i in range(3):
        op_mat += (-1) ** (choice) * vec[i] * CLIFFORD[i + 1] / 2
    op_mat = CLIFFORD[CLIFFORD_CONJ[vop]] @ op_mat @ CLIFFORD[vop]
    return op_mat


CZ_TENSOR = np.array(
    [[[[1, 0], [0, 0]], [[0, 1], [0, 0]]], [[[0, 0], [1, 0]], [[0, 0], [0, -1]]]],
    dtype=np.complex128,
)
CNOT_TENSOR = np.array(
    [[[[1, 0], [0, 0]], [[0, 1], [0, 0]]], [[[0, 0], [0, 1]], [[0, 0], [1, 0]]]],
    dtype=np.complex128,
)
SWAP_TENSOR = np.array(
    [[[[1, 0], [0, 0]], [[0, 0], [1, 0]]], [[[0, 1], [0, 0]], [[0, 0], [0, 1]]]],
    dtype=np.complex128,
)


class Statevec:
    """Simple statevector simulator"""

    def __init__(self, nqubit=1, plus_states=True):
        """Initialize statevector

        Parameters
        ----------
        nqubit : int, optional:
            number of qubits. Defaults to 1.
        plus_states : bool, optional
            whether or not to start all qubits in + state or 0 state. Defaults to +
        """
        if plus_states:
            self.psi = np.ones((2,) * nqubit) / 2 ** (nqubit / 2)
        else:
            self.psi = np.zeros((2,) * nqubit)
            self.psi[(0,) * nqubit] = 1

    def __repr__(self):
        return f"Statevec, data={self.psi}, shape={self.dims()}"

    def evolve_single(self, op, i):
        """Single-qubit operation

        Parameters
        ----------
        op : numpy.ndarray
            2*2 matrix
        i : int
            qubit index
        """
        self.psi = np.tensordot(op, self.psi, (1, i))
        self.psi = np.moveaxis(self.psi, 0, i)

    def evolve(self, op, qargs):
        """Multi-qubit operation

        Parameters
        ----------
        op : numpy.ndarray
            2^n*2^n matrix
        qargs : list of int
            target qubits' indices
        """
        op_dim = int(np.log2(len(op)))
        shape = [2 for _ in range(2 * op_dim)]
        op_tensor = op.reshape(shape)
        self.psi = np.tensordot(
            op_tensor,
            self.psi,
            (tuple(op_dim + i for i in range(len(qargs))), tuple(qargs)),
        )
        self.psi = np.moveaxis(self.psi, [i for i in range(len(qargs))], qargs)

    def dims(self):
        return self.psi.shape

    def ptrace(self, qargs):
        """Perform partial trace of the selected qubits.

        .. warning::
            This method currently assumes qubits in qargs to be separable from the rest
            (checks not implemented for speed).
            Otherwise, the state returned will be forced to be pure which will result in incorrect output.
            Correct behaviour will be implemented as soon as the densitymatrix class, currently under development (PR #64),
            is merged.

        Parameters
        ----------
        qargs : list of int
            qubit indices to trace over
        """
        nqubit_after = len(self.psi.shape) - len(qargs)
        psi = self.psi
        rho = np.tensordot(psi, psi.conj(), axes=(qargs, qargs))  # density matrix
        rho = np.reshape(rho, (2**nqubit_after, 2**nqubit_after))
        evals, evecs = np.linalg.eig(rho)  # back to statevector
        self.psi = np.reshape(evecs[:, np.argmax(evals)], (2,) * nqubit_after)

    def remove_qubit(self, qarg):
        r"""Remove a separable qubit from the system and assemble a statevector for remaining qubits.
        This results in the same result as partial trace, if the qubit `qarg` is separable from the rest.
        
        For a statevector :math:`\ket{\psi} = \sum c_i \ket{i}` with sum taken over :math:`i \in [ 0 \dots 00,\ 0\dots 01,\ \dots,\
        1 \dots 11 ]`, this method returns

        .. math::
            \begin{align}
                \ket{\psi}' =&
                    c_{0 \dots 0_{\mathrm{k-1}}0_{\mathrm{k}}0_{\mathrm{k+1}} \dots 00} \ket{0 \dots 0_{\mathrm{k-1}}0_{\mathrm{k+1}} \dots 00} \\
                    & + c_{0 \dots 0_{\mathrm{k-1}}0_{\mathrm{k}}0_{\mathrm{k+1}} \dots 01} \ket{0 \dots 0_{\mathrm{k-1}}0_{\mathrm{k+1}} \dots 01} \\
                    & + c_{0 \dots 0_{\mathrm{k-1}}0_{\mathrm{k}}0_{\mathrm{k+1}} \dots 10} \ket{0 \dots 0_{\mathrm{k-1}}0_{\mathrm{k+1}} \dots 10} \\
                    & + \dots \\
                    & + c_{1 \dots 1_{\mathrm{k-1}}0_{\mathrm{k}}1_{\mathrm{k+1}} \dots 11} \ket{1 \dots 1_{\mathrm{k-1}}1_{\mathrm{k+1}} \dots 11},
           \end{align}

        (after normalization) for :math:`k =` qarg. If the :math:`k` th qubit is in :math:`\ket{1}` state,
        above will return zero amplitudes; in such a case the returned state will be the one above with :math:`0_{\mathrm{k}}`
        replaced with :math:`1_{\mathrm{k}}` .

        .. warning::
            This method assumes the qubit with index `qarg` to be separable from the rest,
            and is implemented as a significantly faster alternative for partial trace to
            be used after single-qubit measurements.
            Care needs to be taken when using this method.
            Checks for separability will be implemented soon as an option.
        
        .. seealso::
            :meth:`graphix.sim.statevec.Statevec.ptrace` and warning therein.

        Parameters
        ----------
        qarg : int
            qubit index
        """
        assert not np.isclose(_get_statevec_norm(self.psi), 0)
        psi = self.psi.take(indices=0, axis=qarg)
        self.psi = psi if not np.isclose(_get_statevec_norm(psi), 0) else self.psi.take(indices=1, axis=qarg)
        self.normalize()

    def entangle(self, edge):
        """connect graph nodes

        Parameters
        ----------
        edge : tuple of int
            (control, target) qubit indices
        """
        # contraction: 2nd index - control index, and 3rd index - target index.
        self.psi = np.tensordot(CZ_TENSOR, self.psi, ((2, 3), edge))
        # sort back axes
        self.psi = np.moveaxis(self.psi, (0, 1), edge)

    def tensor(self, other):
        r"""Tensor product state with other qubits.
        Results in self :math:`\otimes` other.

        Parameters
        ----------
        other : :class:`graphix.sim.statevec.Statevec`
            statevector to be tensored with self
        """
        psi_self = self.psi.flatten()
        psi_other = other.psi.flatten()
        total_num = len(self.dims()) + len(other.dims())
        self.psi = np.kron(psi_self, psi_other).reshape((2,) * total_num)

    def CNOT(self, qubits):
        """apply CNOT

        Parameters
        ----------
        qubits : tuple of int
            (control, target) qubit indices
        """
        # contraction: 2nd index - control index, and 3rd index - target index.
        self.psi = np.tensordot(CNOT_TENSOR, self.psi, ((2, 3), qubits))
        # sort back axes
        self.psi = np.moveaxis(self.psi, (0, 1), qubits)

    def swap(self, qubits):
        """swap qubits

        Parameters
        ----------
        qubits : tuple of int
            (control, target) qubit indices
        """
        # contraction: 2nd index - control index, and 3rd index - target index.
        self.psi = np.tensordot(SWAP_TENSOR, self.psi, ((2, 3), qubits))
        # sort back axes
        self.psi = np.moveaxis(self.psi, (0, 1), qubits)

    def normalize(self):
        """normalize the state"""
        norm = _get_statevec_norm(self.psi)
        self.psi = self.psi / norm

    def flatten(self):
        """returns flattened statevector"""
        return self.psi.flatten()

    def expectation_single(self, op, loc):
        """Expectation value of single-qubit operator.

        Parameters
        ----------
        op : numpy.ndarray
            2*2 operator
        loc : int
            target qubit index

        Returns
        -------
        complex : expectation value.
        """
        st1 = deepcopy(self)
        st1.normalize()
        st2 = st1.deepcopy(st1)
        st1.evolve_single(op, loc)
        return np.dot(st2.psi.flatten().conjugate(), st1.psi.flatten())

    def expectation_value(self, op, qargs):
        """Expectation value of multi-qubit operator.

        Parameters
        ----------
        op : numpy.ndarray
            2^n*2^n operator
        qargs : list of int
            target qubit indices

        Returns
        -------
        complex : expectation value
        """
        st1 = deepcopy(self)
        st1.normalize()
        st2 = deepcopy(st1)
        st1.evolve(op, qargs)
        return np.dot(st2.psi.flatten().conjugate(), st1.psi.flatten())


def _get_statevec_norm(psi):
    """returns norm of the state"""
    return np.sqrt(np.sum(psi.flatten().conj() * psi.flatten()))<|MERGE_RESOLUTION|>--- conflicted
+++ resolved
@@ -58,13 +58,7 @@
         sv_to_add = Statevec(nqubit=n)
         self.state.tensor(sv_to_add)
         self.node_index.extend(nodes)
-<<<<<<< HEAD
-        self.Nqubit += 1
-=======
         self.Nqubit += n
-        if self.Nqubit == self.max_qubit_num:
-            self.trace_out()
->>>>>>> 688391d4
 
     def entangle_nodes(self, edge):
         """Apply CZ gate to two connected nodes
