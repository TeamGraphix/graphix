--- conflicted
+++ resolved
@@ -4,17 +4,10 @@
 import numpy as np
 import quimb.tensor as qtn
 from quimb.tensor import Tensor, TensorNetwork
-<<<<<<< HEAD
 from graphix import command
-from graphix.clifford import CLIFFORD, CLIFFORD_MUL, CLIFFORD_CONJ
-from graphix.ops import States, Ops
-import string
-from copy import deepcopy
-=======
 
 from graphix.clifford import CLIFFORD, CLIFFORD_CONJ, CLIFFORD_MUL
 from graphix.ops import Ops, States
->>>>>>> dd15e5d6
 
 
 class TensorNetworkBackend:
