--- conflicted
+++ resolved
@@ -5,11 +5,8 @@
 
 import numpy as np
 import quimb.tensor as qtn
-<<<<<<< HEAD
+import typing_extensions
 from numpy.typing import NDArray
-=======
-import typing_extensions
->>>>>>> 364be19d
 from quimb.tensor import Tensor, TensorNetwork
 
 import graphix.clifford
@@ -542,22 +539,11 @@
          : numpy.ndarray
             statevector
         """
-<<<<<<< HEAD
         tn = self.copy()
         tn_simplified = tn.full_simplify("ADCR")
         output_inds = [self._dangling[str(index)] for index in self.default_output_nodes]
         psi = tn_simplified.contract(output_inds=output_inds, **kwagrs)
         return np.array([psi]) if isinstance(psi, (np.complex128, np.float64)) else psi.data.reshape(-1)
-=======
-        if indices is None:
-            n_qubit = len(self.default_output_nodes)
-        else:
-            n_qubit = len(indices)
-        statevec = np.zeros(2**n_qubit, np.complex128)
-        for i in range(len(statevec)):
-            statevec[i] = self.get_basis_coefficient(i, normalize=False, indices=indices, **kwagrs)
-        return statevec / np.linalg.norm(statevec)
->>>>>>> 364be19d
 
     def get_norm(self, **kwagrs):
         """Calculate the norm of the state.
