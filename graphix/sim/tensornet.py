--- conflicted
+++ resolved
@@ -7,10 +7,7 @@
 
 from graphix.clifford import CLIFFORD, CLIFFORD_CONJ, CLIFFORD_MUL
 from graphix.ops import Ops
-<<<<<<< HEAD
 from graphix.sim.base_backend import Backend
-=======
->>>>>>> 33ed1ea4
 from graphix.states import BasicStates
 
 
@@ -40,14 +37,11 @@
         input_state : preparation for input states (only BasicStates.PLUS is supported for tensor networks yet),
         **kwargs : Additional keyword args to be passed to quimb.tensor.TensorNetwork.
         """
-<<<<<<< HEAD
-=======
         if input_state != BasicStates.PLUS:
             raise NotImplementedError(
                 "TensorNetworkBackend currently only supports |+> input state (see https://github.com/TeamGraphix/graphix/issues/167 )."
             )
         self.pattern = pattern
->>>>>>> 33ed1ea4
         self.output_nodes = pattern.output_nodes
         self.results = deepcopy(pattern.results)
         if graph_prep in ["parallel", "sequential"]:
@@ -79,20 +73,10 @@
             self._decomposed_cz = _get_decomposed_cz()
         self._isolated_nodes = pattern.get_isolated_nodes()
 
-<<<<<<< HEAD
-    def initial_state(self):
-        return self
-
-    def prepare_state(self, nodes, data):
-        self.add_nodes(nodes=nodes)
-
-    def add_nodes(self, nodes, data=None):
-=======
         # initialize input qubits to desired init_state
         self.add_nodes(pattern.input_nodes)
 
     def add_nodes(self, nodes):
->>>>>>> 33ed1ea4
         """Add nodes to the network
 
         Parameters
