"""Tensor Network Simulator for MBQC."""

from __future__ import annotations

import string
from copy import deepcopy
from typing import TYPE_CHECKING

import numpy as np
import quimb.tensor as qtn
from quimb.tensor import Tensor, TensorNetwork

from graphix import command
<<<<<<< HEAD
from graphix.clifford import CLIFFORD, CLIFFORD_CONJ, CLIFFORD_MUL
from graphix.ops import Ops
from graphix.pauli import Plane
from graphix.states import BasicStates
=======
from graphix.ops import Ops
from graphix.rng import ensure_rng
from graphix.sim.base_backend import Backend, State
from graphix.states import BasicStates, PlanarState

if TYPE_CHECKING:
    from numpy.random import Generator
>>>>>>> 7da20956

    from graphix.clifford import Clifford
    from graphix.measurements import Measurement
    from graphix.simulator import MeasureMethod


class TensorNetworkBackend(Backend):
    """Tensor Network Simulator for MBQC.

    Executes the measurement pattern using TN expression of graph states.
    """

    def __init__(
        self, pattern, graph_prep="auto", input_state=BasicStates.PLUS, rng: Generator | None = None, **kwargs
    ):
        """
        Construct a tensor network backend.

        Parameters
        ----------
        pattern : graphix.Pattern
        graph_prep : str
            'parallel' :
                Faster method for preparing a graph state.
                The expression of a graph state can be obtained from the graph geometry.
                See https://journals.aps.org/pra/abstract/10.1103/PhysRevA.76.052315 for detail calculation.
                Note that 'N' and 'E' commands in the measurement pattern are ignored.
            'sequential' :
                Sequentially execute N and E commands, strictly following the measurement pattern.
                In this strategy, All N and E commands executed sequentially.
            'auto'(default) :
                Automatically select a preparation strategy based on the max degree of a graph
        input_state : preparation for input states (only BasicStates.PLUS is supported for tensor networks yet),
        rng: :class:`np.random.Generator` (default: `None`)
            random number generator to use for measurements
        **kwargs : Additional keyword args to be passed to quimb.tensor.TensorNetwork.
        """
        self.pattern = pattern
        self.output_nodes = pattern.output_nodes
        self.results = deepcopy(pattern.results)
        if graph_prep in ["parallel", "sequential"]:
            self.graph_prep = graph_prep
        elif graph_prep == "opt":
            self.graph_prep = "parallel"
            print(f"graph preparation strategy '{graph_prep}' is deprecated and will be replaced by 'parallel'")
        elif graph_prep == "auto":
            max_degree = pattern.get_max_degree()
            if max_degree > 5:
                self.graph_prep = "sequential"
            else:
                self.graph_prep = "parallel"
        else:
            raise ValueError(f"Invalid graph preparation strategy: {graph_prep}")

        rng = ensure_rng(rng)
        self.__rng = rng
        if self.graph_prep == "parallel":
            if not pattern.is_standard():
                raise ValueError("parallel preparation strategy does not support not-standardized pattern")
            nodes, edges = pattern.get_graph()
            state = MBQCTensorNet(
                graph_nodes=nodes,
                graph_edges=edges,
                default_output_nodes=pattern.output_nodes,
                rng=rng,
                **kwargs,
            )
        elif self.graph_prep == "sequential":
            state = MBQCTensorNet(default_output_nodes=pattern.output_nodes, rng=rng, **kwargs)
            self._decomposed_cz = _get_decomposed_cz()
        self._isolated_nodes = pattern.get_isolated_nodes()
        super().__init__(state)

    def add_nodes(self, nodes, data=BasicStates.PLUS) -> None:
        """Add nodes to the network.

        Parameters
        ----------
        nodes : iterator of int
            index set of the new nodes.
        """
        if data != BasicStates.PLUS:
            raise NotImplementedError(
                "TensorNetworkBackend currently only supports |+> input state (see https://github.com/TeamGraphix/graphix/issues/167)."
            )
        if self.graph_prep == "sequential":
            self.state.add_qubits(nodes)
        elif self.graph_prep == "opt":
            pass

    def entangle_nodes(self, edge) -> None:
        """Make entanglement between nodes specified by edge.

        Parameters
        ----------
        edge : tuple of int
            edge specifies two target nodes of the CZ gate.
        """
        if self.graph_prep == "sequential":
            old_inds = [self.state._dangling[str(node)] for node in edge]
            tids = self.state._get_tids_from_inds(old_inds, which="any")
            tensors = [self.state.tensor_map[tid] for tid in tids]
            new_inds = [gen_str() for _ in range(3)]

            # retag dummy indices
            for i in range(2):
                tensors[i].retag({"Open": "Close"}, inplace=True)
                self.state._dangling[str(edge[i])] = new_inds[i]
            cz_tn = TensorNetwork(
                [
                    qtn.Tensor(
                        self._decomposed_cz[0],
                        [new_inds[0], old_inds[0], new_inds[2]],
                        [str(edge[0]), "CZ", "Open"],
                    ),
                    qtn.Tensor(
                        self._decomposed_cz[1],
                        [new_inds[2], new_inds[1], old_inds[1]],
                        [str(edge[1]), "CZ", "Open"],
                    ),
                ]
            )
            self.state.add_tensor_network(cz_tn)
        elif self.graph_prep == "opt":
            pass

<<<<<<< HEAD
    def measure(self, cmd: command.M):
        """Perform measurement of the node. In the context of tensornetwork, performing measurement equals to
=======
    def measure(self, node: int, measurement: Measurement) -> tuple[Backend, int]:
        """Perform measurement of the node.

        In the context of tensornetwork, performing measurement equals to
>>>>>>> 7da20956
        applying measurement operator to the tensor. Here, directly contracted with the projected state.

        Parameters
        ----------
        node : int
            index of the node to measure
        measurement : Measurement
            measure plane and angle
        """
<<<<<<< HEAD
        if cmd.node in self._isolated_nodes:
            vector = self.state.get_open_tensor_from_index(cmd.node)
            probs = np.abs(vector) ** 2
            probs = probs / (np.sum(probs))
            result = np.random.choice([0, 1], p=probs)
            self.results[cmd.node] = result
            buffer = 1 / probs[result] ** 0.5
        else:
            # choose the measurement result randomly
            result = np.random.choice([0, 1])
            self.results[cmd.node] = result
=======
        if node in self._isolated_nodes:
            vector = self.state.get_open_tensor_from_index(node)
            probs = np.abs(vector) ** 2
            probs = probs / (np.sum(probs))
            result = self.__rng.choice([0, 1], p=probs)
            self.results[node] = result
            buffer = 1 / probs[result] ** 0.5
        else:
            # choose the measurement result randomly
            result = self.__rng.choice([0, 1])
            self.results[node] = result
>>>>>>> 7da20956
            buffer = 2**0.5
        vec = PlanarState(measurement.plane, measurement.angle).get_statevector()
        if result:
            vec = measurement.plane.orth.matrix @ vec
        proj_vec = vec * buffer
        self.state.measure_single(node, basis=proj_vec)
        return result

<<<<<<< HEAD
        # extract signals for adaptive angle
        s_signal = np.sum(self.results[j] for j in cmd.s_domain)
        t_signal = np.sum(self.results[j] for j in cmd.t_domain)
        angle = cmd.angle * np.pi
        vop = cmd.vop
        if int(s_signal % 2) == 1:
            vop = CLIFFORD_MUL[1, vop]
        if int(t_signal % 2) == 1:
            vop = CLIFFORD_MUL[3, vop]
        proj_vec = proj_basis(angle, vop=vop, plane=cmd.plane, choice=result)

        # buffer is necessary for maintaing the norm invariant
        proj_vec = proj_vec * buffer
        self.state.measure_single(cmd.node, basis=proj_vec)

    def correct_byproduct(self, cmd: command.X | command.Z):
=======
    def correct_byproduct(self, cmd: command.X | command.Z, measure_method: MeasureMethod) -> None:
>>>>>>> 7da20956
        """Perform byproduct correction.

        Parameters
        ----------
        cmd : list
            Byproduct command
            i.e. ['X' or 'Z', node, signal_domain]
        measure_method : MeasureMethod
            The measure method to use
        """
<<<<<<< HEAD
        if np.mod(np.sum([self.results[j] for j in cmd.domain]), 2) == 1:
            op = Ops.x if isinstance(cmd, command.X) else Ops.z
            self.state.evolve_single(cmd.node, op, cmd.kind)

    def apply_clifford(self, cmd: command.C):
        """Apply single-qubit Clifford gate
=======
        if np.mod(sum([measure_method.get_measure_result(j) for j in cmd.domain]), 2) == 1:
            op = Ops.X if isinstance(cmd, command.X) else Ops.Z
            self.state.evolve_single(cmd.node, op, cmd.kind)

    def apply_clifford(self, node: int, clifford: Clifford) -> None:
        """Apply single-qubit Clifford gate.
>>>>>>> 7da20956

        Parameters
        ----------
        cmd : list
            clifford command.
            See https://arxiv.org/pdf/2212.11975.pdf for the detail.
        """
<<<<<<< HEAD
        node_op = CLIFFORD[cmd.cliff_index]
        self.state.evolve_single(cmd.node, node_op, cmd.kind)
=======
        self.state.evolve_single(node, clifford.matrix)
>>>>>>> 7da20956

    def finalize(self, output_nodes) -> None:
        """Do nothing."""
        pass


class MBQCTensorNet(State, TensorNetwork):
    """Tensor Network Simulator interface for MBQC patterns, using quimb.tensor.core.TensorNetwork."""

    def __init__(
        self,
        rng: Generator | None = None,
        graph_nodes=None,
        graph_edges=None,
        default_output_nodes=None,
        ts=None,
        **kwargs,
    ) -> None:
        """
        Initialize MBQCTensorNet.

        Parameters
        ----------
        graph_nodes (optional): list of int
            node indices of the graph state.
        graph_edges (optional) : list of tuple of int
            edge indices of the graph state.
        default_output_nodes : list of int
            output node indices at the end of MBQC operations, if known in advance.
        ts (optional): quimb.tensor.core.TensorNetwork or empty list
            optional initial state.
        """
        if ts is None:
            ts = []
        if isinstance(ts, MBQCTensorNet):
            super().__init__(ts=ts, **kwargs)
            self._dangling = ts._dangling
            self.default_output_nodes = default_output_nodes
        else:
            super().__init__(ts=ts, **kwargs)
            self._dangling = dict()
            self.default_output_nodes = default_output_nodes
        # prepare the graph state if graph_nodes and graph_edges are given
        if graph_nodes is not None and graph_edges is not None:
            self.set_graph_state(graph_nodes, graph_edges)
        self.__rng = ensure_rng(rng)

    def get_open_tensor_from_index(self, index):
        """Get tensor specified by node index. The tensor has a dangling edge.

        Parameters
        ----------
        index : str
            node index

        Returns
        -------
        numpy.ndarray :
            Specified tensor
        """
        if isinstance(index, int):
            index = str(index)
        assert isinstance(index, str)
        tags = [index, "Open"]
        tid = next(iter(self._get_tids_from_tags(tags, which="all")))
        tensor = self.tensor_map[tid]
        return tensor.data

    def add_qubit(self, index, state="plus"):
        """Add a single qubit to the network.

        Parameters
        ----------
        index : int
            index of the new qubit.
        state (optional): str or 2-element np.ndarray
            initial state of the new qubit.
            "plus", "minus", "zero", "one", "iplus", "iminus", or 1*2 np.ndarray (arbitrary state).
        """
        ind = gen_str()
        tag = str(index)
        if state == "plus":
            vec = BasicStates.PLUS.get_statevector()
        elif state == "minus":
            vec = BasicStates.MINUS.get_statevector()
        elif state == "zero":
            vec = BasicStates.ZERO.get_statevector()
        elif state == "one":
            vec = BasicStates.ONE.get_statevector()
        elif state == "iplus":
            vec = BasicStates.PLUS_I.get_statevector()
        elif state == "iminus":
            vec = BasicStates.MINUS_I.get_statevector()
        else:
            assert state.shape == (2,), "state must be 2-element np.ndarray"
            assert np.isclose(np.linalg.norm(state), 1), "state must be normalized"
            vec = state
        tsr = Tensor(vec, [ind], [tag, "Open"])
        self.add_tensor(tsr)
        self._dangling[tag] = ind

    def evolve_single(self, index, arr, label="U"):
        """Apply single-qubit operator to a qubit with the given index.

        Parameters
        ----------
        index : int
            qubit index.
        arr : 2*2 numpy.ndarray
            single-qubit operator.
        label (optional): str
            label for the gate.
        """
        old_ind = self._dangling[str(index)]
        tid = list(self._get_tids_from_inds(old_ind))
        tensor = self.tensor_map[tid[0]]

        new_ind = gen_str()
        tensor.retag({"Open": "Close"}, inplace=True)

        node_ts = Tensor(
            arr,
            [new_ind, old_ind],
            [str(index), label, "Open"],
        )
        self._dangling[str(index)] = new_ind
        self.add_tensor(node_ts)

    def add_qubits(self, indices, states="plus"):
        """Add qubits to the network.

        Parameters
        ----------
        indices : iterator of int
            indices of the new qubits.
        states (optional): str or 2*2 numpy.ndarray or list
            initial states of the new qubits.
            "plus", "minus", "zero", "one", "iplus", "iminus", or 1*2 np.ndarray (arbitrary state).
            list of the above, to specify the initial state of each qubit.
        """
        if not isinstance(states, list):
            states = [states] * len(indices)
        for i, ind in enumerate(indices):
            self.add_qubit(ind, state=states[i])

    def measure_single(self, index, basis="Z", bypass_probability_calculation=True, outcome=None):
        """Measure a node in specified basis. Note this does not perform the partial trace.

        Parameters
        ----------
        index : int
            index of the node to be measured.
        basis : str or np.ndarray
            default "Z".
            measurement basis, "Z" or "X" or "Y" for Pauli basis measurements.
            1*2 numpy.ndarray for arbitrary measurement bases.
        bypass_probability_calculation : bool
            default True.
            if True, skip the calculation of the probability of the measurement
            result and use equal probability for each result.
            if False, calculate the probability of the measurement result from the state.
        outcome : int (0 or 1)
            User-chosen measurement result, giving the outcome of (-1)^{outcome}.

        Returns
        -------
        int
            measurement result.
        """
        if bypass_probability_calculation:
            if outcome is not None:
                result = outcome
            else:
                result = self.__rng.choice([0, 1])
            # Basis state to be projected
            if isinstance(basis, np.ndarray):
                if outcome is not None:
                    raise Warning("Measurement outcome is chosen but the basis state was given.")
                proj_vec = basis
            elif basis == "Z" and result == 0:
                proj_vec = BasicStates.ZERO.get_statevector()
            elif basis == "Z" and result == 1:
                proj_vec = BasicStates.ONE.get_statevector()
            elif basis == "X" and result == 0:
                proj_vec = BasicStates.PLUS.get_statevector()
            elif basis == "X" and result == 1:
                proj_vec = BasicStates.MINUS.get_statevector()
            elif basis == "Y" and result == 0:
                proj_vec = BasicStates.PLUS_I.get_statevector()
            elif basis == "Y" and result == 1:
                proj_vec = BasicStates.MINUS_I.get_statevector()
            else:
                raise ValueError("Invalid measurement basis.")
        else:
            raise NotImplementedError("Measurement probability calculation not implemented.")
        old_ind = self._dangling[str(index)]
        proj_ts = Tensor(proj_vec, [old_ind], [str(index), "M", "Close", "ancilla"]).H
        # add the tensor to the network
        tid = list(self._get_tids_from_inds(old_ind))
        tensor = self.tensor_map[tid[0]]
        tensor.retag({"Open": "Close"}, inplace=True)
        self.add_tensor(proj_ts)
        return result

    def set_graph_state(self, nodes, edges):
        """Prepare the graph state without directly applying CZ gates.

        Parameters
        ----------
        nodes : iterator of int
            set of the nodes
        edges : iterator of tuple
            set of the edges

        .. seealso:: :meth:`~graphix.sim.tensornet.TensorNetworkBackend.__init__()`
        """
        ind_dict = dict()
        vec_dict = dict()
        for edge in edges:
            for node in edge:
                if node not in ind_dict.keys():
                    ind = gen_str()
                    self._dangling[str(node)] = ind
                    ind_dict[node] = [ind]
                    vec_dict[node] = []
            greater = edge[0] > edge[1]  # true for 1/0, false for +/-
            vec_dict[edge[0]].append(greater)
            vec_dict[edge[1]].append(not greater)

            ind = gen_str()
            ind_dict[edge[0]].append(ind)
            ind_dict[edge[1]].append(ind)

        for node in nodes:
            if node not in ind_dict.keys():
                ind = gen_str()
                self._dangling[str(node)] = ind
                self.add_tensor(Tensor(BasicStates.PLUS.get_statevector(), [ind], [str(node), "Open"]))
                continue
            dim_tensor = len(vec_dict[node])
            tensor = np.array(
                [
                    outer_product(
                        [BasicStates.VEC[0 + 2 * vec_dict[node][i]].get_statevector() for i in range(dim_tensor)]
                    ),
                    outer_product(
                        [BasicStates.VEC[1 + 2 * vec_dict[node][i]].get_statevector() for i in range(dim_tensor)]
                    ),
                ]
            ) * 2 ** (dim_tensor / 4 - 1.0 / 2)
            self.add_tensor(Tensor(tensor, ind_dict[node], [str(node), "Open"]))

    def get_basis_coefficient(self, basis, normalize=True, indices=None, **kwagrs):
        """Calculate the coefficient of a given computational basis.

        Parameters
        ----------
        basis : int or str
            computational basis expressed in binary (str) or integer, e.g. 101 or 5.
        normalize (optional): bool
            if True, normalize the coefficient by the norm of the entire state.
        indices (optional): list of int
            target qubit indices to compute the coefficients, default is the MBQC output nodes (self.default_output_nodes).

        Returns
        -------
        coef : complex
            coefficient
        """
        if indices is None:
            indices = self.default_output_nodes
        if isinstance(basis, str):
            basis = int(basis, 2)
        tn = self.copy()
        # prepare projected state
        for i in range(len(indices)):
            node = str(indices[i])
            exp = len(indices) - i - 1
            if (basis // 2**exp) == 1:
                state_out = BasicStates.ONE.get_statevector()  # project onto |1>
                basis -= 2**exp
            else:
                state_out = BasicStates.ZERO.get_statevector()  # project onto |0>
            tensor = Tensor(state_out, [tn._dangling[node]], [node, f"qubit {i}", "Close"])
            # retag
            old_ind = tn._dangling[node]
            tid = next(iter(tn._get_tids_from_inds(old_ind)))
            tn.tensor_map[tid].retag({"Open": "Close"})
            tn.add_tensor(tensor)

        # contraction
        tn_simplified = tn.full_simplify("ADCR")
        coef = tn_simplified.contract(output_inds=[], **kwagrs)
        if normalize:
            norm = self.get_norm()
            return coef / norm
        else:
            return coef

    def get_basis_amplitude(self, basis, **kwagrs):
        """Calculate the probability amplitude of the specified computational basis state.

        Parameters
        ----------
        basis : int or str
            computational basis expressed in binary (str) or integer, e.g. 101 or 5.

        Returns
        -------
        float :
            the probability amplitude of the specified state.
        """
        if isinstance(basis, str):
            basis = int(basis, 2)
        coef = self.get_basis_coefficient(basis, **kwagrs)
        return abs(coef) ** 2

    def to_statevector(self, indices=None, **kwagrs):
        """Retrieve the statevector from the tensornetwork.

        This method tends to be slow however we plan to parallelize this.

        Parameters
        ----------
        indices (optional): list of int
            target qubit indices. Default is the MBQC output nodes (self.default_output_nodes).

        Returns
        -------
        numpy.ndarray :
            statevector
        """
        if indices is None:
            n_qubit = len(self.default_output_nodes)
        else:
            n_qubit = len(indices)
        statevec = np.zeros(2**n_qubit, np.complex128)
        for i in range(len(statevec)):
            statevec[i] = self.get_basis_coefficient(i, normalize=False, indices=indices, **kwagrs)
        return statevec / np.linalg.norm(statevec)

    def get_norm(self, **kwagrs):
        """Calculate the norm of the state.

        Returns
        -------
        float :
            norm of the state
        """
        tn_cp1 = self.copy()
        tn_cp2 = tn_cp1.conj()
        tn = TensorNetwork([tn_cp1, tn_cp2])
        tn_simplified = tn.full_simplify("ADCR")
        norm = abs(tn_simplified.contract(output_inds=[], **kwagrs)) ** 0.5
        return norm

    def expectation_value(self, op, qubit_indices, output_node_indices=None, **kwagrs):
        """Calculate expectation value of the given operator.

        Parameters
        ----------
        op : numpy.ndarray
            single- or multi-qubit Hermitian operator
        qubit_indices : list of int
            Applied positions of **logical** qubits.
        output_node_indices (optional): list of int
            Indices of nodes in the entire TN, that remain unmeasured after MBQC operations.
            Default is the output nodes specified in measurement pattern (self.default_output_nodes).

        Returns
        -------
        float :
            Expectation value
        """
        if output_node_indices is None:
            if self.default_output_nodes is None:
                raise ValueError("output_nodes is not set.")
            else:
                target_nodes = [self.default_output_nodes[ind] for ind in qubit_indices]
                out_inds = self.default_output_nodes
        else:
            target_nodes = [output_node_indices[ind] for ind in qubit_indices]
            out_inds = output_node_indices
        op_dim = len(qubit_indices)
        op = op.reshape([2 for _ in range(2 * op_dim)])
        new_ind_left = [gen_str() for _ in range(op_dim)]
        new_ind_right = [gen_str() for _ in range(op_dim)]
        tn_cp_left = self.copy()
        op_ts = Tensor(op, new_ind_right + new_ind_left, ["Expectation Op.", "Close"])
        tn_cp_right = tn_cp_left.conj()

        # reindex & retag
        for node in out_inds:
            old_ind = tn_cp_left._dangling[str(node)]
            tid_left = next(iter(tn_cp_left._get_tids_from_inds(old_ind)))
            tid_right = next(iter(tn_cp_right._get_tids_from_inds(old_ind)))
            if node in target_nodes:
                tn_cp_left.tensor_map[tid_left].reindex({old_ind: new_ind_left[target_nodes.index(node)]}, inplace=True)
                tn_cp_right.tensor_map[tid_right].reindex(
                    {old_ind: new_ind_right[target_nodes.index(node)]}, inplace=True
                )
            tn_cp_left.tensor_map[tid_left].retag({"Open": "Close"})
            tn_cp_right.tensor_map[tid_right].retag({"Open": "Close"})
        tn_cp_left.add([op_ts, tn_cp_right])

        # contraction
        tn_cp_left = tn_cp_left.full_simplify("ADCR")
        exp_val = tn_cp_left.contract(output_inds=[], **kwagrs)
        norm = self.get_norm(**kwagrs)
        return exp_val / norm**2

    def evolve(self, operator, qubit_indices, decompose=True, **kwagrs):
        """Apply an arbitrary operator to the state.

        Parameters
        ----------
        operator : numpy.ndarray
            operator.
        qubit_indices : list of int
            Applied positions of **logical** qubits.
        decompose : bool, optional
            default True
            whether a given operator will be decomposed or not. If True, operator is decomposed into Matrix Product Operator(MPO)
        """
        if len(operator.shape) != len(qubit_indices) * 2:
            shape = [2 for _ in range(2 * len(qubit_indices))]
            operator = operator.reshape(shape)

        # operator indices
        node_indices = [self.default_output_nodes[index] for index in qubit_indices]
        old_ind_list = [self._dangling[str(index)] for index in node_indices]
        new_ind_list = [gen_str() for _ in range(len(node_indices))]
        for i in range(len(node_indices)):
            self._dangling[str(node_indices[i])] = new_ind_list[i]

        ts = Tensor(
            operator,
            new_ind_list + old_ind_list,
            [str(index) for index in node_indices],
        )
        if decompose:  # decompose tensor into Matrix Product Operator(MPO)
            tensors = []
            bond_inds = {0: None}
            for i in range(len(node_indices) - 1):
                bond_inds[i + 1] = gen_str()
                left_inds = [new_ind_list[i], old_ind_list[i]]
                if bond_inds[i]:
                    left_inds.append(bond_inds[i])
                unit_tensor, ts = ts.split(left_inds=left_inds, bond_ind=bond_inds[i + 1], **kwagrs)
                tensors.append(unit_tensor)
            tensors.append(ts)
            op_tensor = TensorNetwork(tensors)
        else:
            op_tensor = ts
        self.add(op_tensor)

    def copy(self, deep=False):
        """Return the copy of this object.

        Parameters
        ----------
        deep : bool, optional
            Defaults to False.
            Whether to copy the underlying data as well.

        Returns
        -------
        TensorNetworkBackend :
            duplicated object
        """
        if deep:
            return deepcopy(self)
        else:
            return self.__class__(rng=self.__rng, ts=self)


def _get_decomposed_cz():
    """Return the decomposed cz tensors.

    This is an internal method.

    CZ gate can be decomposed into two 3-rank tensors(Schmidt rank = 2).
    Decomposing into low-rank tensors is important preprocessing for
    the optimal contraction path searching problem.
    So, in this backend, the DECOMPOSED_CZ gate is applied
    instead of the original CZ gate.

        Decomposing CZ gate

        output            output
        |    |           |      |
       --------   SVD   ---    ---
       |  CZ  |   -->   |L|----|R|
       --------         ---    ---
        |    |           |      |
        input             input

    4-rank x1         3-rank x2
    """
    cz_ts = Tensor(
        Ops.CZ.reshape((2, 2, 2, 2)).astype(np.float64),
        ["O1", "O2", "I1", "I2"],
        ["CZ"],
    )
    decomposed_cz = cz_ts.split(left_inds=["O1", "I1"], right_inds=["O2", "I2"], max_bond=4)
    return [
        decomposed_cz.tensors[0].data,
        decomposed_cz.tensors[1].data,
    ]


def gen_str():
    """Generate dummy string for einsum."""
    result = qtn.rand_uuid()
    return result


<<<<<<< HEAD
def proj_basis(angle, vop, plane, choice):
    """the projected statevector.

    Parameters
    ----------
    angle : float
        measurement angle
    vop : int
        CLIFFORD index
    plane : str
        measurement plane
    choice : int
        measurement result

    Returns
    -------
    numpy.ndarray :
        projected state
    """
    if plane == Plane.XY:
        vec = BasicStates.VEC[0 + choice].get_statevector()
        rotU = Ops.Rz(angle)
    elif plane == Plane.YZ:
        vec = BasicStates.VEC[4 + choice].get_statevector()
        rotU = Ops.Rx(angle)
    elif plane == Plane.XZ:
        vec = States.VEC[0 + choice].get_statevector()
        rotU = Ops.Ry(-angle)
    vec = np.matmul(rotU, vec)
    vec = np.matmul(CLIFFORD[CLIFFORD_CONJ[vop]], vec)
    return vec


=======
>>>>>>> 7da20956
def outer_product(vectors):
    """Return the outer product of the given vectors.

    Parameters
    ----------
    vectors : list of vector
        vectors

    Returns
    -------
    numpy.ndarray :
        tensor object.
    """
    subscripts = string.ascii_letters[: len(vectors)]
    subscripts = ",".join(subscripts) + "->" + subscripts
    return np.einsum(subscripts, *vectors)<|MERGE_RESOLUTION|>--- conflicted
+++ resolved
@@ -11,12 +11,6 @@
 from quimb.tensor import Tensor, TensorNetwork
 
 from graphix import command
-<<<<<<< HEAD
-from graphix.clifford import CLIFFORD, CLIFFORD_CONJ, CLIFFORD_MUL
-from graphix.ops import Ops
-from graphix.pauli import Plane
-from graphix.states import BasicStates
-=======
 from graphix.ops import Ops
 from graphix.rng import ensure_rng
 from graphix.sim.base_backend import Backend, State
@@ -24,7 +18,6 @@
 
 if TYPE_CHECKING:
     from numpy.random import Generator
->>>>>>> 7da20956
 
     from graphix.clifford import Clifford
     from graphix.measurements import Measurement
@@ -151,15 +144,10 @@
         elif self.graph_prep == "opt":
             pass
 
-<<<<<<< HEAD
-    def measure(self, cmd: command.M):
-        """Perform measurement of the node. In the context of tensornetwork, performing measurement equals to
-=======
     def measure(self, node: int, measurement: Measurement) -> tuple[Backend, int]:
         """Perform measurement of the node.
 
         In the context of tensornetwork, performing measurement equals to
->>>>>>> 7da20956
         applying measurement operator to the tensor. Here, directly contracted with the projected state.
 
         Parameters
@@ -169,19 +157,6 @@
         measurement : Measurement
             measure plane and angle
         """
-<<<<<<< HEAD
-        if cmd.node in self._isolated_nodes:
-            vector = self.state.get_open_tensor_from_index(cmd.node)
-            probs = np.abs(vector) ** 2
-            probs = probs / (np.sum(probs))
-            result = np.random.choice([0, 1], p=probs)
-            self.results[cmd.node] = result
-            buffer = 1 / probs[result] ** 0.5
-        else:
-            # choose the measurement result randomly
-            result = np.random.choice([0, 1])
-            self.results[cmd.node] = result
-=======
         if node in self._isolated_nodes:
             vector = self.state.get_open_tensor_from_index(node)
             probs = np.abs(vector) ** 2
@@ -193,7 +168,6 @@
             # choose the measurement result randomly
             result = self.__rng.choice([0, 1])
             self.results[node] = result
->>>>>>> 7da20956
             buffer = 2**0.5
         vec = PlanarState(measurement.plane, measurement.angle).get_statevector()
         if result:
@@ -202,26 +176,7 @@
         self.state.measure_single(node, basis=proj_vec)
         return result
 
-<<<<<<< HEAD
-        # extract signals for adaptive angle
-        s_signal = np.sum(self.results[j] for j in cmd.s_domain)
-        t_signal = np.sum(self.results[j] for j in cmd.t_domain)
-        angle = cmd.angle * np.pi
-        vop = cmd.vop
-        if int(s_signal % 2) == 1:
-            vop = CLIFFORD_MUL[1, vop]
-        if int(t_signal % 2) == 1:
-            vop = CLIFFORD_MUL[3, vop]
-        proj_vec = proj_basis(angle, vop=vop, plane=cmd.plane, choice=result)
-
-        # buffer is necessary for maintaing the norm invariant
-        proj_vec = proj_vec * buffer
-        self.state.measure_single(cmd.node, basis=proj_vec)
-
-    def correct_byproduct(self, cmd: command.X | command.Z):
-=======
     def correct_byproduct(self, cmd: command.X | command.Z, measure_method: MeasureMethod) -> None:
->>>>>>> 7da20956
         """Perform byproduct correction.
 
         Parameters
@@ -232,21 +187,12 @@
         measure_method : MeasureMethod
             The measure method to use
         """
-<<<<<<< HEAD
-        if np.mod(np.sum([self.results[j] for j in cmd.domain]), 2) == 1:
-            op = Ops.x if isinstance(cmd, command.X) else Ops.z
-            self.state.evolve_single(cmd.node, op, cmd.kind)
-
-    def apply_clifford(self, cmd: command.C):
-        """Apply single-qubit Clifford gate
-=======
         if np.mod(sum([measure_method.get_measure_result(j) for j in cmd.domain]), 2) == 1:
             op = Ops.X if isinstance(cmd, command.X) else Ops.Z
             self.state.evolve_single(cmd.node, op, cmd.kind)
 
     def apply_clifford(self, node: int, clifford: Clifford) -> None:
         """Apply single-qubit Clifford gate.
->>>>>>> 7da20956
 
         Parameters
         ----------
@@ -254,12 +200,7 @@
             clifford command.
             See https://arxiv.org/pdf/2212.11975.pdf for the detail.
         """
-<<<<<<< HEAD
-        node_op = CLIFFORD[cmd.cliff_index]
-        self.state.evolve_single(cmd.node, node_op, cmd.kind)
-=======
         self.state.evolve_single(node, clifford.matrix)
->>>>>>> 7da20956
 
     def finalize(self, output_nodes) -> None:
         """Do nothing."""
@@ -777,42 +718,6 @@
     return result
 
 
-<<<<<<< HEAD
-def proj_basis(angle, vop, plane, choice):
-    """the projected statevector.
-
-    Parameters
-    ----------
-    angle : float
-        measurement angle
-    vop : int
-        CLIFFORD index
-    plane : str
-        measurement plane
-    choice : int
-        measurement result
-
-    Returns
-    -------
-    numpy.ndarray :
-        projected state
-    """
-    if plane == Plane.XY:
-        vec = BasicStates.VEC[0 + choice].get_statevector()
-        rotU = Ops.Rz(angle)
-    elif plane == Plane.YZ:
-        vec = BasicStates.VEC[4 + choice].get_statevector()
-        rotU = Ops.Rx(angle)
-    elif plane == Plane.XZ:
-        vec = States.VEC[0 + choice].get_statevector()
-        rotU = Ops.Ry(-angle)
-    vec = np.matmul(rotU, vec)
-    vec = np.matmul(CLIFFORD[CLIFFORD_CONJ[vop]], vec)
-    return vec
-
-
-=======
->>>>>>> 7da20956
 def outer_product(vectors):
     """Return the outer product of the given vectors.
 
