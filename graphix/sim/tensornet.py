from __future__ import annotations

import string
from copy import deepcopy
from typing import TYPE_CHECKING

import numpy as np
import quimb.tensor as qtn
from quimb.tensor import Tensor, TensorNetwork

<<<<<<< HEAD
import graphix.command

if TYPE_CHECKING:
    from graphix.clifford import Clifford


=======
import graphix.clifford
from graphix import command
from graphix._db import CLIFFORD, CLIFFORD_CONJ, CLIFFORD_MUL
>>>>>>> 3c3531d1
from graphix.ops import Ops
from graphix.sim.base_backend import Backend, MeasurementDescription, State
from graphix.states import BasicStates


class TensorNetworkBackend(Backend):
    """Tensor Network Simulator for MBQC

    Executes the measurement pattern using TN expression of graph states.
    """

    def __init__(self, pattern, graph_prep="auto", input_state=BasicStates.PLUS, **kwargs):
        """

        Parameters
        ----------
        pattern : graphix.Pattern
        graph_prep : str
            'parallel' :
                Faster method for preparing a graph state.
                The expression of a graph state can be obtained from the graph geometry.
                See https://journals.aps.org/pra/abstract/10.1103/PhysRevA.76.052315 for detail calculation.
                Note that 'N' and 'E' commands in the measurement pattern are ignored.
            'sequential' :
                Sequentially execute N and E commands, strictly following the measurement pattern.
                In this strategy, All N and E commands executed sequentially.
            'auto'(default) :
                Automatically select a preparation strategy based on the max degree of a graph
        input_state : preparation for input states (only BasicStates.PLUS is supported for tensor networks yet),
        **kwargs : Additional keyword args to be passed to quimb.tensor.TensorNetwork.
        """
        self.pattern = pattern
        self.output_nodes = pattern.output_nodes
        self.results = deepcopy(pattern.results)
        if graph_prep in ["parallel", "sequential"]:
            self.graph_prep = graph_prep
        elif graph_prep == "opt":
            self.graph_prep = "parallel"
            print(f"graph preparation strategy '{graph_prep}' is deprecated and will be replaced by 'parallel'")
        elif graph_prep == "auto":
            max_degree = pattern.get_max_degree()
            if max_degree > 5:
                self.graph_prep = "sequential"
            else:
                self.graph_prep = "parallel"
        else:
            raise ValueError(f"Invalid graph preparation strategy: {graph_prep}")

        if self.graph_prep == "parallel":
            if not pattern.is_standard():
                raise ValueError("parallel preparation strategy does not support not-standardized pattern")
            nodes, edges = pattern.get_graph()
            state = MBQCTensorNet(
                graph_nodes=nodes,
                graph_edges=edges,
                default_output_nodes=pattern.output_nodes,
                **kwargs,
            )
        elif self.graph_prep == "sequential":
            state = MBQCTensorNet(default_output_nodes=pattern.output_nodes, **kwargs)
            self._decomposed_cz = _get_decomposed_cz()
        self._isolated_nodes = pattern.get_isolated_nodes()
        super().__init__(state)

    def add_nodes(self, nodes, data=BasicStates.PLUS) -> None:
        """Add nodes to the network

        Parameters
        ----------
        nodes : iterator of int
            index set of the new nodes.
        """
        if data != BasicStates.PLUS:
            raise NotImplementedError(
                "TensorNetworkBackend currently only supports |+> input state (see https://github.com/TeamGraphix/graphix/issues/167)."
            )
        if self.graph_prep == "sequential":
            self.state.add_qubits(nodes)
        elif self.graph_prep == "opt":
            pass

    def entangle_nodes(self, edge) -> None:
        """Make entanglement between nodes specified by edge.

        Parameters
        ----------
        edge : tuple of int
            edge specifies two target nodes of the CZ gate.
        """
        if self.graph_prep == "sequential":
            old_inds = [self.state._dangling[str(node)] for node in edge]
            tids = self.state._get_tids_from_inds(old_inds, which="any")
            tensors = [self.state.tensor_map[tid] for tid in tids]
            new_inds = [gen_str() for _ in range(3)]

            # retag dummy indices
            for i in range(2):
                tensors[i].retag({"Open": "Close"}, inplace=True)
                self.state._dangling[str(edge[i])] = new_inds[i]
            cz_tn = TensorNetwork(
                [
                    qtn.Tensor(
                        self._decomposed_cz[0],
                        [new_inds[0], old_inds[0], new_inds[2]],
                        [str(edge[0]), "CZ", "Open"],
                    ),
                    qtn.Tensor(
                        self._decomposed_cz[1],
                        [new_inds[2], new_inds[1], old_inds[1]],
                        [str(edge[1]), "CZ", "Open"],
                    ),
                ]
            )
            self.state.add_tensor_network(cz_tn)
        elif self.graph_prep == "opt":
            pass

    def measure(self, node: int, measurement_description: MeasurementDescription) -> tuple[Backend, int]:
        """Perform measurement of the node. In the context of tensornetwork, performing measurement equals to
        applying measurement operator to the tensor. Here, directly contracted with the projected state.

        Parameters
        ----------
        cmd : list
            measurement command
            i.e. ['M', node, plane angle, s_domain, t_domain]
        """
        if node in self._isolated_nodes:
            vector = self.state.get_open_tensor_from_index(node)
            probs = np.abs(vector) ** 2
            probs = probs / (np.sum(probs))
            result = np.random.choice([0, 1], p=probs)
            self.results[node] = result
            buffer = 1 / probs[result] ** 0.5
        else:
            # choose the measurement result randomly
            result = np.random.choice([0, 1])
            self.results[node] = result
            buffer = 2**0.5
        vec = graphix.states.PlanarState(
            plane=measurement_description.plane, angle=measurement_description.angle
        ).get_statevector()
        if result:
            vec = measurement_description.plane.orth.op @ vec
        proj_vec = vec * buffer
        self.state.measure_single(node, basis=proj_vec)
        return result

<<<<<<< HEAD
    def correct_byproduct(self, cmd: graphix.command.X | graphix.command.Z, measure_method) -> None:
=======
        plane = Plane.XY
        angle = cmd.angle * np.pi
        s_domain = cmd.s_domain
        t_domain = cmd.t_domain
        if cmd.plane == Plane.XY:
            vop = 0
        elif cmd.plane == Plane.YZ:
            vop = graphix.clifford.H.index
            angle = -angle
            s_domain, t_domain = t_domain, s_domain
        elif cmd.plane == Plane.XZ:
            vop = (graphix.clifford.H @ graphix.clifford.S).index
            angle = -angle
            t_domain ^= s_domain
            s_domain, t_domain = t_domain, s_domain
        else:
            typing_extensions.assert_never(cmd.plane)

        # extract signals for adaptive angle
        s_signal = sum(self.results[j] for j in s_domain)
        t_signal = sum(self.results[j] for j in t_domain)
        if int(s_signal % 2) == 1:
            vop = CLIFFORD_MUL[1][vop]
        if int(t_signal % 2) == 1:
            vop = CLIFFORD_MUL[3][vop]
        proj_vec = proj_basis(angle, vop=vop, plane=plane, choice=result)

        # buffer is necessary for maintaing the norm invariant
        proj_vec = proj_vec * buffer
        self.state.measure_single(cmd.node, basis=proj_vec)

    def correct_byproduct(self, cmd: command.X | command.Z):
>>>>>>> 3c3531d1
        """Perform byproduct correction.

        Parameters
        ----------
        cmd : list
            Byproduct command
            i.e. ['X' or 'Z', node, signal_domain]
        """
        if np.mod(sum([measure_method.get_measure_result(j) for j in cmd.domain]), 2) == 1:
            op = Ops.x if isinstance(cmd, graphix.command.X) else Ops.z
            self.state.evolve_single(cmd.node, op, cmd.kind)

    def apply_clifford(self, node: int, clifford: Clifford) -> None:
        """Apply single-qubit Clifford gate

        Parameters
        ----------
        cmd : list
            clifford command.
            See https://arxiv.org/pdf/2212.11975.pdf for the detail.
        """
        self.state.evolve_single(node, clifford.matrix)

    def finalize(self, output_nodes) -> None:
        pass


class MBQCTensorNet(State, TensorNetwork):
    """Tensor Network Simulator interface for MBQC patterns, using quimb.tensor.core.TensorNetwork."""

    def __init__(
        self,
        graph_nodes=None,
        graph_edges=None,
        default_output_nodes=None,
        ts=None,
        **kwargs,
    ):
        """
        Initialize MBQCTensorNet.

        Parameters
        ----------
        graph_nodes (optional): list of int
            node indices of the graph state.
        graph_edges (optional) : list of tuple of int
            edge indices of the graph state.
        default_output_nodes : list of int
            output node indices at the end of MBQC operations, if known in advance.
        ts (optional): quimb.tensor.core.TensorNetwork or empty list
            optional initial state.
        """
        if ts is None:
            ts = []
        if isinstance(ts, MBQCTensorNet):
            super().__init__(ts=ts, **kwargs)
            self._dangling = ts._dangling
            self.default_output_nodes = default_output_nodes
        else:
            super().__init__(ts=ts, **kwargs)
            self._dangling = dict()
            self.default_output_nodes = default_output_nodes
        # prepare the graph state if graph_nodes and graph_edges are given
        if graph_nodes is not None and graph_edges is not None:
            self.set_graph_state(graph_nodes, graph_edges)

    def get_open_tensor_from_index(self, index):
        """Get tensor specified by node index. The tensor has a dangling edge.

        Parameters
        ----------
        index : str
            node index

        Returns
        -------
        numpy.ndarray :
            Specified tensor
        """
        if isinstance(index, int):
            index = str(index)
        assert isinstance(index, str)
        tags = [index, "Open"]
        tid = next(iter(self._get_tids_from_tags(tags, which="all")))
        tensor = self.tensor_map[tid]
        return tensor.data

    def add_qubit(self, index, state="plus"):
        """Add a single qubit to the network.

        Parameters
        ----------
        index : int
            index of the new qubit.
        state (optional): str or 2-element np.ndarray
            initial state of the new qubit.
            "plus", "minus", "zero", "one", "iplus", "iminus", or 1*2 np.ndarray (arbitrary state).
        """
        ind = gen_str()
        tag = str(index)
        if state == "plus":
            vec = BasicStates.PLUS.get_statevector()
        elif state == "minus":
            vec = BasicStates.MINUS.get_statevector()
        elif state == "zero":
            vec = BasicStates.ZERO.get_statevector()
        elif state == "one":
            vec = BasicStates.ONE.get_statevector()
        elif state == "iplus":
            vec = BasicStates.PLUS_I.get_statevector()
        elif state == "iminus":
            vec = BasicStates.MINUS_I.get_statevector()
        else:
            assert state.shape == (2,), "state must be 2-element np.ndarray"
            assert np.isclose(np.linalg.norm(state), 1), "state must be normalized"
            vec = state
        tsr = Tensor(vec, [ind], [tag, "Open"])
        self.add_tensor(tsr)
        self._dangling[tag] = ind

    def evolve_single(self, index, arr, label="U"):
        """Apply single-qubit operator to a qubit with the given index.

        Parameters
        ----------
        index : int
            qubit index.
        arr : 2*2 numpy.ndarray
            single-qubit operator.
        label (optional): str
            label for the gate.
        """
        old_ind = self._dangling[str(index)]
        tid = list(self._get_tids_from_inds(old_ind))
        tensor = self.tensor_map[tid[0]]

        new_ind = gen_str()
        tensor.retag({"Open": "Close"}, inplace=True)

        node_ts = Tensor(
            arr,
            [new_ind, old_ind],
            [str(index), label, "Open"],
        )
        self._dangling[str(index)] = new_ind
        self.add_tensor(node_ts)

    def add_qubits(self, indices, states="plus"):
        """Add qubits to the network

        Parameters
        ----------
        indices : iterator of int
            indices of the new qubits.
        states (optional): str or 2*2 numpy.ndarray or list
            initial states of the new qubits.
            "plus", "minus", "zero", "one", "iplus", "iminus", or 1*2 np.ndarray (arbitrary state).
            list of the above, to specify the initial state of each qubit.
        """
        if not isinstance(states, list):
            states = [states] * len(indices)
        for i, ind in enumerate(indices):
            self.add_qubit(ind, state=states[i])

    def measure_single(self, index, basis="Z", bypass_probability_calculation=True, outcome=None):
        """Measure a node in specified basis. Note this does not perform the partial trace.

        Parameters
        ----------
        index : int
            index of the node to be measured.
        basis : str or np.ndarray
            default "Z".
            measurement basis, "Z" or "X" or "Y" for Pauli basis measurements.
            1*2 numpy.ndarray for arbitrary measurement bases.
        bypass_probability_calculation : bool
            default True.
            if True, skip the calculation of the probability of the measurement
            result and use equal probability for each result.
            if False, calculate the probability of the measurement result from the state.
        outcome : int (0 or 1)
            User-chosen measurement result, giving the outcome of (-1)^{outcome}.

        Returns
        -------
        int
            measurement result.
        """
        if bypass_probability_calculation:
            if outcome is not None:
                result = outcome
            else:
                result = np.random.choice([0, 1])
            # Basis state to be projected
            if isinstance(basis, np.ndarray):
                if outcome is not None:
                    raise Warning("Measurement outcome is chosen but the basis state was given.")
                proj_vec = basis
            elif basis == "Z" and result == 0:
                proj_vec = BasicStates.ZERO.get_statevector()
            elif basis == "Z" and result == 1:
                proj_vec = BasicStates.ONE.get_statevector()
            elif basis == "X" and result == 0:
                proj_vec = BasicStates.PLUS.get_statevector()
            elif basis == "X" and result == 1:
                proj_vec = BasicStates.MINUS.get_statevector()
            elif basis == "Y" and result == 0:
                proj_vec = BasicStates.PLUS_I.get_statevector()
            elif basis == "Y" and result == 1:
                proj_vec = BasicStates.MINUS_I.get_statevector()
            else:
                raise ValueError("Invalid measurement basis.")
        else:
            raise NotImplementedError("Measurement probability calculation not implemented.")
        old_ind = self._dangling[str(index)]
        proj_ts = Tensor(proj_vec, [old_ind], [str(index), "M", "Close", "ancilla"]).H
        # add the tensor to the network
        tid = list(self._get_tids_from_inds(old_ind))
        tensor = self.tensor_map[tid[0]]
        tensor.retag({"Open": "Close"}, inplace=True)
        self.add_tensor(proj_ts)
        return result

    def set_graph_state(self, nodes, edges):
        """Prepare the graph state without directly applying CZ gates.

        Parameters
        ----------
        nodes : iterator of int
            set of the nodes
        edges : iterator of tuple
            set of the edges

        .. seealso:: :meth:`~graphix.sim.tensornet.TensorNetworkBackend.__init__()`
        """
        ind_dict = dict()
        vec_dict = dict()
        for edge in edges:
            for node in edge:
                if node not in ind_dict.keys():
                    ind = gen_str()
                    self._dangling[str(node)] = ind
                    ind_dict[node] = [ind]
                    vec_dict[node] = []
            greater = edge[0] > edge[1]  # true for 1/0, false for +/-
            vec_dict[edge[0]].append(greater)
            vec_dict[edge[1]].append(not greater)

            ind = gen_str()
            ind_dict[edge[0]].append(ind)
            ind_dict[edge[1]].append(ind)

        for node in nodes:
            if node not in ind_dict.keys():
                ind = gen_str()
                self._dangling[str(node)] = ind
                self.add_tensor(Tensor(BasicStates.PLUS.get_statevector(), [ind], [str(node), "Open"]))
                continue
            dim_tensor = len(vec_dict[node])
            tensor = np.array(
                [
                    outer_product(
                        [BasicStates.VEC[0 + 2 * vec_dict[node][i]].get_statevector() for i in range(dim_tensor)]
                    ),
                    outer_product(
                        [BasicStates.VEC[1 + 2 * vec_dict[node][i]].get_statevector() for i in range(dim_tensor)]
                    ),
                ]
            ) * 2 ** (dim_tensor / 4 - 1.0 / 2)
            self.add_tensor(Tensor(tensor, ind_dict[node], [str(node), "Open"]))

    def get_basis_coefficient(self, basis, normalize=True, indices=None, **kwagrs):
        """Calculate the coefficient of a given computational basis.

        Parameters
        ----------
        basis : int or str
            computational basis expressed in binary (str) or integer, e.g. 101 or 5.
        normalize (optional): bool
            if True, normalize the coefficient by the norm of the entire state.
        indices (optional): list of int
            target qubit indices to compute the coefficients, default is the MBQC output nodes (self.default_output_nodes).

        Returns
        -------
        coef : complex
            coefficient
        """
        if indices is None:
            indices = self.default_output_nodes
        if isinstance(basis, str):
            basis = int(basis, 2)
        tn = self.copy()
        # prepare projected state
        for i in range(len(indices)):
            node = str(indices[i])
            exp = len(indices) - i - 1
            if (basis // 2**exp) == 1:
                state_out = BasicStates.ONE.get_statevector()  # project onto |1>
                basis -= 2**exp
            else:
                state_out = BasicStates.ZERO.get_statevector()  # project onto |0>
            tensor = Tensor(state_out, [tn._dangling[node]], [node, f"qubit {i}", "Close"])
            # retag
            old_ind = tn._dangling[node]
            tid = next(iter(tn._get_tids_from_inds(old_ind)))
            tn.tensor_map[tid].retag({"Open": "Close"})
            tn.add_tensor(tensor)

        # contraction
        tn_simplified = tn.full_simplify("ADCR")
        coef = tn_simplified.contract(output_inds=[], **kwagrs)
        if normalize:
            norm = self.get_norm()
            return coef / norm
        else:
            return coef

    def get_basis_amplitude(self, basis, **kwagrs):
        """Calculate the probability amplitude of the specified computational basis state.

        Parameters
        ----------
        basis : int or str
            computational basis expressed in binary (str) or integer, e.g. 101 or 5.

        Returns
        -------
        float :
            the probability amplitude of the specified state.
        """
        if isinstance(basis, str):
            basis = int(basis, 2)
        coef = self.get_basis_coefficient(basis, **kwagrs)
        return abs(coef) ** 2

    def to_statevector(self, indices=None, **kwagrs):
        """Retrieve the statevector from the tensornetwork.
        This method tends to be slow however we plan to parallelize this.

        Parameters
        ----------
        indices (optional): list of int
            target qubit indices. Default is the MBQC output nodes (self.default_output_nodes).

        Returns
        -------
        numpy.ndarray :
            statevector
        """
        if indices is None:
            n_qubit = len(self.default_output_nodes)
        else:
            n_qubit = len(indices)
        statevec = np.zeros(2**n_qubit, np.complex128)
        for i in range(len(statevec)):
            statevec[i] = self.get_basis_coefficient(i, normalize=False, indices=indices, **kwagrs)
        return statevec / np.linalg.norm(statevec)

    def get_norm(self, **kwagrs):
        """Calculate the norm of the state.

        Returns
        -------
        float :
            norm of the state
        """
        tn_cp1 = self.copy()
        tn_cp2 = tn_cp1.conj()
        tn = TensorNetwork([tn_cp1, tn_cp2])
        tn_simplified = tn.full_simplify("ADCR")
        norm = abs(tn_simplified.contract(output_inds=[], **kwagrs)) ** 0.5
        return norm

    def expectation_value(self, op, qubit_indices, output_node_indices=None, **kwagrs):
        """Calculate expectation value of the given operator,

        Parameters
        ----------
        op : numpy.ndarray
            single- or multi-qubit Hermitian operator
        qubit_indices : list of int
            Applied positions of **logical** qubits.
        output_node_indices (optional): list of int
            Indices of nodes in the entire TN, that remain unmeasured after MBQC operations.
            Default is the output nodes specified in measurement pattern (self.default_output_nodes).

        Returns
        -------
        float :
            Expectation value
        """
        if output_node_indices is None:
            if self.default_output_nodes is None:
                raise ValueError("output_nodes is not set.")
            else:
                target_nodes = [self.default_output_nodes[ind] for ind in qubit_indices]
                out_inds = self.default_output_nodes
        else:
            target_nodes = [output_node_indices[ind] for ind in qubit_indices]
            out_inds = output_node_indices
        op_dim = len(qubit_indices)
        op = op.reshape([2 for _ in range(2 * op_dim)])
        new_ind_left = [gen_str() for _ in range(op_dim)]
        new_ind_right = [gen_str() for _ in range(op_dim)]
        tn_cp_left = self.copy()
        op_ts = Tensor(op, new_ind_right + new_ind_left, ["Expectation Op.", "Close"])
        tn_cp_right = tn_cp_left.conj()

        # reindex & retag
        for node in out_inds:
            old_ind = tn_cp_left._dangling[str(node)]
            tid_left = next(iter(tn_cp_left._get_tids_from_inds(old_ind)))
            tid_right = next(iter(tn_cp_right._get_tids_from_inds(old_ind)))
            if node in target_nodes:
                tn_cp_left.tensor_map[tid_left].reindex({old_ind: new_ind_left[target_nodes.index(node)]}, inplace=True)
                tn_cp_right.tensor_map[tid_right].reindex(
                    {old_ind: new_ind_right[target_nodes.index(node)]}, inplace=True
                )
            tn_cp_left.tensor_map[tid_left].retag({"Open": "Close"})
            tn_cp_right.tensor_map[tid_right].retag({"Open": "Close"})
        tn_cp_left.add([op_ts, tn_cp_right])

        # contraction
        tn_cp_left = tn_cp_left.full_simplify("ADCR")
        exp_val = tn_cp_left.contract(output_inds=[], **kwagrs)
        norm = self.get_norm(**kwagrs)
        return exp_val / norm**2

    def evolve(self, operator, qubit_indices, decompose=True, **kwagrs):
        """Apply an arbitrary operator to the state.

        Parameters
        ----------
        operator : numpy.ndarray
            operator.
        qubit_indices : list of int
            Applied positions of **logical** qubits.
        decompose : bool, optional
            default True
            whether a given operator will be decomposed or not. If True, operator is decomposed into Matrix Product Operator(MPO)
        """
        if len(operator.shape) != len(qubit_indices) * 2:
            shape = [2 for _ in range(2 * len(qubit_indices))]
            operator = operator.reshape(shape)

        # operator indices
        node_indices = [self.default_output_nodes[index] for index in qubit_indices]
        old_ind_list = [self._dangling[str(index)] for index in node_indices]
        new_ind_list = [gen_str() for _ in range(len(node_indices))]
        for i in range(len(node_indices)):
            self._dangling[str(node_indices[i])] = new_ind_list[i]

        ts = Tensor(
            operator,
            new_ind_list + old_ind_list,
            [str(index) for index in node_indices],
        )
        if decompose:  # decompose tensor into Matrix Product Operator(MPO)
            tensors = []
            bond_inds = {0: None}
            for i in range(len(node_indices) - 1):
                bond_inds[i + 1] = gen_str()
                left_inds = [new_ind_list[i], old_ind_list[i]]
                if bond_inds[i]:
                    left_inds.append(bond_inds[i])
                unit_tensor, ts = ts.split(left_inds=left_inds, bond_ind=bond_inds[i + 1], **kwagrs)
                tensors.append(unit_tensor)
            tensors.append(ts)
            op_tensor = TensorNetwork(tensors)
        else:
            op_tensor = ts
        self.add(op_tensor)

    def copy(self, deep=False):
        """Returns the copy of this object.

        Parameters
        ----------
        deep : bool, optional
            Defaults to False.
            Whether to copy the underlying data as well.

        Returns
        -------
        TensorNetworkBackend :
            duplicated object
        """
        if deep:
            return deepcopy(self)
        else:
            return self.__class__(ts=self)


def _get_decomposed_cz():
    """Returns the decomposed cz tensors. This is an internal method.

    CZ gate can be decomposed into two 3-rank tensors(Schmidt rank = 2).
    Decomposing into low-rank tensors is important preprocessing for
    the optimal contraction path searching problem.
    So, in this backend, the DECOMPOSED_CZ gate is applied
    instead of the original CZ gate.

        Decomposing CZ gate

        output            output
        |    |           |      |
       --------   SVD   ---    ---
       |  CZ  |   -->   |L|----|R|
       --------         ---    ---
        |    |           |      |
        input             input

    4-rank x1         3-rank x2
    """
    cz_ts = Tensor(
        Ops.cz.reshape((2, 2, 2, 2)).astype(np.float64),
        ["O1", "O2", "I1", "I2"],
        ["CZ"],
    )
    decomposed_cz = cz_ts.split(left_inds=["O1", "I1"], right_inds=["O2", "I2"], max_bond=4)
    return [
        decomposed_cz.tensors[0].data,
        decomposed_cz.tensors[1].data,
    ]


def gen_str():
    """Generate dummy string for einsum."""
    result = qtn.rand_uuid()
    return result


<<<<<<< HEAD
=======
def proj_basis(angle, vop, plane, choice):
    """the projected statevector.

    Parameters
    ----------
    angle : float
        measurement angle
    vop : int
        CLIFFORD index
    plane : str
        measurement plane
    choice : int
        measurement result

    Returns
    -------
    numpy.ndarray :
        projected state
    """
    if plane == Plane.XY:
        vec = BasicStates.VEC[0 + choice].get_statevector()
        rot_u = Ops.rz(angle)
    elif plane == Plane.YZ:
        vec = BasicStates.VEC[4 + choice].get_statevector()
        rot_u = Ops.rx(angle)
    elif plane == Plane.XZ:
        vec = BasicStates.VEC[0 + choice].get_statevector()
        rot_u = Ops.ry(-angle)
    vec = np.matmul(rot_u, vec)
    vec = np.matmul(CLIFFORD[CLIFFORD_CONJ[vop]], vec)
    return vec


>>>>>>> 3c3531d1
def outer_product(vectors):
    """outer product of the given vectors

    Parameters
    ----------
    vectors : list of vector
        vectors

    Returns
    -------
    numpy.ndarray :
        tensor object.
    """
    subscripts = string.ascii_letters[: len(vectors)]
    subscripts = ",".join(subscripts) + "->" + subscripts
    return np.einsum(subscripts, *vectors)<|MERGE_RESOLUTION|>--- conflicted
+++ resolved
@@ -8,21 +8,14 @@
 import quimb.tensor as qtn
 from quimb.tensor import Tensor, TensorNetwork
 
-<<<<<<< HEAD
-import graphix.command
+from graphix import command
+from graphix.ops import Ops
+from graphix.sim.base_backend import Backend, MeasurementDescription, State
+from graphix.states import BasicStates, PlanarState
 
 if TYPE_CHECKING:
     from graphix.clifford import Clifford
-
-
-=======
-import graphix.clifford
-from graphix import command
-from graphix._db import CLIFFORD, CLIFFORD_CONJ, CLIFFORD_MUL
->>>>>>> 3c3531d1
-from graphix.ops import Ops
-from graphix.sim.base_backend import Backend, MeasurementDescription, State
-from graphix.states import BasicStates
+    from graphix.simulator import MeasureMethod
 
 
 class TensorNetworkBackend(Backend):
@@ -159,51 +152,14 @@
             result = np.random.choice([0, 1])
             self.results[node] = result
             buffer = 2**0.5
-        vec = graphix.states.PlanarState(
-            plane=measurement_description.plane, angle=measurement_description.angle
-        ).get_statevector()
+        vec = PlanarState(plane=measurement_description.plane, angle=measurement_description.angle).get_statevector()
         if result:
             vec = measurement_description.plane.orth.op @ vec
         proj_vec = vec * buffer
         self.state.measure_single(node, basis=proj_vec)
         return result
 
-<<<<<<< HEAD
-    def correct_byproduct(self, cmd: graphix.command.X | graphix.command.Z, measure_method) -> None:
-=======
-        plane = Plane.XY
-        angle = cmd.angle * np.pi
-        s_domain = cmd.s_domain
-        t_domain = cmd.t_domain
-        if cmd.plane == Plane.XY:
-            vop = 0
-        elif cmd.plane == Plane.YZ:
-            vop = graphix.clifford.H.index
-            angle = -angle
-            s_domain, t_domain = t_domain, s_domain
-        elif cmd.plane == Plane.XZ:
-            vop = (graphix.clifford.H @ graphix.clifford.S).index
-            angle = -angle
-            t_domain ^= s_domain
-            s_domain, t_domain = t_domain, s_domain
-        else:
-            typing_extensions.assert_never(cmd.plane)
-
-        # extract signals for adaptive angle
-        s_signal = sum(self.results[j] for j in s_domain)
-        t_signal = sum(self.results[j] for j in t_domain)
-        if int(s_signal % 2) == 1:
-            vop = CLIFFORD_MUL[1][vop]
-        if int(t_signal % 2) == 1:
-            vop = CLIFFORD_MUL[3][vop]
-        proj_vec = proj_basis(angle, vop=vop, plane=plane, choice=result)
-
-        # buffer is necessary for maintaing the norm invariant
-        proj_vec = proj_vec * buffer
-        self.state.measure_single(cmd.node, basis=proj_vec)
-
-    def correct_byproduct(self, cmd: command.X | command.Z):
->>>>>>> 3c3531d1
+    def correct_byproduct(self, cmd: command.X | command.Z, measure_method: MeasureMethod) -> None:
         """Perform byproduct correction.
 
         Parameters
@@ -211,9 +167,11 @@
         cmd : list
             Byproduct command
             i.e. ['X' or 'Z', node, signal_domain]
+        measure_method : MeasureMethod
+            The measure method to use
         """
         if np.mod(sum([measure_method.get_measure_result(j) for j in cmd.domain]), 2) == 1:
-            op = Ops.x if isinstance(cmd, graphix.command.X) else Ops.z
+            op = Ops.x if isinstance(cmd, command.X) else Ops.z
             self.state.evolve_single(cmd.node, op, cmd.kind)
 
     def apply_clifford(self, node: int, clifford: Clifford) -> None:
@@ -737,42 +695,6 @@
     return result
 
 
-<<<<<<< HEAD
-=======
-def proj_basis(angle, vop, plane, choice):
-    """the projected statevector.
-
-    Parameters
-    ----------
-    angle : float
-        measurement angle
-    vop : int
-        CLIFFORD index
-    plane : str
-        measurement plane
-    choice : int
-        measurement result
-
-    Returns
-    -------
-    numpy.ndarray :
-        projected state
-    """
-    if plane == Plane.XY:
-        vec = BasicStates.VEC[0 + choice].get_statevector()
-        rot_u = Ops.rz(angle)
-    elif plane == Plane.YZ:
-        vec = BasicStates.VEC[4 + choice].get_statevector()
-        rot_u = Ops.rx(angle)
-    elif plane == Plane.XZ:
-        vec = BasicStates.VEC[0 + choice].get_statevector()
-        rot_u = Ops.ry(-angle)
-    vec = np.matmul(rot_u, vec)
-    vec = np.matmul(CLIFFORD[CLIFFORD_CONJ[vop]], vec)
-    return vec
-
-
->>>>>>> 3c3531d1
 def outer_product(vectors):
     """outer product of the given vectors
 
