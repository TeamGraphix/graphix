from __future__ import annotations

from dataclasses import dataclass
from typing import TYPE_CHECKING

import numpy as np

import graphix.clifford
import graphix.pauli
<<<<<<< HEAD
import graphix.states
from graphix.command import CommandKind
from graphix.ops import Ops

if TYPE_CHECKING:
    from collections.abc import Iterable, Iterator

    from graphix.pauli import Plane


@dataclass
class MeasurementDescription:
    plane: Plane
    angle: float


class NodeIndex:
    """
    A class for managing the mapping between node numbers and qubit indices in the internal state
    of the backend. This allows for efficient access and manipulation of qubit orderings
    throughout the execution of a pattern.

    Attributes:
        __list (list): A private list of the current active node (labelled with integers).
        __dict (dict): A private dictionary mapping current node labels (integers) to their corresponding qubit indices
                       in the backend's internal quantum state.
    """

    def __init__(self) -> None:
        self.__dict = dict()
        self.__list = []

    def __getitem__(self, index: int) -> int:
        return self.__list[index]

    def index(self, node: int) -> int:
        """
        Returns the qubit index associated with the specified node label.
        """
        return self.__dict[node]

    def __iter__(self) -> Iterator[int]:
        return iter(self.__list)

    def __len__(self) -> int:
        """
        Returns the number of currently active nodes.
        """
        return len(self.__list)

    def extend(self, nodes: Iterable[int]) -> None:
        """
        Extends the list with a sequence of node labels, updating the dictionary by assigning them sequential qubit indices.
        """
        base = len(self)
        self.__list.extend(nodes)
        # The following loop iterates over `self.__list[base:]` instead of `nodes`
        # because the iterable `nodes` can be transient and consumed by the
        # `self.__list.extend` on the line just above.
        for index, node in enumerate(self.__list[base:]):
            self.__dict[node] = base + index

    def remove(self, node: int) -> None:
        """
        Removes the specified node label from the list and dictionary, and re-attributes qubit indices for the
        remaining nodes.
        """
        index = self.__dict[node]
        del self.__list[index]
        for new_index, node in enumerate(self.__list[index:], start=index):
            self.__dict[node] = new_index

    def swap(self, i: int, j: int) -> None:
        node_i = self.__list[i]
        node_j = self.__list[j]
        self.__list[i] = node_j
        self.__list[j] = node_i
        self.__dict[node_i] = j
        self.__dict[node_j] = i


class State:
    pass
=======
from graphix.command import MeasureUpdate
>>>>>>> 3c3531d1


def op_mat_from_result(vec: tuple[float, float, float], result: bool) -> np.ndarray:
    op_mat = np.eye(2, dtype=np.complex128) / 2
    sign = (-1) ** result
    for i in range(3):
        op_mat += sign * vec[i] * graphix.clifford.CLIFFORD[i + 1] / 2
    return op_mat


def perform_measure(
    qubit: int, plane: graphix.pauli.Plane, angle: float, state, rng: np.random.Generator, pr_calc: bool = True
) -> bool:
    vec = plane.polar(angle)
    if pr_calc:
        op_mat = op_mat_from_result(vec, False)
        prob_0 = state.expectation_single(op_mat, qubit)
        result = rng.random() > prob_0
        if result:
            op_mat = op_mat_from_result(vec, True)
    else:
        # choose the measurement result randomly
        result = rng.choice([0, 1])
        op_mat = op_mat_from_result(vec, result)
    state.evolve_single(op_mat, qubit)
    return result


class Backend:
    def __init__(
        self,
        state: State,
        node_index: NodeIndex | None = None,
        pr_calc: bool = True,
        rng: np.random.Generator | None = None,
    ):
        """
        Parameters
        ----------
            pr_calc : bool
                whether or not to compute the probability distribution before choosing the measurement result.
                if False, measurements yield results 0/1 with 50% probabilities each.

            node_index : NodeIndex
                mapping between node numbers and qubit indices in the internal state of the backend.
            state : State
                internal state of the backend: instance of Statevec, DensityMatrix, or MBQCTensorNet.

        """
        self.__state = state
        if node_index is None:
            self.__node_index = NodeIndex()
        else:
            self.__node_index = node_index.copy()
        if not isinstance(pr_calc, bool):
            raise TypeError("`pr_calc` should be bool")
        # whether to compute the probability
        self.__pr_calc = pr_calc
        if rng is None:
<<<<<<< HEAD
            rng = np.random.default_rng()
        self.__rng = rng

    def copy(self) -> Backend:
        return Backend(self.__state, self.__node_index, self.__pr_calc, self.__rng)

    @property
    def state(self) -> State:
        return self.__state

    @property
    def node_index(self) -> NodeIndex:
        return self.__node_index

    def add_nodes(self, nodes, data=graphix.states.BasicStates.PLUS) -> None:
        """add new qubit(s) to statevector in argument
        and assign the corresponding node number
        to list self.node_index.

        Parameters
        ----------
        nodes : list of node indices
        """
        self.state.add_nodes(nqubit=len(nodes), data=data)
        self.node_index.extend(nodes)

    def entangle_nodes(self, edge: tuple[int, int]) -> None:
        """Apply CZ gate to two connected nodes

        Parameters
        ----------
        edge : tuple (i, j)
            a pair of node indices
        """
        target = self.node_index.index(edge[0])
        control = self.node_index.index(edge[1])
        self.state.entangle((target, control))

    def measure(self, node: int, measurement_description: MeasurementDescription) -> bool:
        """Perform measurement of a node in the internal statevector and trace out the qubit

        Parameters
        ----------
        node: int
        measurement_description: MeasurementDescription
        """
        loc = self.node_index.index(node)
        result = perform_measure(
            loc, measurement_description.plane, measurement_description.angle, self.state, self.__rng, self.__pr_calc
        )
        self.node_index.remove(node)
        self.state.remove_qubit(loc)
        return result

    def correct_byproduct(self, cmd, measure_method) -> None:
        """Byproduct correction
        correct for the X or Z byproduct operators,
        by applying the X or Z gate.
        """
        if np.mod(sum([measure_method.get_measure_result(j) for j in cmd.domain]), 2) == 1:
            if cmd.kind == CommandKind.X:
                op = Ops.x
            elif cmd.kind == CommandKind.Z:
                op = Ops.z
            self.apply_single(node=cmd.node, op=op)

    def apply_single(self, node, op) -> None:
        index = self.node_index.index(node)
        self.state.evolve_single(op=op, i=index)

    def apply_clifford(self, node: int, clifford: graphix.clifford.Clifford) -> None:
        """Apply single-qubit Clifford gate,
        specified by vop index specified in graphix.clifford.CLIFFORD
        """
        loc = self.node_index.index(node)
        self.state.evolve_single(clifford.matrix, loc)

    def sort_qubits(self, output_nodes) -> None:
        """sort the qubit order in internal statevector"""
        for i, ind in enumerate(output_nodes):
            if self.node_index.index(ind) != i:
                move_from = self.node_index.index(ind)
                self.state.swap((i, move_from))
                self.node_index.swap(i, move_from)

    def finalize(self, output_nodes) -> None:
        """to be run at the end of pattern simulation."""
        self.sort_qubits(output_nodes)

    @property
    def nqubit(self) -> int:
        return self.state.nqubit
=======
            self.__rng = np.random.default_rng()
        else:
            self.__rng = rng
        self.pr_calc = pr_calc

    def _perform_measure(self, cmd: graphix.command.M):
        s_signal = np.sum([self.results[j] for j in cmd.s_domain])
        t_signal = np.sum([self.results[j] for j in cmd.t_domain])
        angle = cmd.angle * np.pi
        measure_update = MeasureUpdate.compute(cmd.plane, s_signal % 2 == 1, t_signal % 2 == 1, graphix.clifford.I)
        angle = angle * measure_update.coeff + measure_update.add_term
        loc = self.node_index.index(cmd.node)
        result = perform_measure(loc, measure_update.new_plane, angle, self.state, self.__rng, self.pr_calc)
        self.results[cmd.node] = result
        self.node_index.remove(cmd.node)
        return loc
>>>>>>> 3c3531d1
<|MERGE_RESOLUTION|>--- conflicted
+++ resolved
@@ -7,7 +7,6 @@
 
 import graphix.clifford
 import graphix.pauli
-<<<<<<< HEAD
 import graphix.states
 from graphix.command import CommandKind
 from graphix.ops import Ops
@@ -91,9 +90,6 @@
 
 class State:
     pass
-=======
-from graphix.command import MeasureUpdate
->>>>>>> 3c3531d1
 
 
 def op_mat_from_result(vec: tuple[float, float, float], result: bool) -> np.ndarray:
@@ -136,7 +132,6 @@
             pr_calc : bool
                 whether or not to compute the probability distribution before choosing the measurement result.
                 if False, measurements yield results 0/1 with 50% probabilities each.
-
             node_index : NodeIndex
                 mapping between node numbers and qubit indices in the internal state of the backend.
             state : State
@@ -153,7 +148,6 @@
         # whether to compute the probability
         self.__pr_calc = pr_calc
         if rng is None:
-<<<<<<< HEAD
             rng = np.random.default_rng()
         self.__rng = rng
 
@@ -245,22 +239,4 @@
 
     @property
     def nqubit(self) -> int:
-        return self.state.nqubit
-=======
-            self.__rng = np.random.default_rng()
-        else:
-            self.__rng = rng
-        self.pr_calc = pr_calc
-
-    def _perform_measure(self, cmd: graphix.command.M):
-        s_signal = np.sum([self.results[j] for j in cmd.s_domain])
-        t_signal = np.sum([self.results[j] for j in cmd.t_domain])
-        angle = cmd.angle * np.pi
-        measure_update = MeasureUpdate.compute(cmd.plane, s_signal % 2 == 1, t_signal % 2 == 1, graphix.clifford.I)
-        angle = angle * measure_update.coeff + measure_update.add_term
-        loc = self.node_index.index(cmd.node)
-        result = perform_measure(loc, measure_update.new_plane, angle, self.state, self.__rng, self.pr_calc)
-        self.results[cmd.node] = result
-        self.node_index.remove(cmd.node)
-        return loc
->>>>>>> 3c3531d1
+        return self.state.nqubit