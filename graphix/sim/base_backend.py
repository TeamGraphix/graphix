from __future__ import annotations

from dataclasses import dataclass

import numpy as np

import graphix.clifford
import graphix.command
import graphix.pauli
import graphix.states
from graphix.clifford import CLIFFORD
from graphix.ops import Ops
from graphix.pauli import MeasureUpdate, Plane


@dataclass
class MeasurementDescription:
    plane: Plane
    angle: float


class NodeIndex:
    def __init__(self, d: dict[int, int] = None) -> None:
        if d is None:
            d = dict()
        self.__dict = d

    def __getitem__(self, index: int) -> int:
        return self.__dict[index]

    def __iter__(self) -> collections.abc.Iterator[int]:
        return iter(self.__dict.keys())

    def extend(self, nodes: collections.abc.Iterable[int]) -> NodeIndex:
        d = self.__dict.copy()
        base = len(d)
        for index, node in enumerate(nodes):
            d[node] = base + index
        return NodeIndex(d)

    def remove(self, node: int) -> NodeIndex:
        index = self.__dict[node]
        d = {k: v - 1 if v > index else v for k, v in self.__dict.items() if k != node}
        return NodeIndex(d)

    def swap(self, i: int, j: int) -> NodeIndex:
        d = {k: j if v == i else i if v == j else v for k, v in self.__dict.items()}
        return NodeIndex(d)

    def to_list(self) -> list[int]:
        result = [0] * len(self.__dict)
        for node, index in self.__dict.items():
            result[index] = node
        return result


class State:
    pass


def op_mat_from_result(vec: tuple[float, float, float], result: bool) -> np.ndarray:
    op_mat = np.eye(2, dtype=np.complex128) / 2
    sign = (-1) ** result
    for i in range(3):
        op_mat += sign * vec[i] * graphix.clifford.CLIFFORD[i + 1] / 2
    return op_mat


def perform_measure(
    qubit: int, plane: graphix.pauli.Plane, angle: float, state, rng: np.random.Generator, pr_calc: bool = True
) -> bool:
    vec = plane.polar(angle)
    if pr_calc:
        op_mat = op_mat_from_result(vec, False)
        prob_0 = state.expectation_single(op_mat, qubit)
        result = rng.random() > prob_0
        if result:
            op_mat = op_mat_from_result(vec, True)
    else:
        # choose the measurement result randomly
        result = rng.choice([False, True])
        op_mat = op_mat_from_result(vec, result)
    state.evolve_single(op_mat, qubit)
    return result


class Backend:
    def __init__(self, state: State, pr_calc: bool = True, rng: np.random.Generator = None):
        """
        Parameters
        ----------
            pr_calc : bool
                whether or not to compute the probability distribution before choosing the measurement result.
                if False, measurements yield results 0/1 with 50% probabilities each.
        """
        self.state = state
        self.node_index = NodeIndex()
        if not isinstance(pr_calc, bool):
            raise TypeError("`pr_calc` should be bool")
        # whether to compute the probability
<<<<<<< HEAD
        self.__pr_calc = pr_calc
        if rng is None:
            rng = np.random.default_rng()
        self.__rng = rng

    def with_changes(self, *, state: State | None = None, node_index: NodeIndex | None = None) -> Backend:
        result = self.__new__(self.__class__)
        if state is None:
            result.state = self.state
        else:
            result.state = state
        if node_index is None:
            result.node_index = self.node_index
        else:
            result.node_index = node_index
        result.__pr_calc = self.__pr_calc
        result.__rng = self.__rng
        return result

    def add_nodes(self, nodes, data=graphix.states.BasicStates.PLUS) -> Backend:
        """add new qubit(s) to statevector in argument
        and assign the corresponding node number
        to list self.node_index.

        Parameters
        ----------
        nodes : list of node indices
        """
        new_state = self.state.copy()
        new_state.add_nodes(nqubit=len(nodes), data=data)
        new_node_index = self.node_index.extend(nodes)
        return self.with_changes(state=new_state, node_index=new_node_index)

    def entangle_nodes(self, edge: tuple[int, int]) -> Backend:
        """Apply CZ gate to two connected nodes

        Parameters
        ----------
        edge : tuple (i, j)
            a pair of node indices
        """
        target = self.node_index[edge[0]]
        control = self.node_index[edge[1]]
        new_state = self.state.copy()
        new_state.entangle((target, control))
        return self.with_changes(state=new_state)

    def measure(self, node: int, measurement_description: MeasurementDescription) -> Backend:
        """Perform measurement of a node in the internal statevector and trace out the qubit

        Parameters
        ----------
        node: int
        measurement_description: MeasurementDescription
        """
        loc = self.node_index[node]
        new_state = self.state.copy()
        result = perform_measure(
            loc, measurement_description.plane, measurement_description.angle, new_state, self.__rng, self.__pr_calc
        )
        new_node_index = self.node_index.remove(node)
        new_state.remove_qubit(loc)
        return self.with_changes(state=new_state, node_index=new_node_index), result

    def correct_byproduct(self, cmd, measure_method) -> Backend:
        """Byproduct correction
        correct for the X or Z byproduct operators,
        by applying the X or Z gate.
        """
        if np.mod(np.sum([measure_method.get_measure_result(j) for j in cmd[2]]), 2) == 1:
            if cmd[0] == "X":
                op = Ops.x
            elif cmd[0] == "Z":
                op = Ops.z
            return self.apply_single(node=cmd[1], op=op)
        else:
            return self

    def apply_single(self, node, op) -> Backend:
        index = self.node_index[node]
        new_state = self.state.copy()
        new_state.evolve_single(op=op, i=index)
        return self.with_changes(state=new_state)

    def apply_clifford(self, cmd) -> Backend:
        """Apply single-qubit Clifford gate,
        specified by vop index specified in graphix.clifford.CLIFFORD
        """
        loc = self.node_index[cmd[1]]
        new_state = self.state.copy()
        new_state.evolve_single(CLIFFORD[cmd[2]], loc)
        return self.with_changes(state=new_state)

    def sort_qubits(self, output_nodes) -> Backend:
        """sort the qubit order in internal statevector"""
        new_state = self.state
        new_node_index = self.node_index
        for i, ind in enumerate(output_nodes):
            if new_node_index[ind] != i:
                move_from = new_node_index[ind]
                new_state = new_state.copy()
                new_state.swap((i, move_from))
                new_node_index = new_node_index.swap(i, move_from)
        return self.with_changes(state=new_state, node_index=new_node_index)

    def finalize(self, output_nodes) -> Backend:
        """to be run at the end of pattern simulation."""
        return self.sort_qubits(output_nodes)

    @property
    def Nqubit(self) -> int:
        return self.state.Nqubit
=======
        self.pr_calc = pr_calc

    def _perform_measure(self, cmd: graphix.command.M):
        s_signal = np.sum([self.results[j] for j in cmd.s_domain])
        t_signal = np.sum([self.results[j] for j in cmd.t_domain])
        angle = cmd.angle * np.pi
        vop = cmd.vop
        measure_update = graphix.pauli.MeasureUpdate.compute(
            cmd.plane, s_signal % 2 == 1, t_signal % 2 == 1, graphix.clifford.TABLE[vop]
        )
        angle = angle * measure_update.coeff + measure_update.add_term
        loc = self.node_index.index(cmd.node)
        result = perform_measure(loc, measure_update.new_plane, angle, self.state, np.random, self.pr_calc)
        self.results[cmd.node] = result
        self.node_index.remove(cmd.node)
        return loc
>>>>>>> c563fc04
<|MERGE_RESOLUTION|>--- conflicted
+++ resolved
@@ -8,9 +8,9 @@
 import graphix.command
 import graphix.pauli
 import graphix.states
-from graphix.clifford import CLIFFORD
+from graphix.clifford import Clifford
 from graphix.ops import Ops
-from graphix.pauli import MeasureUpdate, Plane
+from graphix.pauli import Plane
 
 
 @dataclass
@@ -98,7 +98,6 @@
         if not isinstance(pr_calc, bool):
             raise TypeError("`pr_calc` should be bool")
         # whether to compute the probability
-<<<<<<< HEAD
         self.__pr_calc = pr_calc
         if rng is None:
             rng = np.random.default_rng()
@@ -183,13 +182,13 @@
         new_state.evolve_single(op=op, i=index)
         return self.with_changes(state=new_state)
 
-    def apply_clifford(self, cmd) -> Backend:
+    def apply_clifford(self, clifford: Clifford) -> Backend:
         """Apply single-qubit Clifford gate,
         specified by vop index specified in graphix.clifford.CLIFFORD
         """
         loc = self.node_index[cmd[1]]
         new_state = self.state.copy()
-        new_state.evolve_single(CLIFFORD[cmd[2]], loc)
+        new_state.evolve_single(clifford.matrix, loc)
         return self.with_changes(state=new_state)
 
     def sort_qubits(self, output_nodes) -> Backend:
@@ -210,22 +209,4 @@
 
     @property
     def Nqubit(self) -> int:
-        return self.state.Nqubit
-=======
-        self.pr_calc = pr_calc
-
-    def _perform_measure(self, cmd: graphix.command.M):
-        s_signal = np.sum([self.results[j] for j in cmd.s_domain])
-        t_signal = np.sum([self.results[j] for j in cmd.t_domain])
-        angle = cmd.angle * np.pi
-        vop = cmd.vop
-        measure_update = graphix.pauli.MeasureUpdate.compute(
-            cmd.plane, s_signal % 2 == 1, t_signal % 2 == 1, graphix.clifford.TABLE[vop]
-        )
-        angle = angle * measure_update.coeff + measure_update.add_term
-        loc = self.node_index.index(cmd.node)
-        result = perform_measure(loc, measure_update.new_plane, angle, self.state, np.random, self.pr_calc)
-        self.results[cmd.node] = result
-        self.node_index.remove(cmd.node)
-        return loc
->>>>>>> c563fc04
+        return self.state.Nqubit