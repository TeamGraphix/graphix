"""Abstract base class for simulation backends."""

from __future__ import annotations

from dataclasses import dataclass
from typing import TYPE_CHECKING

import numpy as np

<<<<<<< HEAD
from graphix._db import CLIFFORD
=======
import graphix.pauli
import graphix.states
from graphix.clifford import Clifford
>>>>>>> a07197ae
from graphix.command import CommandKind
from graphix.ops import Ops
from graphix.rng import ensure_rng
from graphix.states import BasicStates

if TYPE_CHECKING:
    from collections.abc import Iterable, Iterator

    from numpy.random import Generator

<<<<<<< HEAD
    from graphix.clifford import Clifford
=======
>>>>>>> a07197ae
    from graphix.pauli import Plane


@dataclass
class MeasurementDescription:
    """An MBQC measurement."""

    plane: Plane
    angle: float


class NodeIndex:
    """A class for managing the mapping between node numbers and qubit indices in the internal state of the backend.

    This allows for efficient access and manipulation of qubit orderings throughout the execution of a pattern.

    Attributes
    ----------
        __list (list): A private list of the current active node (labelled with integers).
        __dict (dict): A private dictionary mapping current node labels (integers) to their corresponding qubit indices
                       in the backend's internal quantum state.
    """

    def __init__(self) -> None:
        self.__dict = dict()
        self.__list = []

    def __getitem__(self, index: int) -> int:
        """Return the qubit node associated with the specified index."""
        return self.__list[index]

    def index(self, node: int) -> int:
        """Return the qubit index associated with the specified node label."""
        return self.__dict[node]

    def __iter__(self) -> Iterator[int]:
        """Return an iterator over indices."""
        return iter(self.__list)

    def __len__(self) -> int:
        """Return the number of currently active nodes."""
        return len(self.__list)

    def extend(self, nodes: Iterable[int]) -> None:
        """Extend the list with a sequence of node labels, updating the dictionary by assigning them sequential qubit indices."""
        base = len(self)
        self.__list.extend(nodes)
        # The following loop iterates over `self.__list[base:]` instead of `nodes`
        # because the iterable `nodes` can be transient and consumed by the
        # `self.__list.extend` on the line just above.
        for index, node in enumerate(self.__list[base:]):
            self.__dict[node] = base + index

    def remove(self, node: int) -> None:
        """Remove the specified node label from the list and dictionary, and re-attributes qubit indices for the remaining nodes."""
        index = self.__dict[node]
        del self.__list[index]
        del self.__dict[node]
        for new_index, node in enumerate(self.__list[index:], start=index):
            self.__dict[node] = new_index

    def swap(self, i: int, j: int) -> None:
        """Swap two nodes given their indices."""
        node_i = self.__list[i]
        node_j = self.__list[j]
        self.__list[i] = node_j
        self.__list[j] = node_i
        self.__dict[node_i] = j
        self.__dict[node_j] = i


class State:
    """Base class for backend state."""

    pass


def _op_mat_from_result(vec: tuple[float, float, float], result: bool) -> np.ndarray:
    op_mat = np.eye(2, dtype=np.complex128) / 2
    sign = (-1) ** result
    for i in range(3):
<<<<<<< HEAD
        op_mat += sign * vec[i] * CLIFFORD[i + 1] / 2
=======
        op_mat += sign * vec[i] * Clifford(i + 1).matrix / 2
>>>>>>> a07197ae
    return op_mat


def perform_measure(
    qubit: int, plane: Plane, angle: float, state, rng: np.random.Generator, pr_calc: bool = True
) -> bool:
    """Perform measurement of a qubit."""
    vec = plane.polar(angle)
    if pr_calc:
        op_mat = _op_mat_from_result(vec, False)
        prob_0 = state.expectation_single(op_mat, qubit)
        result = rng.random() > prob_0
        if result:
            op_mat = _op_mat_from_result(vec, True)
    else:
        # choose the measurement result randomly
        result = rng.choice([0, 1])
        op_mat = _op_mat_from_result(vec, result)
    state.evolve_single(op_mat, qubit)
    return result


class Backend:
    """Base class for backends."""

    def __init__(
        self,
        state: State,
        node_index: NodeIndex | None = None,
        pr_calc: bool = True,
        rng: Generator | None = None,
    ):
        """Construct a backend.

        Parameters
        ----------
            pr_calc : bool
                whether or not to compute the probability distribution before choosing the measurement result.
                if False, measurements yield results 0/1 with 50% probabilities each.
            node_index : NodeIndex
                mapping between node numbers and qubit indices in the internal state of the backend.
            state : State
                internal state of the backend: instance of Statevec, DensityMatrix, or MBQCTensorNet.

        """
        self.__state = state
        if node_index is None:
            self.__node_index = NodeIndex()
        else:
            self.__node_index = node_index.copy()
        if not isinstance(pr_calc, bool):
            raise TypeError("`pr_calc` should be bool")
        # whether to compute the probability
        self.__pr_calc = pr_calc
        self.__rng = ensure_rng(rng)

    def copy(self) -> Backend:
        """Return a copy of the backend."""
        return Backend(self.__state, self.__node_index, self.__pr_calc, self.__rng)

    @property
    def rng(self) -> Generator:
        """Return the associated random-number generator."""
        return self.__rng

    @property
    def state(self) -> State:
        """Return the state of the backend."""
        return self.__state

    @property
    def node_index(self) -> NodeIndex:
        """Return the node index table of the backend."""
        return self.__node_index

    def add_nodes(self, nodes, data=BasicStates.PLUS) -> None:
        """Add new qubit(s) to statevector in argument and assign the corresponding node number to list self.node_index.

        Parameters
        ----------
        nodes : list of node indices
        """
        self.state.add_nodes(nqubit=len(nodes), data=data)
        self.node_index.extend(nodes)

    def entangle_nodes(self, edge: tuple[int, int]) -> None:
        """Apply CZ gate to two connected nodes.

        Parameters
        ----------
        edge : tuple (i, j)
            a pair of node indices
        """
        target = self.node_index.index(edge[0])
        control = self.node_index.index(edge[1])
        self.state.entangle((target, control))

    def measure(self, node: int, measurement_description: MeasurementDescription) -> bool:
        """Perform measurement of a node and trace out the qubit.

        Parameters
        ----------
        node: int
        measurement_description: MeasurementDescription
        """
        loc = self.node_index.index(node)
        result = perform_measure(
            loc, measurement_description.plane, measurement_description.angle, self.state, self.__rng, self.__pr_calc
        )
        self.node_index.remove(node)
        self.state.remove_qubit(loc)
        return result

    def correct_byproduct(self, cmd, measure_method) -> None:
        """Byproduct correction correct for the X or Z byproduct operators, by applying the X or Z gate."""
        if np.mod(sum([measure_method.get_measure_result(j) for j in cmd.domain]), 2) == 1:
            if cmd.kind == CommandKind.X:
                op = Ops.X
            elif cmd.kind == CommandKind.Z:
                op = Ops.Z
            self.apply_single(node=cmd.node, op=op)

    def apply_single(self, node, op) -> None:
        """Apply a single gate to the state."""
        index = self.node_index.index(node)
        self.state.evolve_single(op=op, i=index)

    def apply_clifford(self, node: int, clifford: Clifford) -> None:
        """Apply single-qubit Clifford gate, specified by vop index specified in graphix.clifford.CLIFFORD."""
        loc = self.node_index.index(node)
        self.state.evolve_single(clifford.matrix, loc)

    def sort_qubits(self, output_nodes) -> None:
        """Sort the qubit order in internal statevector."""
        for i, ind in enumerate(output_nodes):
            if self.node_index.index(ind) != i:
                move_from = self.node_index.index(ind)
                self.state.swap((i, move_from))
                self.node_index.swap(i, move_from)

    def finalize(self, output_nodes) -> None:
        """To be run at the end of pattern simulation."""
        self.sort_qubits(output_nodes)

    @property
    def nqubit(self) -> int:
        """Return the number of qubits of the current state."""
        return self.state.nqubit<|MERGE_RESOLUTION|>--- conflicted
+++ resolved
@@ -7,13 +7,7 @@
 
 import numpy as np
 
-<<<<<<< HEAD
-from graphix._db import CLIFFORD
-=======
-import graphix.pauli
-import graphix.states
 from graphix.clifford import Clifford
->>>>>>> a07197ae
 from graphix.command import CommandKind
 from graphix.ops import Ops
 from graphix.rng import ensure_rng
@@ -24,10 +18,6 @@
 
     from numpy.random import Generator
 
-<<<<<<< HEAD
-    from graphix.clifford import Clifford
-=======
->>>>>>> a07197ae
     from graphix.pauli import Plane
 
 
@@ -109,11 +99,7 @@
     op_mat = np.eye(2, dtype=np.complex128) / 2
     sign = (-1) ** result
     for i in range(3):
-<<<<<<< HEAD
-        op_mat += sign * vec[i] * CLIFFORD[i + 1] / 2
-=======
         op_mat += sign * vec[i] * Clifford(i + 1).matrix / 2
->>>>>>> a07197ae
     return op_mat
 
 
