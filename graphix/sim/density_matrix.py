--- conflicted
+++ resolved
@@ -10,16 +10,9 @@
 import graphix.sim.base_backend
 from graphix.channels import KrausChannel
 from graphix.clifford import CLIFFORD
-<<<<<<< HEAD
-from graphix.linalg_validations import (check_hermitian, check_square,
-                                        check_unit_trace)
+from graphix.linalg_validations import check_hermitian, check_square, check_unit_trace
 from graphix.ops import Ops
 from graphix.sim.statevec import CNOT_TENSOR, CZ_TENSOR, SWAP_TENSOR
-=======
-from graphix.linalg_validations import check_hermitian, check_square, check_unit_trace
-from graphix.ops import Ops
-from graphix.sim.statevec import CNOT_TENSOR, CZ_TENSOR, SWAP_TENSOR, meas_op
->>>>>>> 1a7c64a8
 
 
 class DensityMatrix:
