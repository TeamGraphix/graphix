"""Density matrix simulator.

Simulate MBQC with density matrix representation.
"""

from __future__ import annotations

import copy
import numbers
import sys
from typing import TYPE_CHECKING

import numpy as np

<<<<<<< HEAD
=======
import graphix.states
>>>>>>> a07197ae
from graphix import linalg_validations as lv
from graphix import states
from graphix.channels import KrausChannel
from graphix.sim.base_backend import Backend, State
from graphix.sim.statevec import CNOT_TENSOR, CZ_TENSOR, SWAP_TENSOR, Statevec
from graphix.states import BasicStates

if TYPE_CHECKING:
    from numpy.random import Generator

    from graphix.types import PositiveOrNullInt


class DensityMatrix(State):
    """DensityMatrix object."""

    def __init__(
        self,
<<<<<<< HEAD
        data: Data = BasicStates.PLUS,
        nqubit: PositiveOrNullInt | None = None,
=======
        data: Data = graphix.states.BasicStates.PLUS,
        nqubit: int | None = None,
>>>>>>> a07197ae
    ):
        """Initialize density matrix objects.

        The behaviour builds on the one of `graphix.statevec.Statevec`.
        `data` can be:
        - a single :class:`graphix.states.State` (classical description of a quantum state)
        - an iterable of :class:`graphix.states.State` objects
        - an iterable of iterable of scalars (A `2**n x 2**n` numerical density matrix)
        - a `graphix.statevec.DensityMatrix` object
        - a `graphix.statevec.Statevector` object

        If `nqubit` is not provided, the number of qubit is inferred from `data` and checked for consistency.
        If only one :class:`graphix.states.State` is provided and nqubit is a valid integer, initialize the statevector
        in the tensor product state.
        If both `nqubit` and `data` are provided, consistency of the dimensions is checked.
        If a `graphix.statevec.Statevec` or `graphix.statevec.DensityMatrix` is passed, returns a copy.


        :param data: input data to prepare the state. Can be a classical description or a numerical input, defaults to graphix.states.BasicStates.PLUS
        :type data: Data
        :param nqubit: number of qubits to prepare, defaults to `None`
        :type nqubit: int, optional
        """
        if nqubit is not None and nqubit < 0:
            raise ValueError("nqubit must be a non-negative integer.")

        def check_size_consistency(mat):
            if nqubit is not None and mat.shape != (2**nqubit, 2**nqubit):
                raise ValueError(
                    f"Inconsistent parameters between nqubit = {nqubit} and the shape of the provided density matrix = {mat.shape}."
                )

        if isinstance(data, DensityMatrix):
            check_size_consistency(data)
            # safe: https://numpy.org/doc/stable/reference/generated/numpy.ndarray.copy.html
            self.rho = data.rho.copy()
            return
        if isinstance(data, Iterable):
            input_list = list(data)
            if len(input_list) != 0:
                # needed since Object is iterable but not subscribable!
                try:
                    if isinstance(input_list[0], Iterable) and isinstance(input_list[0][0], numbers.Number):
                        self.rho = np.array(input_list)
                        if not lv.is_qubitop(self.rho):
                            raise ValueError("Cannot interpret the provided density matrix as a qubit operator.")
                        check_size_consistency(self.rho)
                        if not lv.is_unit_trace(self.rho):
                            raise ValueError("Density matrix must have unit trace.")
                        if not lv.is_psd(self.rho):
                            raise ValueError("Density matrix must be positive semi-definite.")
                        return
                except TypeError:
                    pass
        statevec = Statevec(data, nqubit)
        # NOTE this works since np.outer flattens the inputs!
        self.rho = np.outer(statevec.psi, statevec.psi.conj())

    @property
    def nqubit(self) -> int:
        """Return the number of qubits."""
        return self.rho.shape[0].bit_length() - 1

    def __str__(self) -> str:
        """Return a string description."""
        return f"DensityMatrix object, with density matrix {self.rho} and shape {self.dims()}."

    def add_nodes(self, nqubit, data) -> None:
        """Add nodes to the density matrix."""
        dm_to_add = DensityMatrix(nqubit=nqubit, data=data)
        self.tensor(dm_to_add)

    def evolve_single(self, op, i) -> None:
        """Single-qubit operation.

        Parameters
        ----------
            op : np.ndarray
                2*2 matrix.
            i : int
                Index of qubit to apply operator.
        """
        assert i >= 0 and i < self.nqubit
        if op.shape != (2, 2):
            raise ValueError("op must be 2*2 matrix.")

        rho_tensor = self.rho.reshape((2,) * self.nqubit * 2)
        rho_tensor = np.tensordot(np.tensordot(op, rho_tensor, axes=(1, i)), op.conj().T, axes=(i + self.nqubit, 0))
        rho_tensor = np.moveaxis(rho_tensor, (0, -1), (i, i + self.nqubit))
        self.rho = rho_tensor.reshape((2**self.nqubit, 2**self.nqubit))

    def evolve(self, op, qargs) -> None:
        """Multi-qubit operation.

        Args:
            op (np.array): 2^n*2^n matrix
            qargs (list of ints): target qubits' indexes
        """
        d = op.shape
        # check it is a matrix.
        if len(d) == 2:
            # check it is square
            if d[0] == d[1]:
                pass
            else:
                raise ValueError(f"The provided operator has shape {op.shape} and is not a square matrix.")
        else:
            raise ValueError(f"The provided data has incorrect shape {op.shape}.")

        nqb_op = np.log2(len(op))
        if not np.isclose(nqb_op, int(nqb_op)):
            raise ValueError("Incorrect operator dimension: not consistent with qubits.")
        nqb_op = int(nqb_op)

        if nqb_op != len(qargs):
            raise ValueError("The dimension of the operator doesn't match the number of targets.")

        if not all(0 <= i < self.nqubit for i in qargs):
            raise ValueError("Incorrect target indices.")
        if len(set(qargs)) != nqb_op:
            raise ValueError("A repeated target qubit index is not possible.")

        op_tensor = op.reshape((2,) * 2 * nqb_op)

        rho_tensor = self.rho.reshape((2,) * self.nqubit * 2)

        rho_tensor = np.tensordot(
            np.tensordot(op_tensor, rho_tensor, axes=[tuple(nqb_op + i for i in range(len(qargs))), tuple(qargs)]),
            op.conj().T.reshape((2,) * 2 * nqb_op),
            axes=[tuple(i + self.nqubit for i in qargs), tuple(i for i in range(len(qargs)))],
        )
        rho_tensor = np.moveaxis(
            rho_tensor,
            [i for i in range(len(qargs))] + [-i for i in range(1, len(qargs) + 1)],
            [i for i in qargs] + [i + self.nqubit for i in reversed(list(qargs))],
        )
        self.rho = rho_tensor.reshape((2**self.nqubit, 2**self.nqubit))

    def expectation_single(self, op, i) -> complex:
        """Return the expectation value of single-qubit operator.

        Args:
            op (np.array): 2*2 Hermite operator
            loc (int): Index of qubit on which to apply operator.

        Returns
        -------
            complex: expectation value (real for hermitian ops!).
        """
        if not (0 <= i < self.nqubit):
            raise ValueError(f"Wrong target qubit {i}. Must between 0 and {self.nqubit-1}.")

        if op.shape != (2, 2):
            raise ValueError("op must be 2x2 matrix.")

        st1 = copy.copy(self)
        st1.normalize()

        rho_tensor = st1.rho.reshape((2,) * st1.nqubit * 2)
        rho_tensor = np.tensordot(op, rho_tensor, axes=[1, i])
        rho_tensor = np.moveaxis(rho_tensor, 0, i)

        return np.trace(rho_tensor.reshape((2**self.nqubit, 2**self.nqubit)))

    def dims(self):
        """Return the dimensions of the density matrix."""
        return self.rho.shape

    def tensor(self, other) -> None:
        r"""Tensor product state with other density matrix.

        Results in self :math:`\otimes` other.

        Parameters
        ----------
            other : :class: `DensityMatrix` object
                DensityMatrix object to be tensored with self.
        """
        if not isinstance(other, DensityMatrix):
            other = DensityMatrix(other)
        self.rho = np.kron(self.rho, other.rho)

    def cnot(self, edge) -> None:
        """Apply CNOT gate to density matrix.

        Parameters
        ----------
            edge : (int, int) or [int, int]
                Edge to apply CNOT gate.
        """
        self.evolve(CNOT_TENSOR.reshape(4, 4), edge)

    def swap(self, edge) -> None:
        """Swap qubits.

        Parameters
        ----------
            edge : (int, int) or [int, int]
                (control, target) qubits indices.
        """
        self.evolve(SWAP_TENSOR.reshape(4, 4), edge)

    def entangle(self, edge) -> None:
        """Connect graph nodes.

        Parameters
        ----------
            edge : (int, int) or [int, int]
                (control, target) qubit indices.
        """
        self.evolve(CZ_TENSOR.reshape(4, 4), edge)

    def normalize(self) -> None:
        """Normalize density matrix."""
        self.rho = self.rho / np.trace(self.rho)

    def remove_qubit(self, loc) -> None:
        """Remove a qubit."""
        self.ptrace(loc)
        self.normalize()

    def ptrace(self, qargs) -> None:
        """Partial trace.

        Parameters
        ----------
            qargs : list of ints or int
                Indices of qubit to trace out.
        """
        n = int(np.log2(self.rho.shape[0]))
        if isinstance(qargs, int):
            qargs = [qargs]
        assert isinstance(qargs, (list, tuple))
        qargs_num = len(qargs)
        nqubit_after = n - qargs_num
        assert n > 0
        assert all([qarg >= 0 and qarg < n for qarg in qargs])

        rho_res = self.rho.reshape((2,) * n * 2)
        # ket, bra indices to trace out
        trace_axes = list(qargs) + [n + qarg for qarg in qargs]
        rho_res = np.tensordot(
            np.eye(2**qargs_num).reshape((2,) * qargs_num * 2), rho_res, axes=(list(range(2 * qargs_num)), trace_axes)
        )

        self.rho = rho_res.reshape((2**nqubit_after, 2**nqubit_after))

    def fidelity(self, statevec):
        """Calculate the fidelity against reference statevector.

        Parameters
        ----------
            statevec : numpy array
                statevector (flattened numpy array) to compare with
        """
        return np.abs(statevec.transpose().conj() @ self.rho @ statevec)

    def apply_channel(self, channel: KrausChannel, qargs) -> None:
        """Apply a channel to a density matrix.

        Parameters
        ----------
        :rho: density matrix.
        channel: :class:`graphix.channel.KrausChannel` object
            KrausChannel to be applied to the density matrix
        qargs: target qubit indices

        Returns
        -------
        nothing

        Raises
        ------
        ValueError
            If the final density matrix is not normalized after application of the channel.
            This shouldn't happen since :class:`graphix.channel.KrausChannel` objects are normalized by construction.
        ....
        """
        result_array = np.zeros((2**self.nqubit, 2**self.nqubit), dtype=np.complex128)

        if not isinstance(channel, KrausChannel):
            raise TypeError("Can't apply a channel that is not a Channel object.")

        for k_op in channel:
            dm = copy.copy(self)
            dm.evolve(k_op.operator, qargs)
            result_array += k_op.coef * np.conj(k_op.coef) * dm.rho
            # reinitialize to input density matrix

        if not np.allclose(result_array.trace(), 1.0):
            raise ValueError("The output density matrix is not normalized, check the channel definition.")

        self.rho = result_array


class DensityMatrixBackend(Backend):
    """MBQC simulator with density matrix method."""

    def __init__(self, pr_calc=True, rng: Generator | None = None) -> None:
        """Construct a density matrix backend.

        Parameters
        ----------
        pattern : :class:`graphix.pattern.Pattern` object
            Pattern to be simulated.
        pr_calc : bool
            whether or not to compute the probability distribution before choosing the measurement result.
            if False, measurements yield results 0/1 with 50% probabilities each.
        rng: :class:`np.random.Generator` (default: `None`)
            random number generator to use for measurements
        """
        super().__init__(DensityMatrix(nqubit=0), pr_calc=pr_calc, rng=rng)

    def apply_channel(self, channel: KrausChannel, qargs) -> None:
        """Apply channel to the state.

        Parameters
        ----------
            qargs : list of ints. Target qubits
        """
        indices = [self.node_index.index(i) for i in qargs]
        self.state.apply_channel(channel, indices)


if sys.version_info >= (3, 10):
    from collections.abc import Iterable

    Data = (
        states.State
        | DensityMatrix
        | Statevec
        | Iterable[states.State]
        | Iterable[numbers.Number]
        | Iterable[Iterable[numbers.Number]]
    )
else:
    from typing import Iterable, Union

    Data = Union[
        states.State,
        DensityMatrix,
        Statevec,
        Iterable[states.State],
        Iterable[numbers.Number],
        Iterable[Iterable[numbers.Number]],
    ]<|MERGE_RESOLUTION|>--- conflicted
+++ resolved
@@ -12,10 +12,6 @@
 
 import numpy as np
 
-<<<<<<< HEAD
-=======
-import graphix.states
->>>>>>> a07197ae
 from graphix import linalg_validations as lv
 from graphix import states
 from graphix.channels import KrausChannel
@@ -26,21 +22,14 @@
 if TYPE_CHECKING:
     from numpy.random import Generator
 
-    from graphix.types import PositiveOrNullInt
-
 
 class DensityMatrix(State):
     """DensityMatrix object."""
 
     def __init__(
         self,
-<<<<<<< HEAD
         data: Data = BasicStates.PLUS,
-        nqubit: PositiveOrNullInt | None = None,
-=======
-        data: Data = graphix.states.BasicStates.PLUS,
         nqubit: int | None = None,
->>>>>>> a07197ae
     ):
         """Initialize density matrix objects.
 
