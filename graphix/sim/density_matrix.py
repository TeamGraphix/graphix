"""Density matrix simulator.

Simulate MBQC with density matrix representation.
"""

from copy import deepcopy
import typing
import functools
import numbers

import numpy as np
import pydantic

from graphix.linalg_validations import check_square, check_hermitian, check_unit_trace, check_psd
from graphix.channels import KrausChannel
from graphix.ops import Ops
from graphix.clifford import CLIFFORD
<<<<<<< HEAD
from graphix.sim.statevec import CNOT_TENSOR, CZ_TENSOR, SWAP_TENSOR
=======
from graphix.sim.statevec import CNOT_TENSOR, CZ_TENSOR, SWAP_TENSOR, meas_op, Statevec
>>>>>>> b8d1c5f6
import graphix.sim.base_backend
import graphix.states
import graphix.types

Data = typing.Union[
    graphix.states.State,
    "DensityMatrix",
    Statevec,
    typing.Iterable[graphix.states.State],
    typing.Iterable[numbers.Number],
    typing.Iterable[typing.Iterable[numbers.Number]],
]


class DensityMatrix(graphix.sim.base_backend.Backend):
    """DensityMatrix object."""

    def __init__(
        self,
        data: Data = graphix.states.BasicStates.PLUS,
        nqubit: typing.Optional[graphix.types.PositiveInt] = None,
    ):

        """
        rewrite!
        Parameters
        ----------
            data : DensityMatrix, list, tuple, np.ndarray or None
                Density matrix of shape (2**nqubits, 2**nqubits).
            nqubit : int
                Number of qubits. Default is 1. If both `data` and `nqubit` are specified, consistency is checked.
        """
        pydantic.TypeAdapter(typing.Optional[graphix.types.PositiveInt]).validate_python(nqubit)

        def check_size_consistency(mat):
            if nqubit is not None and mat.shape != (2**nqubit, 2**nqubit):
                raise ValueError(
                    f"Inconsistent parameters between nqubit = {nqubit} and the shape of the provided density matrix = {mat.shape}."
                )

        if isinstance(data, DensityMatrix):
            check_size_consistency(data)
            self.rho = data.rho.copy()
            self.Nqubit = data.Nqubit
            return
        if isinstance(data, typing.Iterable):
            input_list = list(data)
            if len(input_list) != 0:
                if isinstance(input_list[0], typing.Iterable) and isinstance(input_list[0][0], numbers.Number):
                    self.rho = np.array(input_list)
                    assert check_square(self.rho)
                    check_size_consistency(self.rho)
                    assert check_unit_trace(self.rho)
                    assert check_psd(self.rho)
                    self.Nqubit = self.rho.shape[0].bit_length() - 1
                    return
        statevec = Statevec(data, nqubit)
        self.rho = np.outer(statevec.psi, statevec.psi.conj())
        self.Nqubit = len(statevec.dims())

    def __repr__(self):
        return f"DensityMatrix object , with density matrix {self.rho} and shape{self.dims()}."

    def evolve_single(self, op, i):
        """Single-qubit operation.

        Parameters
        ----------
            op : np.ndarray
                2*2 matrix.
            i : int
                Index of qubit to apply operator.
        """
        assert i >= 0 and i < self.Nqubit
        if op.shape != (2, 2):
            raise ValueError("op must be 2*2 matrix.")

        rho_tensor = self.rho.reshape((2,) * self.Nqubit * 2)
        rho_tensor = np.tensordot(np.tensordot(op, rho_tensor, axes=[1, i]), op.conj().T, axes=[i + self.Nqubit, 0])
        rho_tensor = np.moveaxis(rho_tensor, (0, -1), (i, i + self.Nqubit))
        self.rho = rho_tensor.reshape((2**self.Nqubit, 2**self.Nqubit))

    def evolve(self, op, qargs):
        """Multi-qubit operation

        Args:
            op (np.array): 2^n*2^n matrix
            qargs (list of ints): target qubits' indexes
        """

        d = op.shape
        # check it is a matrix.
        if len(d) == 2:
            # check it is square
            if d[0] == d[1]:
                pass
            else:
                raise ValueError(f"The provided operator has shape {op.shape} and is not a square matrix.")
        else:
            raise ValueError(f"The provided data has incorrect shape {op.shape}.")

        nqb_op = np.log2(len(op))
        if not np.isclose(nqb_op, int(nqb_op)):
            raise ValueError("Incorrect operator dimension: not consistent with qubits.")
        nqb_op = int(nqb_op)

        if nqb_op != len(qargs):
            raise ValueError("The dimension of the operator doesn't match the number of targets.")

        if not all(0 <= i < self.Nqubit for i in qargs):
            raise ValueError("Incorrect target indices.")
        if len(set(qargs)) != nqb_op:
            raise ValueError("A repeated target qubit index is not possible.")

        op_tensor = op.reshape((2,) * 2 * nqb_op)

        rho_tensor = self.rho.reshape((2,) * self.Nqubit * 2)

        rho_tensor = np.tensordot(
            np.tensordot(op_tensor, rho_tensor, axes=[tuple(nqb_op + i for i in range(len(qargs))), tuple(qargs)]),
            op.conj().T.reshape((2,) * 2 * nqb_op),
            axes=[tuple(i + self.Nqubit for i in qargs), tuple(i for i in range(len(qargs)))],
        )
        rho_tensor = np.moveaxis(
            rho_tensor,
            [i for i in range(len(qargs))] + [-i for i in range(1, len(qargs) + 1)],
            [i for i in qargs] + [i + self.Nqubit for i in reversed(list(qargs))],
        )
        self.rho = rho_tensor.reshape((2**self.Nqubit, 2**self.Nqubit))

    def expectation_single(self, op, i):
        """Expectation value of single-qubit operator.

        Args:
            op (np.array): 2*2 Hermite operator
            loc (int): Index of qubit on which to apply operator.
        Returns:
            complex: expectation value (real for hermitian ops!).
        """

        if not (0 <= i < self.Nqubit):
            raise ValueError(f"Wrong target qubit {i}. Must between 0 and {self.Nqubit-1}.")

        if op.shape != (2, 2):
            raise ValueError("op must be 2x2 matrix.")

        st1 = deepcopy(self)
        st1.normalize()

        rho_tensor = st1.rho.reshape((2,) * st1.Nqubit * 2)
        rho_tensor = np.tensordot(op, rho_tensor, axes=[1, i])
        rho_tensor = np.moveaxis(rho_tensor, 0, i)
        st1.rho = rho_tensor.reshape((2**self.Nqubit, 2**self.Nqubit))

        return np.trace(st1.rho)

    def dims(self):
        return self.rho.shape

    def tensor(self, other):
        r"""Tensor product state with other density matrix.
        Results in self :math:`\otimes` other.

        Parameters
        ----------
            other : :class: `DensityMatrix` object
                DensityMatrix object to be tensored with self.
        """
        if not isinstance(other, DensityMatrix):
            other = DensityMatrix(other)
        self.rho = np.kron(self.rho, other.rho)
        self.Nqubit += other.Nqubit

    def cnot(self, edge):
        """Apply CNOT gate to density matrix.

        Parameters
        ----------
            edge : (int, int) or [int, int]
                Edge to apply CNOT gate.
        """

        self.evolve(CNOT_TENSOR.reshape(4, 4), edge)

    def swap(self, edge):
        """swap qubits

        Parameters
        ----------
            edge : (int, int) or [int, int]
                (control, target) qubits indices.
        """

        self.evolve(SWAP_TENSOR.reshape(4, 4), edge)

    def entangle(self, edge):
        """connect graph nodes

        Parameters
        ----------
            edge : (int, int) or [int, int]
                (control, target) qubit indices.
        """

        self.evolve(CZ_TENSOR.reshape(4, 4), edge)

    def normalize(self):
        """normalize density matrix"""
        self.rho /= np.trace(self.rho)

    def ptrace(self, qargs):
        """partial trace

        Parameters
        ----------
            qargs : list of ints or int
                Indices of qubit to trace out.
        """
        n = int(np.log2(self.rho.shape[0]))
        if isinstance(qargs, int):
            qargs = [qargs]
        assert isinstance(qargs, (list, tuple))
        qargs_num = len(qargs)
        nqubit_after = n - qargs_num
        assert n > 0
        assert all([qarg >= 0 and qarg < n for qarg in qargs])

        rho_res = self.rho.reshape((2,) * n * 2)
        # ket, bra indices to trace out
        trace_axes = list(qargs) + [n + qarg for qarg in qargs]
        rho_res = np.tensordot(
            np.eye(2**qargs_num).reshape((2,) * qargs_num * 2), rho_res, axes=(list(range(2 * qargs_num)), trace_axes)
        )

        self.rho = rho_res.reshape((2**nqubit_after, 2**nqubit_after))
        self.Nqubit = nqubit_after

    def fidelity(self, statevec):
        """calculate the fidelity against reference statevector.

        Parameters
        ----------
            statevec : numpy array
                statevector (flattened numpy array) to compare with
        """
        return np.abs(statevec.transpose().conj() @ self.rho @ statevec)

    def apply_channel(self, channel: KrausChannel, qargs):
        """Applies a channel to a density matrix.

        Parameters
        ----------
        :rho: density matrix.
        channel: :class:`graphix.channel.KrausChannel` object
            KrausChannel to be applied to the density matrix
        qargs: target qubit indices

        Returns
        -------
        nothing

        Raises
        ------
        ValueError
            If the final density matrix is not normalized after application of the channel.
            This shouldn't happen since :class:`graphix.channel.KrausChannel` objects are normalized by construction.
        ....
        """

        result_array = np.zeros((2**self.Nqubit, 2**self.Nqubit), dtype=np.complex128)
        tmp_dm = deepcopy(self)

        if not isinstance(channel, KrausChannel):
            raise TypeError("Can't apply a channel that is not a Channel object.")

        for k_op in channel.kraus_ops:
            tmp_dm.evolve(k_op["operator"], qargs)
            result_array += k_op["coef"] * np.conj(k_op["coef"]) * tmp_dm.rho
            # reinitialize to input density matrix
            tmp_dm = deepcopy(self)

        # Performance?
        self.rho = deepcopy(result_array)

        if not np.allclose(self.rho.trace(), 1.0):
            raise ValueError("The output density matrix is not normalized, check the channel definition.")


class DensityMatrixBackend(graphix.sim.base_backend.Backend):
    """MBQC simulator with density matrix method."""

<<<<<<< HEAD
    def __init__(self, pattern, max_qubit_num=12, pr_calc=True, measure_method=None):
=======
    def __init__(self, pattern, max_qubit_num=12, pr_calc=True, input_state: Data = graphix.states.BasicStates.PLUS):
>>>>>>> b8d1c5f6
        """
        Parameters
        ----------
            pattern : :class:`graphix.pattern.Pattern` object
                Pattern to be simulated.
            max_qubit_num : int
                optional argument specifying the maximum number of qubits
                to be stored in the statevector at a time.
            pr_calc : bool
                whether or not to compute the probability distribution before choosing the measurement result.
                if False, measurements yield results 0/1 with 50% probabilities each.
        """
        # check that pattern has output nodes configured
        assert len(pattern.output_nodes) > 0
        self.pattern = pattern
        self.results = deepcopy(pattern.results)
        self.state = None
        self.node_index = []
        self.Nqubit = 0
        self.max_qubit_num = max_qubit_num
        if pattern.max_space() > max_qubit_num:
            raise ValueError("Pattern.max_space is larger than max_qubit_num. Increase max_qubit_num and try again.")
        super().__init__(pr_calc, measure_method)

        # initialize input qubits to desired init_state
        self.add_nodes(pattern.input_nodes, input_state)

    def add_nodes(self, nodes, input_state: Data = graphix.states.BasicStates.PLUS):
        """add new qubit to the internal density matrix
        and asign the corresponding node number to list self.node_index.

        Parameters
        ----------
        nodes : list
            list of node indices
        qubit_to_add : DensityMatrix object
            qubit to be added to the graph states
        """
        if not self.state:
            self.state = DensityMatrix(nqubit=0)
        n = len(nodes)
        dm_to_add = DensityMatrix(nqubit=n, data=input_state)
        self.state.tensor(dm_to_add)
        self.node_index.extend(nodes)
        self.Nqubit += n

    def entangle_nodes(self, edge):
        """Apply CZ gate to the two connected nodes.

        Parameters
        ----------
            edge : tuple (int, int)
                a pair of node indices
        """
        target = self.node_index.index(edge[0])
        control = self.node_index.index(edge[1])
        self.state.entangle((target, control))

    def measure(self, cmd):
        """Perform measurement on the specified node and trase out the qubit.

        Parameters
        ----------
            cmd : list
                measurement command : ['M', node, plane, angle, s_domain, t_domain]
        """
        loc = self._perform_measure(cmd)
        self.state.normalize()
        # perform ptrace right after the measurement (destructive measurement).
        self.state.ptrace(loc)

    def correct_byproduct(self, cmd):
        """Byproduct correction
        correct for the X or Z byproduct operators,
        by applying the X or Z gate.
        """
        if np.mod(np.sum([self.results[j] for j in cmd[2]]), 2) == 1:
            loc = self.node_index.index(cmd[1])
            if cmd[0] == "X":
                op = Ops.x
            elif cmd[0] == "Z":
                op = Ops.z
            self.state.evolve_single(op, loc)

    def sort_qubits(self):
        """sort the qubit order in internal density matrix"""
        for i, ind in enumerate(self.pattern.output_nodes):
            if not self.node_index[i] == ind:
                move_from = self.node_index.index(ind)
                self.state.swap((i, move_from))
                self.node_index[i], self.node_index[move_from] = (
                    self.node_index[move_from],
                    self.node_index[i],
                )

    def apply_clifford(self, cmd):
        """backend version of apply_channel
        Parameters
        ----------
            qargs : list of ints. Target qubits
        """
        loc = self.node_index.index(cmd[1])
        self.state.evolve_single(CLIFFORD[cmd[2]], loc)

    def apply_channel(self, channel: KrausChannel, qargs):
        """backend version of apply_channel
        Parameters
        ----------
            qargs : list of ints. Target qubits
        """

        indices = [self.node_index.index(i) for i in qargs]
        self.state.apply_channel(channel, indices)

    def finalize(self):
        """To be run at the end of pattern simulation."""
        self.sort_qubits()
        self.state.normalize()<|MERGE_RESOLUTION|>--- conflicted
+++ resolved
@@ -15,11 +15,7 @@
 from graphix.channels import KrausChannel
 from graphix.ops import Ops
 from graphix.clifford import CLIFFORD
-<<<<<<< HEAD
-from graphix.sim.statevec import CNOT_TENSOR, CZ_TENSOR, SWAP_TENSOR
-=======
 from graphix.sim.statevec import CNOT_TENSOR, CZ_TENSOR, SWAP_TENSOR, meas_op, Statevec
->>>>>>> b8d1c5f6
 import graphix.sim.base_backend
 import graphix.states
 import graphix.types
@@ -311,11 +307,7 @@
 class DensityMatrixBackend(graphix.sim.base_backend.Backend):
     """MBQC simulator with density matrix method."""
 
-<<<<<<< HEAD
-    def __init__(self, pattern, max_qubit_num=12, pr_calc=True, measure_method=None):
-=======
     def __init__(self, pattern, max_qubit_num=12, pr_calc=True, input_state: Data = graphix.states.BasicStates.PLUS):
->>>>>>> b8d1c5f6
         """
         Parameters
         ----------
