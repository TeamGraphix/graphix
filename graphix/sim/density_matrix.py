--- conflicted
+++ resolved
@@ -5,15 +5,7 @@
 
 from __future__ import annotations
 
-<<<<<<< HEAD
-from collections.abc import Iterable
-from typing import TYPE_CHECKING
-
-if TYPE_CHECKING:
-    from numpy.random import Generator
-
-=======
->>>>>>> 7da20956
+
 import copy
 import numbers
 import sys
