--- conflicted
+++ resolved
@@ -2,9 +2,4 @@
 from graphix.graphsim import GraphState
 from graphix.pattern import Pattern
 from graphix.sim.statevec import Statevec
-<<<<<<< HEAD
-from graphix.transpiler import Circuit
-from graphix.version import __version__
-=======
-from graphix.transpiler import Circuit
->>>>>>> 33ed1ea4
+from graphix.transpiler import Circuit