--- conflicted
+++ resolved
@@ -32,22 +32,6 @@
         # return DM in 2**n x 2**n dim (2x2 here)
         return np.outer(self.get_statevector(), self.get_statevector().conj())
 
-<<<<<<< HEAD
-=======
-    @classmethod
-    def __get_pydantic_core_schema__(
-        cls, source_type: typing.Any, handler: pydantic.GetCoreSchemaHandler
-    ) -> pydantic_core.CoreSchema:
-        """Validate state."""
-
-        def check_state(obj) -> State:
-            if not isinstance(obj, State):
-                raise ValueError("State expected")
-            return obj
-
-        return pydantic_core.core_schema.no_info_plain_validator_function(function=check_state)
-
->>>>>>> ad182700
 
 class PlanarState(pydantic.BaseModel, State):
     """Light object used to instantiate backends.
@@ -92,23 +76,14 @@
 
 # States namespace for input initialization.
 class BasicStates:
-<<<<<<< HEAD
+    """Basic states."""
+
     ZERO: ClassVar = PlanarState(plane=Plane.XZ, angle=0)
     ONE: ClassVar = PlanarState(plane=Plane.XZ, angle=np.pi)
     PLUS: ClassVar = PlanarState(plane=Plane.XY, angle=0)
     MINUS: ClassVar = PlanarState(plane=Plane.XY, angle=np.pi)
     PLUS_I: ClassVar = PlanarState(plane=Plane.XY, angle=np.pi / 2)
     MINUS_I: ClassVar = PlanarState(plane=Plane.XY, angle=-np.pi / 2)
-=======
-    """Basic states."""
-
-    ZERO = PlanarState(plane=Plane.XZ, angle=0)
-    ONE = PlanarState(plane=Plane.XZ, angle=np.pi)
-    PLUS = PlanarState(plane=Plane.XY, angle=0)
-    MINUS = PlanarState(plane=Plane.XY, angle=np.pi)
-    PLUS_I = PlanarState(plane=Plane.XY, angle=np.pi / 2)
-    MINUS_I = PlanarState(plane=Plane.XY, angle=-np.pi / 2)
->>>>>>> ad182700
     # remove that in the end
     # need in TN backend
     VEC: ClassVar = [PLUS, MINUS, ZERO, ONE, PLUS_I, MINUS_I]