--- conflicted
+++ resolved
@@ -10,12 +10,8 @@
 import networkx as nx
 import networkx.classes.reportviews as nx_reportviews
 
-<<<<<<< HEAD
-from graphix._db import CLIFFORD_HSZ_DECOMPOSITION, CLIFFORD_MUL
+from graphix.clifford import Clifford
 from graphix.graphsim.rxgraphviews import EdgeList, NodeList
-=======
-from graphix.clifford import Clifford
->>>>>>> a07197ae
 from graphix.ops import Ops
 from graphix.sim.statevec import Statevec
 
