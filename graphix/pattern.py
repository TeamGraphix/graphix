"""MBQC pattern according to Measurement Calculus
ref: V. Danos, E. Kashefi and P. Panangaden. J. ACM 54.2 8 (2007)
"""

from __future__ import annotations

from copy import deepcopy
from dataclasses import dataclass

import networkx as nx
import numpy as np
import typing_extensions

import graphix.clifford
import graphix.pauli
from graphix import command
from graphix.clifford import CLIFFORD_CONJ, CLIFFORD_MEASURE, CLIFFORD_TO_QASM3
from graphix.command import Command, CommandKind
from graphix.device_interface import PatternRunner
from graphix.gflow import find_flow, find_gflow, get_layers
from graphix.graphsim.graphstate import GraphState
from graphix.pauli import Plane
from graphix.simulator import PatternSimulator
from graphix.states import BasicStates
from graphix.visualization import GraphVisualizer


class NodeAlreadyPrepared(Exception):
    def __init__(self, node: int):
        self.__node = node

    @property
    def node(self):
        return self.__node

    @property
    def __str__(self) -> str:
        return f"Node already prepared: {self.__node}"


class Pattern:
    """
    MBQC pattern class

    Pattern holds a sequence of commands to operate the MBQC (Pattern.seq),
    and provide modification strategies to improve the structure and simulation
    efficiency of the pattern accoring to measurement calculus.

    ref: V. Danos, E. Kashefi and P. Panangaden. J. ACM 54.2 8 (2007)

    Attributes
    ----------
    list(self) :
        list of commands.

        .. line-block::
            each command is a list [type, nodes, attr] which will be applied in the order of list indices.
            type: one of {'N', 'M', 'E', 'X', 'Z', 'S', 'C'}
            nodes: int for {'N', 'M', 'X', 'Z', 'S', 'C'} commands, tuple (i, j) for {'E'} command
            attr for N: none
            attr for M: meas_plane, angle, s_domain, t_domain
            attr for X: signal_domain
            attr for Z: signal_domain
            attr for S: signal_domain
            attr for C: clifford_index, as defined in :py:mod:`graphix.clifford`
    Nnode : int
        total number of nodes in the resource state
    """

    def __init__(self, input_nodes: list[int] | None = None) -> None:
        """
        :param input_nodes:  optional, list of input qubits
        """
        if input_nodes is None:
            input_nodes = []
        self.results = {}  # measurement results from the graph state simulator
        self.__input_nodes = list(input_nodes)  # input nodes (list() makes our own copy of the list)
        self.__Nnode = len(input_nodes)  # total number of nodes in the graph state
        self._pauli_preprocessed = False  # flag for `measure_pauli` preprocessing completion

        self.__seq: list[Command] = []
        # output nodes are initially input nodes, since none are measured yet
        self.__output_nodes = list(input_nodes)

    def add(self, cmd: Command):
        """add command to the end of the pattern.
        an MBQC command is specified by a list of [type, node, attr], where

            type : 'N', 'M', 'E', 'X', 'Z', 'S' or 'C'
            nodes : int for 'N', 'M', 'X', 'Z', 'S', 'C' commands
            nodes : tuple (i, j) for 'E' command
            attr for N (node preparation):
                none
            attr for E (entanglement):
                none
            attr for M (measurement):
                meas_plane : 'XY','YZ' or 'XZ'
                angle : float, in radian / pi
                s_domain : list
                t_domain : list
            attr for X:
                signal_domain : list
            attr for Z:
                signal_domain : list
            attr for S:
                signal_domain : list
            attr for C:
                clifford_index : int

        Parameters
        ----------
        cmd : list
            MBQC command.
        """
        if cmd.kind == CommandKind.N:
            if cmd.node in self.__output_nodes:
                raise NodeAlreadyPrepared(cmd.node)
            self.__Nnode += 1
            self.__output_nodes.append(cmd.node)
        elif cmd.kind == CommandKind.M:
            self.__output_nodes.remove(cmd.node)
        self.__seq.append(cmd)

    def extend(self, cmds: list[Command]):
        """Add a list of commands.

        :param cmds: list of commands
        """
        for cmd in cmds:
            self.add(cmd)

    def clear(self):
        """Clear the sequence of pattern commands."""
        self.__Nnode = len(self.__input_nodes)
        self.__seq = []
        self.__output_nodes = list(self.__input_nodes)

    def replace(self, cmds: list[Command], input_nodes=None):
        """Replace pattern with a given sequence of pattern commands.

        :param cmds: list of commands

        :param input_nodes:  optional, list of input qubits
        (by default, keep the same input nodes as before)
        """
        if input_nodes is not None:
            self.__input_nodes = list(input_nodes)
        self.clear()
        self.extend(cmds)

    @property
    def input_nodes(self):
        """list of input nodes"""
        return list(self.__input_nodes)  # copy for preventing modification

    @property
    def output_nodes(self):
        """list of all nodes that are either `input_nodes` or prepared with
        `N` commands and that have not been measured with an `M` command
        """
        return list(self.__output_nodes)  # copy for preventing modification

    def __len__(self):
        """length of command sequence"""
        return len(self.__seq)

    def __iter__(self):
        """iterate over commands"""
        return iter(self.__seq)

    def __getitem__(self, index):
        return self.__seq[index]

    @property
    def Nnode(self):
        """count of nodes that are either `input_nodes` or prepared with `N` commands"""
        return self.__Nnode

    def reorder_output_nodes(self, output_nodes: list[int]):
        """arrange the order of output_nodes.

        Parameters
        ----------
        output_nodes: list of int
            output nodes order determined by user. each index corresponds to that of logical qubits.
        """
        output_nodes = list(output_nodes)  # make our own copy (allow iterators to be passed)
        assert_permutation(self.__output_nodes, output_nodes)
        self.__output_nodes = output_nodes

    def reorder_input_nodes(self, input_nodes: list[int]):
        """arrange the order of input_nodes.

        Parameters
        ----------
        input_nodes: list of int
            input nodes order determined by user. each index corresponds to that of logical qubits.
        """
        assert_permutation(self.__input_nodes, input_nodes)
        self.__input_nodes = list(input_nodes)

    def __repr__(self):
        return (
            f"graphix.pattern.Pattern object with {len(self.__seq)} commands and {len(self.output_nodes)} output qubits"
        )

    def __eq__(self, other: Pattern) -> bool:
        return (
            self.__seq == other.__seq
            and self.input_nodes == other.input_nodes
            and self.output_nodes == other.output_nodes
        )

<<<<<<< HEAD
    def print_pattern(self, lim=40, filter: list[CommandKind] = None):
=======
    def print_pattern(self, lim=40, target: list[command.CommandKind] | None = None) -> None:
>>>>>>> 364be19d
        """print the pattern sequence (Pattern.seq).

        Parameters
        ----------
        lim: int, optional
            maximum number of commands to show
<<<<<<< HEAD
        filter : list of CommandKind, optional
=======
        target : list of command.CommandKind, optional
>>>>>>> 364be19d
            show only specified commands, e.g. [CommandKind.M, CommandKind.X, CommandKind.Z]
        """
        if len(self.__seq) < lim:
            nmax = len(self.__seq)
        else:
            nmax = lim
<<<<<<< HEAD
        if filter is None:
            filter = [
                CommandKind.N,
                CommandKind.E,
                CommandKind.M,
                CommandKind.X,
                CommandKind.Z,
                CommandKind.C,
=======
        if target is None:
            target = [
                command.CommandKind.N,
                command.CommandKind.E,
                command.CommandKind.M,
                command.CommandKind.X,
                command.CommandKind.Z,
                command.CommandKind.C,
>>>>>>> 364be19d
            ]
        count = 0
        i = -1
        while count < nmax:
            i = i + 1
            if i == len(self.__seq):
                break
            cmd = self.__seq[i]
<<<<<<< HEAD
            if cmd.kind == CommandKind.N and (CommandKind.N in filter):
                count += 1
                print(f"N, node = {cmd.node}")
            elif cmd.kind == CommandKind.E and (CommandKind.E in filter):
                count += 1
                print(f"E, nodes = {cmd.nodes}")
            elif cmd.kind == CommandKind.M and (CommandKind.M in filter):
=======
            if cmd.kind == command.CommandKind.N and (command.CommandKind.N in target):
                count += 1
                print(f"N, node = {cmd.node}")
            elif cmd.kind == command.CommandKind.E and (command.CommandKind.E in target):
                count += 1
                print(f"E, nodes = {cmd.nodes}")
            elif cmd.kind == command.CommandKind.M and (command.CommandKind.M in target):
>>>>>>> 364be19d
                count += 1
                print(
                    f"M, node = {cmd.node}, plane = {cmd.plane}, angle(pi) = {cmd.angle}, "
                    + f"s_domain = {cmd.s_domain}, t_domain = {cmd.t_domain}"
                )
<<<<<<< HEAD
            elif cmd.kind == CommandKind.X and (CommandKind.X in filter):
                count += 1
                # remove duplicates
                _domain = np.array(cmd.domain)
                uind = np.unique(_domain)
                unique_domain = []
                for ind in uind:
                    if np.mod(np.count_nonzero(_domain == ind), 2) == 1:
                        unique_domain.append(ind)
                print(f"X byproduct, node = {cmd.node}, domain = {unique_domain}")
            elif cmd.kind == CommandKind.Z and (CommandKind.Z in filter):
                count += 1
                # remove duplicates
                _domain = np.array(cmd.domain)
                uind = np.unique(_domain)
                unique_domain = []
                for ind in uind:
                    if np.mod(np.count_nonzero(_domain == ind), 2) == 1:
                        unique_domain.append(ind)
                print(f"Z byproduct, node = {cmd.node}, domain = {unique_domain}")
            elif cmd.kind == CommandKind.C and (CommandKind.C in filter):
=======
            elif cmd.kind == command.CommandKind.X and (command.CommandKind.X in target):
                count += 1
                print(f"X byproduct, node = {cmd.node}, domain = {cmd.domain}")
            elif cmd.kind == command.CommandKind.Z and (command.CommandKind.Z in target):
                count += 1
                print(f"Z byproduct, node = {cmd.node}, domain = {cmd.domain}")
            elif cmd.kind == command.CommandKind.C and (command.CommandKind.C in target):
>>>>>>> 364be19d
                count += 1
                print(f"Clifford, node = {cmd.node}, Clifford index = {cmd.cliff_index}")

        if len(self.__seq) > i + 1:
            print(f"{len(self.__seq)-lim} more commands truncated. Change lim argument of print_pattern() to show more")

    def get_local_pattern(self):
        """Get a local pattern transpiled from the pattern.

        Returns
        -------
        localpattern : LocalPattern
            transpiled local pattern.
        """
        standardized = self.is_standard()

        def fresh_node():
            return {
                "seq": [],
                "Mprop": [None, None, set(), set()],
                "Xsignal": set(),
                "Xsignals": [],
                "Zsignal": set(),
                "is_input": False,
                "is_output": False,
            }

        node_prop = {u: fresh_node() for u in self.__input_nodes}
        morder = []
        for cmd in self.__seq:
            kind = cmd.kind
            if kind == CommandKind.N:
                node_prop[cmd.node] = fresh_node()
            elif kind == CommandKind.E:
                node_prop[cmd.nodes[1]]["seq"].append(cmd.nodes[0])
                node_prop[cmd.nodes[0]]["seq"].append(cmd.nodes[1])
<<<<<<< HEAD
            elif kind == CommandKind.M:
                node_prop[cmd.node]["Mprop"] = [cmd.plane, cmd.angle, cmd.s_domain, cmd.t_domain, cmd.vop]
=======
            elif kind == command.CommandKind.M:
                node_prop[cmd.node]["Mprop"] = [cmd.plane, cmd.angle, cmd.s_domain, cmd.t_domain]
>>>>>>> 364be19d
                node_prop[cmd.node]["seq"].append(-1)
                morder.append(cmd.node)
            elif kind == CommandKind.X:
                if standardized:
                    node_prop[cmd.node]["Xsignal"] ^= cmd.domain
                    node_prop[cmd.node]["Xsignals"] += [cmd.domain]
                else:
                    node_prop[cmd.node]["Xsignals"].append(cmd.domain)
                node_prop[cmd.node]["seq"].append(-2)
<<<<<<< HEAD
            elif kind == CommandKind.Z:
                node_prop[cmd.node]["Zsignal"] += cmd.domain
=======
            elif kind == command.CommandKind.Z:
                node_prop[cmd.node]["Zsignal"] ^= cmd.domain
>>>>>>> 364be19d
                node_prop[cmd.node]["seq"].append(-3)
            elif kind == CommandKind.C:
                node_prop[cmd.node]["vop"] = cmd.cliff_index
                node_prop[cmd.node]["seq"].append(-4)
            elif kind == CommandKind.S:
                raise NotImplementedError()
            else:
                raise ValueError(f"command {cmd} is invalid!")
        nodes = dict()
        for index in node_prop.keys():
            if index in self.output_nodes:
                node_prop[index]["is_output"] = True
            if index in self.input_nodes:
                node_prop[index]["is_input"] = True
            node = CommandNode(index, **node_prop[index])
            nodes[index] = node
        return LocalPattern(nodes, self.input_nodes, self.output_nodes, morder)

    def standardize(self, method="local"):
        """Executes standardization of the pattern.
        'standard' pattern is one where commands are sorted in the order of
        'N', 'E', 'M' and then byproduct commands ('X' and 'Z').

        Parameters
        ----------
        method : str, optional
            'global' corresponds to a conventional standardization executed on Pattern class.
            'local' standardization is executed on LocalPattern class. In all cases, local pattern standardization is significantly faster than conventional one.
            defaults to 'local'
        """
        if method == "local":
            localpattern = self.get_local_pattern()
            localpattern.standardize()
            self.__seq = localpattern.get_pattern().__seq
        elif method == "global":
            self._move_N_to_left()
            self._move_byproduct_to_right()
            self._move_E_after_N()
        else:
            raise ValueError("Invalid method")

    def is_standard(self):
        """determines whether the command sequence is standard

        Returns
        -------
        is_standard : bool
            True if the pattern is standard
        """
        it = iter(self)
        try:
            kind = next(it).kind
            while kind == CommandKind.N:
                kind = next(it).kind
            while kind == CommandKind.E:
                kind = next(it).kind
            while kind == CommandKind.M:
                kind = next(it).kind
            xzc = {CommandKind.X, CommandKind.Z, CommandKind.C}
            while kind in xzc:
                kind = next(it).kind
            return False
        except StopIteration:
            return True

    def shift_signals(self, method="local") -> dict[int, list[int]]:
        """Performs signal shifting procedure
        Extract the t-dependence of the measurement into 'S' commands
        and commute them to the end of the command sequence where it can be removed.
        This procedure simplifies the dependence structure of the pattern.

        Ref for the original 'global' method:
            V. Danos, E. Kashefi and P. Panangaden. J. ACM 54.2 8 (2007)
        Ref for the 'local' method:
            S. Sunami and M. Fukushima, in preparation

        Parameters
        ----------
        method : str, optional
            'global' shift_signals is executed on a conventional Pattern sequence.
            'local' shift_signals is done on a LocalPattern class which is faster but results in equivalent pattern.
            defaults to 'local'

        Returns
        -------
        swapped_dict : dict[int, list[int]]
            for each node, the signal that have been shifted if the outcome is
            swapped by the shift.
        """
        if method == "local":
            localpattern = self.get_local_pattern()
            swapped_dict = localpattern.shift_signals()
            self.__seq = localpattern.get_pattern().__seq
        elif method == "global":
<<<<<<< HEAD
            self.extract_signals()
            target = self._find_op_to_be_moved(CommandKind.S, rev=True)
=======
            swapped_dict = self.extract_signals()
            target = self._find_op_to_be_moved(command.CommandKind.S, rev=True)
>>>>>>> 364be19d
            while target is not None:
                if target == len(self.__seq) - 1:
                    self.__seq.pop(target)
                    target = self._find_op_to_be_moved(CommandKind.S, rev=True)
                    continue
                cmd = self.__seq[target + 1]
                kind = cmd.kind
                if kind == CommandKind.X:
                    self._commute_XS(target)
                elif kind == CommandKind.Z:
                    self._commute_ZS(target)
                elif kind == CommandKind.M:
                    self._commute_MS(target)
                elif kind == CommandKind.S:
                    self._commute_SS(target)
                else:
                    self._commute_with_following(target)
                target += 1
        else:
            raise ValueError("Invalid method")
        return swapped_dict

    def _find_op_to_be_moved(self, op: CommandKind, rev=False, skipnum=0):
        """Internal method for pattern modification.

        Parameters
        ----------
        op : CommandKind, N, E, M, X, Z, S
            command types to be searched
        rev : bool
            search from the end (true) or start (false) of seq
        skipnum : int
            skip the detected command by specified times
        """
        if not rev:  # Search from the start
            start_index, end_index, step = 0, len(self.__seq), 1
        else:  # Search from the end
            start_index, end_index, step = len(self.__seq) - 1, -1, -1

        num_ops = 0
        for index in range(start_index, end_index, step):
            if self.__seq[index].kind == op:
                num_ops += 1
                if num_ops == skipnum + 1:
                    return index

        # If no target found
        return None

    def _commute_EX(self, target):
        """Internal method to perform the commutation of E and X.
        Parameters
        ----------
        target : int
            target command index. this must point to
            a X command followed by E command
        """
        assert self.__seq[target].kind == CommandKind.X
        assert self.__seq[target + 1].kind == CommandKind.E
        X = self.__seq[target]
        E = self.__seq[target + 1]
        if E.nodes[0] == X.node:
            Z = command.Z(node=E.nodes[1], domain=X.domain)
            self.__seq.pop(target + 1)  # del E
            self.__seq.insert(target, Z)  # add Z in front of X
            self.__seq.insert(target, E)  # add E in front of Z
            return True
        elif E.nodes[1] == X.node:
            Z = command.Z(node=E.nodes[0], domain=X.domain)
            self.__seq.pop(target + 1)  # del E
            self.__seq.insert(target, Z)  # add Z in front of X
            self.__seq.insert(target, E)  # add E in front of Z
            return True
        else:
            self._commute_with_following(target)
            return False

    def _commute_MX(self, target):
        """Internal method to perform the commutation of M and X.

        Parameters
        ----------
        target : int
            target command index. this must point to
            a X command followed by M command
        """
        assert self.__seq[target].kind == CommandKind.X
        assert self.__seq[target + 1].kind == CommandKind.M
        X = self.__seq[target]
        M = self.__seq[target + 1]
        if X.node == M.node:
            M.s_domain ^= X.domain
            self.__seq.pop(target)  # del X
            return True
        else:
            self._commute_with_following(target)
            return False

    def _commute_MZ(self, target):
        """Internal method to perform the commutation of M and Z.

        Parameters
        ----------
        target : int
            target command index. this must point to
            a Z command followed by M command
        """
        assert self.__seq[target].kind == CommandKind.Z
        assert self.__seq[target + 1].kind == CommandKind.M
        Z = self.__seq[target]
        M = self.__seq[target + 1]
        if Z.node == M.node:
            M.t_domain ^= Z.domain
            self.__seq.pop(target)  # del Z
            return True
        else:
            self._commute_with_following(target)
            return False

    def _commute_XS(self, target):
        """Internal method to perform the commutation of X and S.

        Parameters
        ----------
        target : int
            target command index. this must point to
            a S command followed by X command
        """
        assert self.__seq[target].kind == CommandKind.S
        assert self.__seq[target + 1].kind == CommandKind.X
        S = self.__seq[target]
        X = self.__seq[target + 1]
        if S.node in X.domain:
            X.domain ^= S.domain
        self._commute_with_following(target)

    def _commute_ZS(self, target):
        """Internal method to perform the commutation of Z and S.

        Parameters
        ----------
        target : int
            target command index. this must point to
            a S command followed by Z command
        """
        assert self.__seq[target].kind == CommandKind.S
        assert self.__seq[target + 1].kind == CommandKind.Z
        S = self.__seq[target]
        Z = self.__seq[target + 1]
        if S.node in Z.domain:
            Z.domain ^= S.domain
        self._commute_with_following(target)

    def _commute_MS(self, target):
        """Internal method to perform the commutation of M and S.

        Parameters
        ----------
        target : int
            target command index. this must point to
            a S command followed by M command
        """
        assert self.__seq[target].kind == CommandKind.S
        assert self.__seq[target + 1].kind == CommandKind.M
        S = self.__seq[target]
        M = self.__seq[target + 1]
        if S.node in M.s_domain:
            M.s_domain ^= S.domain
        if S.node in M.t_domain:
            M.t_domain ^= S.domain
        self._commute_with_following(target)

    def _commute_SS(self, target):
        """Internal method to perform the commutation of two S commands.
        Parameters
        ----------
        target : int
            target command index. this must point to
            a S command followed by S command
        """
        assert self.__seq[target].kind == CommandKind.S
        assert self.__seq[target + 1].kind == CommandKind.S
        S1 = self.__seq[target]
        S2 = self.__seq[target + 1]
        if S1.node in S2.domain:
            S2.domain ^= S1.domain
        self._commute_with_following(target)

    def _commute_with_following(self, target):
        """Internal method to perform the commutation of
        two consecutive commands that commutes.
        commutes the target command with the following command.

        Parameters
        ----------
        target : int
            target command index
        """
        A = self.__seq[target + 1]
        self.__seq.pop(target + 1)
        self.__seq.insert(target, A)

    def _commute_with_preceding(self, target):
        """Internal method to perform the commutation of
        two consecutive commands that commutes.
        commutes the target command with the preceding command.

        Parameters
        ----------
        target : int
            target command index
        """
        A = self.__seq[target - 1]
        self.__seq.pop(target - 1)
        self.__seq.insert(target, A)

    def _move_N_to_left(self):
        """Internal method to move all 'N' commands to the start of the sequence.
        N can be moved to the start of sequence without the need of considering
        commutation relations.
        """
        new_seq = []
        Nlist = []
        for cmd in self.__seq:
            if cmd.kind == CommandKind.N:
                Nlist.append(cmd)
            else:
                new_seq.append(cmd)
        Nlist.sort(key=lambda N_cmd: N_cmd.node)
        self.__seq = Nlist + new_seq

    def _move_byproduct_to_right(self):
        """Internal method to move the byproduct commands to the end of sequence,
        using the commutation relations implemented in graphix.Pattern class
        """
        # First, we move all X commands to the end of sequence
        index = len(self.__seq) - 1
        X_limit = len(self.__seq) - 1
        while index > 0:
            if self.__seq[index].kind == CommandKind.X:
                index_X = index
                while index_X < X_limit:
                    cmd = self.__seq[index_X + 1]
                    kind = cmd.kind
                    if kind == CommandKind.E:
                        move = self._commute_EX(index_X)
                        if move:
                            X_limit += 1  # addition of extra Z means target must be increased
                            index_X += 1
                    elif kind == CommandKind.M:
                        search = self._commute_MX(index_X)
                        if search:
                            X_limit -= 1  # XM commutation rule removes X command
                            break
                    else:
                        self._commute_with_following(index_X)
                    index_X += 1
                else:
                    X_limit -= 1
            index -= 1
        # then, move Z to the end of sequence in front of X
        index = X_limit
        Z_limit = X_limit
        while index > 0:
            if self.__seq[index].kind == CommandKind.Z:
                index_Z = index
                while index_Z < Z_limit:
                    cmd = self.__seq[index_Z + 1]
                    if cmd.kind == CommandKind.M:
                        search = self._commute_MZ(index_Z)
                        if search:
                            Z_limit -= 1  # ZM commutation rule removes Z command
                            break
                    else:
                        self._commute_with_following(index_Z)
                    index_Z += 1
            index -= 1

    def _move_E_after_N(self):
        """Internal method to move all E commands to the start of sequence,
        before all N commands. assumes that _move_N_to_left() method was called.
        """
        moved_E = 0
        target = self._find_op_to_be_moved(CommandKind.E, skipnum=moved_E)
        while target is not None:
            if (target == 0) or (
                self.__seq[target - 1].kind == CommandKind.N or self.__seq[target - 1].kind == CommandKind.E
            ):
                moved_E += 1
                target = self._find_op_to_be_moved(CommandKind.E, skipnum=moved_E)
                continue
            self._commute_with_preceding(target)
            target -= 1

    def extract_signals(self) -> dict[int, list[int]]:
        """Extracts 't' domain of measurement commands, turn them into
        signal 'S' commands and add to the command sequence.
        This is used for shift_signals() method.
        """
        signal_dict = {}
        pos = 0
        while pos < len(self.__seq):
            if self.__seq[pos].kind == CommandKind.M:
                cmd: command.M = self.__seq[pos]
                extracted_signal = extract_signal(cmd.plane, cmd.s_domain, cmd.t_domain)
                if extracted_signal.signal:
                    self.__seq.insert(pos + 1, command.S(node=cmd.node, domain=extracted_signal.signal))
                    cmd.s_domain = extracted_signal.s_domain
                    cmd.t_domain = extracted_signal.t_domain
                    pos += 1
                signal_dict[cmd.node] = extracted_signal.signal
            pos += 1
        return signal_dict

    def _get_dependency(self):
        """Get dependency (byproduct correction & dependent measurement)
        structure of nodes in the graph (resource) state, according to the pattern.
        This is used to determine the optimum measurement order.

        Returns
        -------
        dependency : dict of set
            index is node number. all nodes in the each set must be measured before measuring
        """
        nodes, _ = self.get_graph()
        dependency = {i: set() for i in nodes}
        for cmd in self.__seq:
<<<<<<< HEAD
            if cmd.kind == CommandKind.M:
                dependency[cmd.node] = dependency[cmd.node] | set(cmd.s_domain) | set(cmd.t_domain)
            elif cmd.kind == CommandKind.X:
                dependency[cmd.node] = dependency[cmd.node] | set(cmd.domain)
            elif cmd.kind == CommandKind.Z:
                dependency[cmd.node] = dependency[cmd.node] | set(cmd.domain)
=======
            if cmd.kind == command.CommandKind.M:
                dependency[cmd.node] = dependency[cmd.node] | cmd.s_domain | cmd.t_domain
            elif cmd.kind == command.CommandKind.X:
                dependency[cmd.node] = dependency[cmd.node] | cmd.domain
            elif cmd.kind == command.CommandKind.Z:
                dependency[cmd.node] = dependency[cmd.node] | cmd.domain
>>>>>>> 364be19d
        return dependency

    def update_dependency(self, measured, dependency):
        """Remove measured nodes from the 'dependency'.

        Parameters
        ----------
        measured: set of int
            measured nodes.
        dependency: dict of set
            which is produced by `_get_dependency`

        Returns
        --------
        dependency: dict of set
            updated dependency information
        """
        for i in dependency.keys():
            dependency[i] -= measured
        return dependency

    def get_layers(self):
        """Construct layers(l_k) from dependency information.
        kth layer must be measured before measuring k+1th layer
        and nodes in the same layer can be measured simultaneously.

        Returns
        -------
        depth : int
            depth of graph
        layers : dict of set
            nodes grouped by layer index(k)
        """
        dependency = self._get_dependency()
        measured = self.results.keys()
        dependency = self.update_dependency(measured, dependency)
        not_measured = set(self.__input_nodes)
        for cmd in self.__seq:
            if cmd.kind == CommandKind.N:
                if cmd.node not in self.output_nodes:
                    not_measured = not_measured | {cmd.node}
        depth = 0
        l_k = dict()
        k = 0
        while not_measured:
            l_k[k] = set()
            for i in not_measured:
                if not dependency[i]:
                    l_k[k] = l_k[k] | {i}
            dependency = self.update_dependency(l_k[k], dependency)
            not_measured -= l_k[k]
            k += 1
            depth = k
        return depth, l_k

    def _measurement_order_depth(self):
        """Obtain a measurement order which reduces the depth of a pattern.

        Returns
        -------
        meas_order: list of int
            optimal measurement order for parallel computing
        """
        d, l_k = self.get_layers()
        meas_order = []
        for i in range(d):
            meas_order.extend(l_k[i])
        return meas_order

    def connected_edges(self, node, edges):
        """Search not activated edges connected to the specified node

        Returns
        -------
        connected: set of tuple
                set of connected edges
        """

        connected = set()
        for edge in edges:
            if edge[0] == node:
                connected = connected | {edge}
            elif edge[1] == node:
                connected = connected | {edge}
        return connected

    def _measurement_order_space(self):
        """Determine measurement order that heuristically optimises the max_space of a pattern

        Returns
        -------
        meas_order: list of int
            sub-optimal measurement order for classical simulation
        """
        # NOTE calling get_graph
        nodes, edges = self.get_graph()
        nodes = set(nodes)
        edges = set(edges)
        not_measured = nodes - set(self.output_nodes)
        dependency = self._get_dependency()
        dependency = self.update_dependency(self.results.keys(), dependency)
        meas_order = []
        removable_edges = set()
        while not_measured:
            min_edges = len(nodes) + 1
            next_node = -1
            for i in not_measured:
                if not dependency[i]:
                    connected_edges = self.connected_edges(i, edges)
                    if min_edges > len(connected_edges):
                        min_edges = len(connected_edges)
                        next_node = i
                        removable_edges = connected_edges
            if not (next_node > -1):
                print(next_node)
            assert next_node > -1
            meas_order.append(next_node)
            dependency = self.update_dependency({next_node}, dependency)
            not_measured -= {next_node}
            edges -= removable_edges
        return meas_order

    def get_measurement_order_from_flow(self):
        """Return a measurement order generated from flow. If a graph has flow, the minimum 'max_space' of a pattern is guaranteed to width+1.

        Returns
        -------
        meas_order: list of int
            measurement order
        """
        # NOTE calling get_graph
        nodes, edges = self.get_graph()
        G = nx.Graph()
        G.add_nodes_from(nodes)
        G.add_edges_from(edges)
        vin = set(self.input_nodes) if self.input_nodes is not None else set()
        vout = set(self.output_nodes)
        meas_planes = self.get_meas_plane()
        f, l_k = find_flow(G, vin, vout, meas_planes=meas_planes)
        if f is None:
            return None
        depth, layer = get_layers(l_k)
        meas_order = []
        for i in range(depth):
            k = depth - i
            nodes = layer[k]
            meas_order += nodes  # NOTE this is list concatenation
        return meas_order

    def get_measurement_order_from_gflow(self):
        """Returns a list containing the node indices,
        in the order of measurements which can be performed with minimum depth.

        Returns
        -------
        meas_order : list of int
            measurement order
        """
        # NOTE calling get_graph
        nodes, edges = self.get_graph()
        G = nx.Graph()
        G.add_nodes_from(nodes)
        G.add_edges_from(edges)
        isolated = list(nx.isolates(G))
        if isolated:
            raise ValueError("The input graph must be connected")
        vin = set(self.input_nodes) if self.input_nodes is not None else set()
        vout = set(self.output_nodes)
        meas_plane = self.get_meas_plane()
        g, l_k = find_gflow(G, vin, vout, meas_plane=meas_plane)
        if not g:
            raise ValueError("No gflow found")
        k, layers = get_layers(l_k)
        meas_order = []
        while k > 0:
            meas_order.extend(layers[k])
            k -= 1
        return meas_order

    def sort_measurement_commands(self, meas_order):
        """Convert measurement order to sequence of measurement commands

        Parameters
        ----------
        meas_order: list of int
            optimal measurement order.

        Returns
        -------
        meas_cmds: list of command
            sorted measurement commands
        """
        meas_cmds = []
        for i in meas_order:
            target = 0
            while True:
                if self.__seq[target].kind == CommandKind.M and (self.__seq[target].node == i):
                    meas_cmds.append(self.__seq[target])
                    break
                target += 1
        return meas_cmds

    def get_measurement_commands(self) -> list[command.M]:
        """Returns the list containing the measurement commands,
        in the order of measurements

        Returns
        -------
        meas_cmds : list
            list of measurement commands in the order of meaurements
        """
        if not self.is_standard():
            self.standardize()
        meas_cmds = []
        ind = self._find_op_to_be_moved(CommandKind.M)
        if ind is None:
            return []
        while True:
            try:
                cmd = self.__seq[ind]
            except IndexError:
                break
            if cmd.kind != CommandKind.M:
                break
            meas_cmds.append(cmd)
            ind += 1
        return meas_cmds

    def get_meas_plane(self):
        """get measurement plane from the pattern.

        Returns
        -------
        meas_plane: dict of graphix.pauli.Plane
            list of planes representing measurement plane for each node.
        """
        meas_plane = dict()
        for cmd in self.__seq:
<<<<<<< HEAD
            if cmd.kind == CommandKind.M:
                mplane = cmd.plane
                cliff = graphix.clifford.get(cmd.vop)
                new_axes = [cliff.measure(graphix.pauli.Pauli.from_axis(axis)).axis for axis in mplane.axes]
                meas_plane[cmd.node] = graphix.pauli.Plane.from_axes(*new_axes)
=======
            if cmd.kind == command.CommandKind.M:
                meas_plane[cmd.node] = cmd.plane
>>>>>>> 364be19d
        return meas_plane

    def get_angles(self):
        """Get measurement angles of the pattern.

        Returns
        -------
        angles : dict
            measurement angles of the each node.
        """
        angles = {}
        for cmd in self.__seq:
            if cmd.kind == CommandKind.M:
                angles[cmd.node] = cmd.angle
        return angles

    def get_max_degree(self):
        """Get max degree of a pattern

        Returns
        -------
        max_degree : int
            max degree of a pattern
        """
        nodes, edges = self.get_graph()
        g = nx.Graph()
        g.add_nodes_from(nodes)
        g.add_edges_from(edges)
        degree = g.degree()
        max_degree = max([i for i in dict(degree).values()])
        return max_degree

    def get_graph(self):
        """returns the list of nodes and edges from the command sequence,
        extracted from 'N' and 'E' commands.

        Returns
        -------
        node_list : list
            list of node indices.
        edge_list : list
            list of tuples (i,j) specifying edges
        """
        # We rely on the fact that self.input_nodes returns a copy:
        # self.input_nodes is equivalent to list(self.__input_nodes)
        node_list, edge_list = self.input_nodes, []
        for cmd in self.__seq:
            if cmd.kind == CommandKind.N:
                assert cmd.node not in node_list
                node_list.append(cmd.node)
            elif cmd.kind == CommandKind.E:
                edge_list.append(cmd.nodes)
        return node_list, edge_list

    def get_isolated_nodes(self):
        """Get isolated nodes.

        Returns
        -------
        isolated_nodes : set of int
            set of the isolated nodes
        """
        nodes, edges = self.get_graph()
        node_set = set(nodes)
        connected_node_set = set()
        for edge in edges:
            connected_node_set |= set(edge)
        isolated_nodes = node_set - connected_node_set
        return isolated_nodes

    def get_vops(self, conj=False, include_identity=False):
        """Get local-Clifford decorations from measurement or Clifford commands.

        Parameters
        ----------
            conj (False) : bool, optional
                Apply conjugations to all local Clifford operators.
            include_identity (False) : bool, optional
                Whether or not to include identity gates in the output

        Returns:
            vops : dict
        """
        vops = dict()
        for cmd in self.__seq:
<<<<<<< HEAD
            if cmd.kind == CommandKind.M:
                if cmd.vop == 0:
                    if include_identity:
                        vops[cmd.node] = cmd.vop
                else:
                    if conj:
                        vops[cmd.node] = CLIFFORD_CONJ[cmd.vop]
                    else:
                        vops[cmd.node] = cmd.vop
            elif cmd.kind == CommandKind.C:
=======
            if cmd.kind == command.CommandKind.M:
                if include_identity:
                    vops[cmd.node] = cmd.vop
            elif cmd.kind == command.CommandKind.C:
>>>>>>> 364be19d
                if cmd.cliff_index == 0:
                    if include_identity:
                        vops[cmd.node] = cmd.cliff_index
                else:
                    if conj:
                        vops[cmd.node] = CLIFFORD_CONJ[cmd.cliff_index]
                    else:
                        vops[cmd.node] = cmd.cliff_index
        for out in self.output_nodes:
            if out not in vops.keys():
                if include_identity:
                    vops[out] = 0
        return vops

    def connected_nodes(self, node, prepared=None):
        """Find nodes that are connected to a specified node.
        These nodes must be in the statevector when the specified
        node is measured, to ensure correct computation.
        If connected nodes already exist in the statevector (prepared),
        then they will be ignored as they do not need to be prepared again.

        Parameters
        ----------
        node : int
            node index
        prepared : list
            list of node indices, which are to be ignored

        Returns
        -------
        node_list : list
            list of nodes that are entangled with specified node
        """
        if not self.is_standard():
            self.standardize()
        node_list = []
        ind = self._find_op_to_be_moved(CommandKind.E)
        if ind is not None:  # end -> 'node' is isolated
            cmd = self.__seq[ind]
            while cmd.kind == CommandKind.E:
                if cmd.nodes[0] == node:
                    if cmd.nodes[1] not in prepared:
                        node_list.append(cmd.nodes[1])
                elif cmd.nodes[1] == node:
                    if cmd.nodes[0] not in prepared:
                        node_list.append(cmd.nodes[0])
                ind += 1
                cmd = self.__seq[ind]
        return node_list

    def standardize_and_shift_signals(self, method="local"):
        """Executes standardization and signal shifting.

        Parameters
        ----------
        method : str, optional
            'global' corresponds to a conventional method executed on Pattern class.
            'local' standardization is executed on LocalPattern class.
            defaults to 'local'
        """
        if method == "local":
            localpattern = self.get_local_pattern()
            localpattern.standardize()
            localpattern.shift_signals()
            self.__seq = localpattern.get_pattern().__seq
        elif method == "global":
            self.standardize()
            self.shift_signals()
        else:
            raise ValueError("Invalid method")

    def correction_commands(self):
        """Returns the list of byproduct correction commands"""
<<<<<<< HEAD
        assert self.is_standard()  # Why?
        Clist = []
        for i in range(len(self.__seq)):
            if self.__seq[i].kind in (CommandKind.X, CommandKind.Z):
                Clist.append(self.__seq[i])
        return Clist
=======
        assert self.is_standard()
        return [seqi for seqi in self.__seq if seqi.kind in (command.CommandKind.X, command.CommandKind.Z)]
>>>>>>> 364be19d

    def parallelize_pattern(self):
        """Optimize the pattern to reduce the depth of the computation
        by gathering measurement commands that can be performed simultaneously.
        This optimized pattern runs efficiently on GPUs and quantum hardwares with
        depth (e.g. coherence time) limitations.
        """
        if not self.is_standard():
            self.standardize()
        meas_order = self._measurement_order_depth()
        self._reorder_pattern(self.sort_measurement_commands(meas_order))

    def minimize_space(self):
        """Optimize the pattern to minimize the max_space property of
        the pattern i.e. the optimized pattern has significantly
        reduced space requirement (memory space for classical simulation,
        and maximum simultaneously prepared qubits for quantum hardwares).
        """
        if not self.is_standard():
            self.standardize()
        meas_order = None
        if not self._pauli_preprocessed:
            meas_order = self.get_measurement_order_from_flow()
        if meas_order is None:
            meas_order = self._measurement_order_space()
        self._reorder_pattern(self.sort_measurement_commands(meas_order))

    def _reorder_pattern(self, meas_commands: list[command.M]):
        """internal method to reorder the command sequence

        Parameters
        ----------
        meas_commands : list of command
            list of measurement ('M') commands
        """
        prepared = set(self.input_nodes)
        measured = set()
        new = []
        c_list = []

        for cmd in meas_commands:
            node = cmd.node
            if node not in prepared:
                new.append(command.N(node=node))
                prepared.add(node)
            node_list = self.connected_nodes(node, measured)
            for add_node in node_list:
                if add_node not in prepared:
                    new.append(command.N(node=add_node))
                    prepared.add(add_node)
                new.append(command.E(nodes=(node, add_node)))
            new.append(cmd)
            measured.add(node)

        # add isolated nodes
        for cmd in self.__seq:
            if cmd.kind == CommandKind.N and cmd.node not in prepared:
                new.append(command.N(node=cmd.node))
            elif cmd.kind == CommandKind.E and all(node in self.output_nodes for node in cmd.nodes):
                new.append(cmd)
            elif cmd.kind == CommandKind.C:  # Add Clifford nodes
                new.append(cmd)
            elif cmd.kind in {CommandKind.Z, CommandKind.X}:  # Add corrections
                c_list.append(cmd)

        # c_list = self.correction_commands()
        new.extend(c_list)
        self.__seq = new

    def max_space(self):
        """The maximum number of nodes that must be present in the graph (graph space) during the execution of the pattern.
        For statevector simulation, this is equivalent to the maximum memory
        needed for classical simulation.

        Returns
        -------
        n_nodes : int
            max number of nodes present in the graph during pattern execution.
        """
        nodes = len(self.input_nodes)
        max_nodes = nodes
        for cmd in self.__seq:
            if cmd.kind == CommandKind.N:
                nodes += 1
            elif cmd.kind == CommandKind.M:
                nodes -= 1
            if nodes > max_nodes:
                max_nodes = nodes
        return max_nodes

    def space_list(self):
        """Returns the list of the number of nodes present in the graph (space)
        during each step of execution of the pattern (for N and M commands).

        Returns
        -------
        N_list : list
            time evolution of 'space' at each 'N' and 'M' commands of pattern.
        """
        nodes = 0
        N_list = []
        for cmd in self.__seq:
            if cmd.kind == CommandKind.N:
                nodes += 1
                N_list.append(nodes)
            elif cmd.kind == CommandKind.M:
                nodes -= 1
                N_list.append(nodes)
        return N_list

    def simulate_pattern(self, backend="statevector", input_state=BasicStates.PLUS, **kwargs):
        """Simulate the execution of the pattern by using
        :class:`graphix.simulator.PatternSimulator`.

        Available backend: ['statevector', 'densitymatrix', 'tensornetwork']

        Parameters
        ----------
        backend : str
            optional parameter to select simulator backend.
        kwargs: keyword args for specified backend.

        Returns
        -------
        state :
            quantum state representation for the selected backend.

        .. seealso:: :class:`graphix.simulator.PatternSimulator`
        """
        sim = PatternSimulator(self, backend=backend, **kwargs)
        sim.run(input_state)
        return sim.backend.state

    def run_pattern(self, backend, **kwargs):
        """run the pattern on cloud-based quantum devices and their simulators.
        Available backend: ['ibmq']

        Parameters
        ----------
        backend : str
            parameter to select executor backend.
        kwargs: keyword args for specified backend.

        Returns
        -------
        result :
            the measurement result,
            in the representation depending on the backend used.
        """
        exe = PatternRunner(self, backend=backend, **kwargs)
        result = exe.run()
        return result

    def perform_pauli_measurements(self, leave_input=False, use_rustworkx=False):
        """Perform Pauli measurements in the pattern using
        efficient stabilizer simulator.

        .. seealso:: :func:`measure_pauli`

        """
        measure_pauli(self, leave_input, copy=False, use_rustworkx=use_rustworkx)

    def draw_graph(
        self,
        flow_from_pattern=True,
        show_pauli_measurement=True,
        show_local_clifford=False,
        show_measurement_planes=False,
        show_loop=True,
        node_distance=(1, 1),
        figsize=None,
        save=False,
        filename=None,
    ):
        """Visualize the underlying graph of the pattern with flow or gflow structure.

        Parameters
        ----------
        flow_from_pattern : bool
            If True, the command sequence of the pattern is used to derive flow or gflow structure. If False, only the underlying graph is used.
        show_pauli_measurement : bool
            If True, the nodes with Pauli measurement angles are colored light blue.
        show_local_clifford : bool
            If True, indexes of the local Clifford operator are displayed adjacent to the nodes.
        show_measurement_planes : bool
            If True, measurement planes are displayed adjacent to the nodes.
        show_loop : bool
            whether or not to show loops for graphs with gflow. defaulted to True.
        node_distance : tuple
            Distance multiplication factor between nodes for x and y directions.
        figsize : tuple
            Figure size of the plot.
        save : bool
            If True, the plot is saved as a png file.
        filename : str
            Filename of the saved plot.
        """

        nodes, edges = self.get_graph()
        g = nx.Graph()
        g.add_nodes_from(nodes)
        g.add_edges_from(edges)
        vin = self.input_nodes if self.input_nodes is not None else []
        vout = self.output_nodes
        meas_planes = self.get_meas_plane()
        meas_angles = self.get_angles()
        local_clifford = self.get_vops()

        vis = GraphVisualizer(g, vin, vout, meas_planes, meas_angles, local_clifford)

        if flow_from_pattern:
            vis.visualize_from_pattern(
                pattern=self.copy(),
                show_pauli_measurement=show_pauli_measurement,
                show_local_clifford=show_local_clifford,
                show_measurement_planes=show_measurement_planes,
                show_loop=show_loop,
                node_distance=node_distance,
                figsize=figsize,
                save=save,
                filename=filename,
            )
        else:
            vis.visualize(
                show_pauli_measurement=show_pauli_measurement,
                show_local_clifford=show_local_clifford,
                show_measurement_planes=show_measurement_planes,
                show_loop=show_loop,
                node_distance=node_distance,
                figsize=figsize,
                save=save,
                filename=filename,
            )

    def to_qasm3(self, filename):
        """Export measurement pattern to OpenQASM 3.0 file

        Parameters
        ----------
        filename : str
            file name to export to. example: "filename.qasm"
        """
        with open(filename + ".qasm", "w") as file:
            file.write("// generated by graphix\n")
            file.write("OPENQASM 3;\n")
            file.write('include "stdgates.inc";\n')
            file.write("\n")
            if self.results != {}:
                for i in self.results:
                    res = self.results[i]
                    file.write("// measurement result of qubit q" + str(i) + "\n")
                    file.write("bit c" + str(i) + " = " + str(res) + ";\n")
                    file.write("\n")
            for cmd in self.__seq:
                for line in cmd_to_qasm3(cmd):
                    file.write(line)

<<<<<<< HEAD
    def get_prepared_nodes(self) -> set[int]:
        prepared_nodes = set()
        for cmd in self:
            if cmd.kind == CommandKind.N:
                prepared_nodes.add(cmd.node)
        return prepared_nodes

    def prepared_nodes_as_input_nodes(self) -> Pattern:
        prepared_nodes = self.get_prepared_nodes()
        result = Pattern(self.input_nodes + list(prepared_nodes))
        for cmd in self:
            if cmd.kind != CommandKind.N:
                result.add(cmd)
=======
    def copy(self) -> Pattern:
        result = self.__new__(self.__class__)
        result.__seq = [cmd.model_copy() for cmd in self.__seq]
        result.__input_nodes = self.__input_nodes.copy()
        result.__output_nodes = self.__output_nodes.copy()
        result.__Nnode = self.__Nnode
        result._pauli_preprocessed = self._pauli_preprocessed
        result.results = self.results.copy()
>>>>>>> 364be19d
        return result


class CommandNode:
    """A node decorated with a distributed command sequence.

    Attributes
    ----------
    index : int
        node index
    seq : list
        command sequence. In this class, a command sequence follows the rules noted below.

        E: pair node's index(>=0)
        M: -1
        X: -2
        Z: -3
        C: -4
    Mprop : list
        attributes for a measurement command. consists of [meas_plane, angle, s_domain, t_domain]
    result : int
        measurement result of the node
    Xsignal : list
        signal domain
    Xsignals : list
        signal domain. Xsignals may contains lists. For standardization, this variable is used.
    Zsignal : list
        signal domain
    input : bool
        whether the node is an input or not
    output : bool
        whether the node is an output or not
    """

    def __init__(self, node_index, seq, Mprop, Zsignal, is_input, is_output, Xsignal=None, Xsignals=None):
        """
        Parameters
        ----------
        node_index : int
            node index

        seq : list
            distributed command sequence

        Mprop : list
            attributes for measurement command

        Xsignal : list
            signal domain for X byproduct correction

        Xsignals : list of list
            signal domains for X byproduct correction
            Xsignal or Xsignals must be specified

        Zsignal : list
            signal domain for Z byproduct correction

        is_input : bool
            whether the node is an input or not

        is_output : bool
            whether the node is an output or not
        """
        if Xsignals is None:
            Xsignals = []
        if Xsignal is None:
            Xsignal = set()
        self.index = node_index
        self.seq = seq  # composed of [E, M, X, Z, C]
        self.Mprop = Mprop
        self.result = None
        self.Xsignal = Xsignal
        self.Xsignals = Xsignals
        self.Zsignal = Zsignal  # appeared at most e + 1
        self.input = is_input
        self.output = is_output

    def is_standard(self):
        """Check whether the local command sequence is standardized.

        Returns
        -------
        standardized : Bool
            whether the local command sequence is standardized or not
        """
        order_dict = {
            -1: [-1, -2, -3, -4],
            -2: [-2, -3, -4],
            -3: [-2, -3, -4],
            -4: [-4],
        }
        standardized = True
        cmd_ref = 0
        for cmd in self.seq:
            if cmd_ref >= 0:
                pass
            else:
                standardized &= cmd in order_dict[cmd_ref]
            cmd_ref = cmd
        return standardized

    def commute_X(self):
        """Move all X correction commands to the back.

        Returns
        -------
        EXcommutated_nodes : dict
            when X commutes with E, Z correction is added on the pair node. This dict specifies target nodes where Zs will be added.
        """
        EXcommutated_nodes = dict()
        combined_Xsignal = set()
        for Xsignal in self.Xsignals:
            Xpos = self.seq.index(-2)
            for i in range(Xpos, len(self.seq)):
                if self.seq[i] >= 0:
                    try:
                        EXcommutated_nodes[self.seq[i]] ^= Xsignal
                    except KeyError:
                        EXcommutated_nodes[self.seq[i]] = Xsignal
            self.seq.remove(-2)
            combined_Xsignal ^= Xsignal
        if self.output:
            self.seq.append(-2)  # put X on the end of the pattern
            self.Xsignal = combined_Xsignal
            self.Xsignals = [combined_Xsignal]
        else:
            self.Mprop[2] ^= combined_Xsignal
            self.Xsignal = []
            self.Xsignals = []
        return EXcommutated_nodes

    def commute_Z(self):
        """Move all Zs to the back. EZ commutation produces no additional command unlike EX commutation."""
        z_in_seq = False
        while -3 in self.seq:
            z_in_seq = True
            self.seq.remove(-3)
        if self.output and z_in_seq:
            self.seq.append(-3)
        else:
            self.Mprop[3] ^= self.Zsignal
            self.Zsignal = []

    def _add_Z(self, pair, signal):
        """Add Z correction into the node.

        Parameters
        ----------
        pair : int
            a node index where the Z is produced. The additional Z will be inserted just behind the E(with pair) command
        signal : list
            signal domain for the additional Z correction
        """
        # caused by EX commutation.
        self.Zsignal ^= signal
        Epos = self.seq.index(pair)
        self.seq.insert(Epos + 1, -3)

    def print_pattern(self):
        """Print the local command sequence"""
        for cmd in self.seq:
            print(self.get_command(cmd))

    def get_command(self, cmd):
        """Get a command with full description. Patterns with more than one X or Z corrections are not supported.

        Parameters
        ----------
        cmd : int
            an integer corresponds to a command as described below.
            E: pair node's index(>=0)
            M: -1
            X: -2
            Z: -3
            C: -4

        Returns
        -------
        MBQC command : list
            a command for a global pattern
        """
        if cmd >= 0:
            return command.E(nodes=(self.index, cmd))
        elif cmd == -1:
            return command.M(
                node=self.index,
                plane=self.Mprop[0],
                angle=self.Mprop[1],
                s_domain=self.Mprop[2],
                t_domain=self.Mprop[3],
            )
        elif cmd == -2:
            if self.seq.count(-2) > 1:
                raise NotImplementedError("Patterns with more than one X corrections are not supported")
            return command.X(node=self.index, domain=self.Xsignal)
        elif cmd == -3:
            if self.seq.count(-3) > 1:
                raise NotImplementedError("Patterns with more than one Z corrections are not supported")
            return command.Z(node=self.index, domain=self.Zsignal)
        elif cmd == -4:
            return command.C(node=self.index, cliff_index=self.vop)

    def get_signal_destination(self):
        """get signal destination

        Returns
        -------
        signal_destination : set
            Counterpart of 'dependent nodes'. measurement results of each node propagate to the nodes specified by 'signal_distination'.
        """
        signal_destination = self.Mprop[2] | self.Mprop[3] | self.Xsignal | self.Zsignal
        return signal_destination

    def get_signal_destination_dict(self):
        """get signal destination. distinguish the kind of signals.

        Returns
        -------
        signal_destination_dict : dict
            Counterpart of 'dependent nodes'. Unlike 'get_signal_destination', types of domains are memorarized. measurement results of each node propagate to the nodes specified by 'signal_distination_dict'.
        """
        dependent_nodes_dict = dict()
        dependent_nodes_dict["Ms"] = self.Mprop[2]
        dependent_nodes_dict["Mt"] = self.Mprop[3]
        dependent_nodes_dict["X"] = self.Xsignal
        dependent_nodes_dict["Z"] = self.Zsignal
        return dependent_nodes_dict


class LocalPattern:
    """MBQC Local Pattern class

    Instead of storing commands as a 1D list as in Pattern class, here we distribute them to each node.
    This data structure is efficient for command operations such as commutation and signal propagation.
    This results in faster standardization and signal shifting.

    Attributes
    ----------
    nodes : set
        set of nodes with distributed command sequences

    input_nodes : list
        list of input node indices.

    output_nodes : list
        list of output node indices.

    morder : list
        list of node indices in a measurement order.

    signal_destination : dict
    stores the set of nodes where dependent feedforward operations are performed, from the result of measurement at each node.
    stored separately for each nodes, and for each kind of signal(Ms, Mt, X, Z).
    """

    def __init__(self, nodes=None, input_nodes=None, output_nodes=None, morder=None):
        """
        Parameters
        ----------
        nodes : dict
            dict of command decorated nodes. defaults to an empty dict.
        output_nodes : list, optional
            list of output node indices. defaults to [].
        morder : list, optional
            list of node indices in a measurement order. defaults to [].
        """
        if morder is None:
            morder = []
        if output_nodes is None:
            output_nodes = []
        if input_nodes is None:
            input_nodes = []
        if nodes is None:
            nodes = dict()
        self.nodes = nodes  # dict of Pattern.CommandNode
        self.input_nodes = input_nodes
        self.output_nodes = output_nodes
        self.morder = morder
        self.signal_destination = {i: {"Ms": set(), "Mt": set(), "X": set(), "Z": set()} for i in self.nodes.keys()}

    def is_standard(self):
        """Check whether the local pattern is standardized or not

        Returns
        -------
        standardized : bool
            whether the local pattern is standardized or not
        """
        standardized = True
        for node in self.nodes.values():
            standardized &= node.is_standard()
        return standardized

    def Xshift(self):
        """Move X to the back of the pattern"""
        for index, node in self.nodes.items():
            EXcomutation = node.commute_X()
            for target_index, signal in EXcomutation.items():
                self.nodes[target_index]._add_Z(index, signal)

    def Zshift(self):
        """Move Z to the back of the pattern. This method can be executed separately"""
        for node in self.nodes.values():
            node.commute_Z()

    def standardize(self):
        """Standardize pattern. In this structure, it is enough to move all byproduct corrections to the back"""
        self.Xshift()
        self.Zshift()

    def collect_signal_destination(self):
        """Calculate signal destinations by considering dependencies of each node."""
        for index, node in self.nodes.items():
            dependent_node_dicts = node.get_signal_destination_dict()
            for dependent_node in dependent_node_dicts["Ms"]:
                self.signal_destination[dependent_node]["Ms"] |= {index}
            for dependent_node in dependent_node_dicts["Mt"]:
                self.signal_destination[dependent_node]["Mt"] |= {index}
            for dependent_node in dependent_node_dicts["X"]:
                self.signal_destination[dependent_node]["X"] |= {index}
            for dependent_node in dependent_node_dicts["Z"]:
                self.signal_destination[dependent_node]["Z"] |= {index}

    def shift_signals(self) -> dict[int, list[int]]:
        """Shift signals to the back based on signal destinations."""
        self.collect_signal_destination()
        signal_dict = {}
        for node_index in self.morder + self.output_nodes:
            node = self.nodes[node_index]
            if node.Mprop[0] is None:
                continue
            extracted_signal = extract_signal(node.Mprop[0], node.Mprop[2], node.Mprop[3])
            signal = extracted_signal.signal
            signal_dict[node_index] = signal
            self.nodes[node_index].Mprop[2] = extracted_signal.s_domain
            self.nodes[node_index].Mprop[3] = extracted_signal.t_domain
            for signal_label, destinated_nodes in self.signal_destination[node_index].items():
                for destinated_node in destinated_nodes:
                    node = self.nodes[destinated_node]
                    if signal_label == "Ms":
                        node.Mprop[2] ^= signal
                    elif signal_label == "Mt":
                        node.Mprop[3] ^= signal
                    elif signal_label == "X":
                        node.Xsignal ^= signal
                    elif signal_label == "Z":
                        node.Zsignal ^= signal
                    else:
                        raise ValueError(f"Invalid signal label: {signal_label}")
        return signal_dict

    def get_graph(self):
        """Get a graph from a local pattern

        Returns
        -------
        nodes : list
            list of node indices
        edges : list
            list of edges
        """
        nodes = []
        edges = []
        for index, node in self.nodes.items():
            nodes.append(index)
            for cmd in node.seq:
                if cmd >= 0:
                    if index > cmd:
                        edges.append((cmd, index))
        return nodes, edges

    def get_pattern(self):
        """Convert a local pattern into a corresponding global pattern. Currently, only standardized pattern is supported.

        Returns
        -------
        pattern : Pattern
            standardized global pattern
        """
        assert self.is_standard()
        pattern = Pattern(input_nodes=self.input_nodes)
        Nseq = [command.N(node=i) for i in self.nodes.keys() - self.input_nodes]
        Eseq = []
        Mseq = []
        Xseq = []
        Zseq = []
        Cseq = []
        for node_index in self.morder + self.output_nodes:
            node = self.nodes[node_index]
            for cmd in node.seq:
                if cmd >= 0:
                    Eseq.append(node.get_command(cmd))
                    self.nodes[cmd].seq.remove(node_index)
                elif cmd == -1:
                    Mseq.append(node.get_command(cmd))
                elif cmd == -2:
                    Xseq.append(node.get_command(cmd))
                elif cmd == -3:
                    Zseq.append(node.get_command(cmd))
                elif cmd == -4:
                    Cseq.append(node.get_command(cmd))
                else:
                    raise ValueError(f"command {cmd} is invalid!")
            if node.result is not None:
                pattern.results[node.index] = node.result
        pattern.replace(Nseq + Eseq + Mseq + Xseq + Zseq + Cseq)
        return pattern


def xor_combination_list(list1, list2):
    """Combine two lists according to XOR operation.

    Parameters
    ----------
    list1 : list
        list to be combined
    list2 : list
        list to be combined

    Returns
    -------
    result : list
        xor-combined list
    """
    result = list2
    for elem in list1:
        if elem in result:
            result.remove(elem)
        else:
            result.append(elem)
    return result


def measure_pauli(pattern, leave_input, copy=False, use_rustworkx=False):
    """Perform Pauli measurement of a pattern by fast graph state simulator
    uses the decorated-graph method implemented in graphix.graphsim to perform
    the measurements in Pauli bases, and then sort remaining nodes back into
    pattern together with Clifford commands.

    TODO: non-XY plane measurements in original pattern

    Parameters
    ----------
    pattern : graphix.pattern.Pattern object
    leave_input : bool
        True: input nodes will not be removed
        False: all the nodes measured in Pauli bases will be removed
    copy : bool
        True: changes will be applied to new copied object and will be returned
        False: changes will be applied to the supplied Pattern object

    Returns
    -------
    new_pattern : graphix.Pattern object
        pattern with Pauli measurement removed.
        only returned if copy argument is True.


    .. seealso:: :class:`graphix.graphsim.GraphState`
    """
    if not pattern.is_standard():
        pattern.standardize()
    nodes, edges = pattern.get_graph()
    vop_init = pattern.get_vops(conj=False)
    graph_state = GraphState(nodes=nodes, edges=edges, vops=vop_init, use_rustworkx=use_rustworkx)
    results = {}
    to_measure, non_pauli_meas = pauli_nodes(pattern, leave_input)
    if not leave_input and len(list(set(pattern.input_nodes) & set([i[0].node for i in to_measure]))) > 0:
        new_inputs = []
    else:
        new_inputs = pattern.input_nodes
    for cmd in to_measure:
        pattern_cmd: Command = cmd[0]
        measurement_basis: str = cmd[1]
        # extract signals for adaptive angle.
        s_signal = 0
        t_signal = 0
        if measurement_basis in [
            "+X",
            "-X",
        ]:  # X meaurement is not affected by s_signal
            t_signal = sum([results[j] for j in pattern_cmd.t_domain])
        elif measurement_basis in ["+Y", "-Y"]:
            s_signal = sum([results[j] for j in pattern_cmd.s_domain])
            t_signal = sum([results[j] for j in pattern_cmd.t_domain])
        elif measurement_basis in [
            "+Z",
            "-Z",
        ]:  # Z meaurement is not affected by t_signal
            s_signal = sum([results[j] for j in pattern_cmd.s_domain])
        else:
            raise ValueError("unknown Pauli measurement basis", measurement_basis)

        if int(s_signal % 2) == 1:  # equivalent to X byproduct
            graph_state.h(pattern_cmd.node)
            graph_state.z(pattern_cmd.node)
            graph_state.h(pattern_cmd.node)
        if int(t_signal % 2) == 1:  # equivalent to Z byproduct
            graph_state.z(pattern_cmd.node)
        basis = measurement_basis
        if basis == "+X":
            results[pattern_cmd.node] = graph_state.measure_x(pattern_cmd.node, choice=0)
        elif basis == "-X":
            results[pattern_cmd.node] = 1 - graph_state.measure_x(pattern_cmd.node, choice=1)
        elif basis == "+Y":
            results[pattern_cmd.node] = graph_state.measure_y(pattern_cmd.node, choice=0)
        elif basis == "-Y":
            results[pattern_cmd.node] = 1 - graph_state.measure_y(pattern_cmd.node, choice=1)
        elif basis == "+Z":
            results[pattern_cmd.node] = graph_state.measure_z(pattern_cmd.node, choice=0)
        elif basis == "-Z":
            results[pattern_cmd.node] = 1 - graph_state.measure_z(pattern_cmd.node, choice=1)
        else:
            raise ValueError("unknown Pauli measurement basis", measurement_basis)

    # measure (remove) isolated nodes. if they aren't Pauli measurements,
    # measuring one of the results with probability of 1 should not occur as was possible above for Pauli measurements,
    # which means we can just choose s=0. We should not remove output nodes even if isolated.
    isolates = graph_state.get_isolates()
    for node in non_pauli_meas:
        if (node in isolates) and (node not in pattern.output_nodes):
            graph_state.remove_node(node)
            results[node] = 0

    # update command sequence
    vops = graph_state.get_vops()
    new_seq = []
<<<<<<< HEAD
    for index in set(graph_state.nodes) - set(new_inputs):
        new_seq.append(command.N(node=index))
    for edge in graph_state.edges:
        new_seq.append(command.E(nodes=edge))
    for cmd in pattern:
        if cmd.kind == CommandKind.M:
            if cmd.node in graph_state.nodes:
                cmd_new = deepcopy(cmd)
                new_clifford_ = vops[cmd.node]
                cmd_new.vop = new_clifford_
                new_seq.append(cmd_new)
    for index in pattern.output_nodes:
        new_clifford_ = vops[index]
        if new_clifford_ != 0:
            new_seq.append(command.C(node=index, clifford=graphix.clifford.get(new_clifford_)))
    for cmd in pattern:
        if cmd.kind == CommandKind.X or (cmd.kind == CommandKind.Z):
            new_seq.append(cmd)
=======
    new_seq.extend(command.N(node=index) for index in set(graph_state.nodes) - set(new_inputs))
    new_seq.extend(command.E(nodes=edge) for edge in graph_state.edges)
    new_seq.extend(
        cmd.clifford(graphix.clifford.get(vops[cmd.node]))
        for cmd in pattern
        if cmd.kind == command.CommandKind.M and cmd.node in graph_state.nodes
    )
    new_seq.extend(command.C(node=index, cliff_index=vops[index]) for index in pattern.output_nodes if vops[index] != 0)
    new_seq.extend(cmd for cmd in pattern if cmd.kind in (command.CommandKind.X, command.CommandKind.Z))
>>>>>>> 364be19d

    if copy:
        pat = Pattern()
    else:
        pat = pattern

    output_nodes = deepcopy(pattern.output_nodes)
    pat.replace(new_seq, input_nodes=new_inputs)
    pat.reorder_output_nodes(output_nodes)
    assert pat.Nnode == len(graph_state.nodes)
    pat.results = results
    pat._pauli_preprocessed = True
    return pat


def pauli_nodes(pattern: Pattern, leave_input: bool):
    """returns the list of measurement commands that are in Pauli bases
    and that are not dependent on any non-Pauli measurements

    Parameters
    ----------
    pattern : graphix.Pattern object
    leave_input : bool

    Returns
    -------
    pauli_node : list
        list of node indices
    """
    if not pattern.is_standard():
        pattern.standardize()
    m_commands = pattern.get_measurement_commands()
    pauli_node: list[tuple[command.M, str]] = []
    # Nodes that are non-Pauli measured, or pauli measured but depends on pauli measurement
    non_pauli_node: set[int] = set()
    for cmd in m_commands:
        pm = is_pauli_measurement(cmd, ignore_vop=True)
        if pm is not None and (cmd.node not in pattern.input_nodes or not leave_input):
            # Pauli measurement to be removed
            if pm in ["+X", "-X"]:
                if cmd.t_domain & non_pauli_node:  # cmd depend on non-Pauli measurement
                    non_pauli_node.add(cmd.node)
                else:
                    pauli_node.append((cmd, pm))
            elif pm in ["+Y", "-Y"]:
                if (cmd.s_domain | cmd.t_domain) & non_pauli_node:  # cmd depend on non-Pauli measurement
                    non_pauli_node.add(cmd.node)
                else:
                    pauli_node.append((cmd, pm))
            elif pm in ["+Z", "-Z"]:
                if cmd.s_domain & non_pauli_node:  # cmd depend on non-Pauli measurement
                    non_pauli_node.add(cmd.node)
                else:
                    pauli_node.append((cmd, pm))
            else:
                raise ValueError("Unknown Pauli measurement basis")
        else:
            non_pauli_node.add(cmd.node)
    return pauli_node, non_pauli_node


def is_pauli_measurement(cmd: Command, ignore_vop=True):
    """Determines whether or not the measurement command is a Pauli measurement,
    and if so returns the measurement basis.

    Parameters
    ----------
    cmd : list
        measurement command. list containing the information of the measurement,
        "M", node index, measurement plane, angle (in unit of pi), s-signal, t-signal, clifford index.

        e.g. `['M', 2, 'XY', 0.25, [], [], 6]`
        for measurement of node 2, in 4/pi angle in XY plane, with local Clifford index 6 (Hadamard).
    ignore_vop : bool
        whether or not to ignore local Clifford to detemrine the measurement basis.

    Returns
    -------
        str, one of '+X', '-X', '+Y', '-Y', '+Z', '-Z'
        if the measurement is not in Pauli basis, returns None.
    """
    assert cmd.kind == CommandKind.M
    basis_str = [("+X", "-X"), ("+Y", "-Y"), ("+Z", "-Z")]
    # first item: 0, 1 or 2. correspond to choice of X, Y and Z
    # second item: 0 or 1. correspond to sign (+, -)
    basis_index = (0, 0)
    if np.mod(cmd.angle, 2) == 0:
        if cmd.plane == graphix.pauli.Plane.XY:
            basis_index = (0, 0)
        elif cmd.plane == graphix.pauli.Plane.YZ:
            basis_index = (1, 0)
        elif cmd.plane == graphix.pauli.Plane.XZ:
            basis_index = (0, 0)
        else:
            raise ValueError("Unknown measurement plane")
    elif np.mod(cmd.angle, 2) == 1:
        if cmd.plane == graphix.pauli.Plane.XY:
            basis_index = (0, 1)
        elif cmd.plane == graphix.pauli.Plane.YZ:
            basis_index = (1, 1)
        elif cmd.plane == graphix.pauli.Plane.XZ:
            basis_index = (0, 1)
        else:
            raise ValueError("Unknown measurement plane")
    elif np.mod(cmd.angle, 2) == 0.5:
        if cmd.plane == graphix.pauli.Plane.XY:
            basis_index = (1, 0)
        elif cmd.plane == graphix.pauli.Plane.YZ:
            basis_index = (2, 0)
        elif cmd.plane == graphix.pauli.Plane.XZ:
            basis_index = (2, 0)
        else:
            raise ValueError("Unknown measurement plane")
    elif np.mod(cmd.angle, 2) == 1.5:
        if cmd.plane == graphix.pauli.Plane.XY:
            basis_index = (1, 1)
        elif cmd.plane == graphix.pauli.Plane.YZ:
            basis_index = (2, 1)
        elif cmd.plane == graphix.pauli.Plane.XZ:
            basis_index = (2, 1)
        else:
            raise ValueError("Unknown measurement plane")
    else:
        return None
    if not ignore_vop:
        basis_index = (
            CLIFFORD_MEASURE[cmd.vop][basis_index[0]][0],
            int(np.abs(basis_index[1] - CLIFFORD_MEASURE[cmd.vop][basis_index[0]][1])),
        )
    return basis_str[basis_index[0]][basis_index[1]]


def cmd_to_qasm3(cmd):
    """Converts a command in the pattern into OpenQASM 3.0 statement.

    Parameter
    ---------
    cmd : list
        command [type:str, node:int, attr]

    Yields
    ------
    string
        translated pattern commands in OpenQASM 3.0 language

    """
    name = cmd.name
    if name == "N":
        qubit = cmd.node
        yield "// prepare qubit q" + str(qubit) + "\n"
        yield "qubit q" + str(qubit) + ";\n"
        yield "h q" + str(qubit) + ";\n"
        yield "\n"

    elif name == "E":
        qubits = cmd.nodes
        yield "// entangle qubit q" + str(qubits[0]) + " and q" + str(qubits[1]) + "\n"
        yield "cz q" + str(qubits[0]) + ", q" + str(qubits[1]) + ";\n"
        yield "\n"

    elif name == "M":
        qubit = cmd.node
        plane = cmd.plane
        alpha = cmd.angle
        sdomain = cmd.s_domain
        tdomain = cmd.t_domain
        yield "// measure qubit q" + str(qubit) + "\n"
        yield "bit c" + str(qubit) + ";\n"
        yield "float theta" + str(qubit) + " = 0;\n"
        if plane == graphix.pauli.Plane.XY:
            if sdomain:
                yield "int s" + str(qubit) + " = 0;\n"
                for sid in sdomain:
                    yield "s" + str(qubit) + " += c" + str(sid) + ";\n"
                yield "theta" + str(qubit) + " += (-1)**(s" + str(qubit) + " % 2) * (" + str(alpha) + " * pi);\n"
            if tdomain:
                yield "int t" + str(qubit) + " = 0;\n"
                for tid in tdomain:
                    yield "t" + str(qubit) + " += c" + str(tid) + ";\n"
                yield "theta" + str(qubit) + " += t" + str(qubit) + " * pi;\n"
            yield "p(-theta" + str(qubit) + ") q" + str(qubit) + ";\n"
            yield "h q" + str(qubit) + ";\n"
            yield "c" + str(qubit) + " = measure q" + str(qubit) + ";\n"
            yield "h q" + str(qubit) + ";\n"
            yield "p(theta" + str(qubit) + ") q" + str(qubit) + ";\n"
            yield "\n"

    elif (name == "X") or (name == "Z"):
        qubit = cmd.node
        sdomain = cmd.domain
        yield "// byproduct correction on qubit q" + str(qubit) + "\n"
        yield "int s" + str(qubit) + " = 0;\n"
        for sid in sdomain:
            yield "s" + str(qubit) + " += c" + str(sid) + ";\n"
        yield "if(s" + str(qubit) + " % 2 == 1){\n"
        if name == "X":
            yield "\t x q" + str(qubit) + ";\n}\n"
        else:
            yield "\t z q" + str(qubit) + ";\n}\n"
        yield "\n"

    elif name == "C":
        qubit = cmd.node
        cid = cmd.cliff_index
        yield "// Clifford operations on qubit q" + str(qubit) + "\n"
        for op in CLIFFORD_TO_QASM3[cid]:
            yield str(op) + " q" + str(qubit) + ";\n"
        yield "\n"

    else:
        raise ValueError(f"invalid command {name}")


def assert_permutation(original, user):
    node_set = set(user)
    assert node_set == set(original), f"{node_set} != {set(original)}"
    for node in user:
        if node in node_set:
            node_set.remove(node)
        else:
            raise ValueError(f"{node} appears twice")


@dataclass
class ExtractedSignal:
    """
    Return data structure for `extract_signal`.
    """

    s_domain: set[int]
    "New `s_domain` for the measure command."

    t_domain: set[int]
    "New `t_domain` for the measure command."

    signal: set[int]
    "Domain for the shift command."


def extract_signal(plane: Plane, s_domain: set[int], t_domain: set[int]) -> ExtractedSignal:
    if plane == Plane.XY:
        return ExtractedSignal(s_domain=s_domain, t_domain=set(), signal=t_domain)
    if plane == Plane.XZ:
        return ExtractedSignal(s_domain=set(), t_domain=s_domain ^ t_domain, signal=s_domain)
    if plane == Plane.YZ:
        return ExtractedSignal(s_domain=set(), t_domain=t_domain, signal=s_domain)
    typing_extensions.assert_never(plane)<|MERGE_RESOLUTION|>--- conflicted
+++ resolved
@@ -211,38 +211,20 @@
             and self.output_nodes == other.output_nodes
         )
 
-<<<<<<< HEAD
-    def print_pattern(self, lim=40, filter: list[CommandKind] = None):
-=======
     def print_pattern(self, lim=40, target: list[command.CommandKind] | None = None) -> None:
->>>>>>> 364be19d
         """print the pattern sequence (Pattern.seq).
 
         Parameters
         ----------
         lim: int, optional
             maximum number of commands to show
-<<<<<<< HEAD
-        filter : list of CommandKind, optional
-=======
         target : list of command.CommandKind, optional
->>>>>>> 364be19d
             show only specified commands, e.g. [CommandKind.M, CommandKind.X, CommandKind.Z]
         """
         if len(self.__seq) < lim:
             nmax = len(self.__seq)
         else:
             nmax = lim
-<<<<<<< HEAD
-        if filter is None:
-            filter = [
-                CommandKind.N,
-                CommandKind.E,
-                CommandKind.M,
-                CommandKind.X,
-                CommandKind.Z,
-                CommandKind.C,
-=======
         if target is None:
             target = [
                 command.CommandKind.N,
@@ -251,7 +233,6 @@
                 command.CommandKind.X,
                 command.CommandKind.Z,
                 command.CommandKind.C,
->>>>>>> 364be19d
             ]
         count = 0
         i = -1
@@ -260,15 +241,6 @@
             if i == len(self.__seq):
                 break
             cmd = self.__seq[i]
-<<<<<<< HEAD
-            if cmd.kind == CommandKind.N and (CommandKind.N in filter):
-                count += 1
-                print(f"N, node = {cmd.node}")
-            elif cmd.kind == CommandKind.E and (CommandKind.E in filter):
-                count += 1
-                print(f"E, nodes = {cmd.nodes}")
-            elif cmd.kind == CommandKind.M and (CommandKind.M in filter):
-=======
             if cmd.kind == command.CommandKind.N and (command.CommandKind.N in target):
                 count += 1
                 print(f"N, node = {cmd.node}")
@@ -276,35 +248,11 @@
                 count += 1
                 print(f"E, nodes = {cmd.nodes}")
             elif cmd.kind == command.CommandKind.M and (command.CommandKind.M in target):
->>>>>>> 364be19d
                 count += 1
                 print(
                     f"M, node = {cmd.node}, plane = {cmd.plane}, angle(pi) = {cmd.angle}, "
                     + f"s_domain = {cmd.s_domain}, t_domain = {cmd.t_domain}"
                 )
-<<<<<<< HEAD
-            elif cmd.kind == CommandKind.X and (CommandKind.X in filter):
-                count += 1
-                # remove duplicates
-                _domain = np.array(cmd.domain)
-                uind = np.unique(_domain)
-                unique_domain = []
-                for ind in uind:
-                    if np.mod(np.count_nonzero(_domain == ind), 2) == 1:
-                        unique_domain.append(ind)
-                print(f"X byproduct, node = {cmd.node}, domain = {unique_domain}")
-            elif cmd.kind == CommandKind.Z and (CommandKind.Z in filter):
-                count += 1
-                # remove duplicates
-                _domain = np.array(cmd.domain)
-                uind = np.unique(_domain)
-                unique_domain = []
-                for ind in uind:
-                    if np.mod(np.count_nonzero(_domain == ind), 2) == 1:
-                        unique_domain.append(ind)
-                print(f"Z byproduct, node = {cmd.node}, domain = {unique_domain}")
-            elif cmd.kind == CommandKind.C and (CommandKind.C in filter):
-=======
             elif cmd.kind == command.CommandKind.X and (command.CommandKind.X in target):
                 count += 1
                 print(f"X byproduct, node = {cmd.node}, domain = {cmd.domain}")
@@ -312,7 +260,6 @@
                 count += 1
                 print(f"Z byproduct, node = {cmd.node}, domain = {cmd.domain}")
             elif cmd.kind == command.CommandKind.C and (command.CommandKind.C in target):
->>>>>>> 364be19d
                 count += 1
                 print(f"Clifford, node = {cmd.node}, Clifford index = {cmd.cliff_index}")
 
@@ -349,13 +296,8 @@
             elif kind == CommandKind.E:
                 node_prop[cmd.nodes[1]]["seq"].append(cmd.nodes[0])
                 node_prop[cmd.nodes[0]]["seq"].append(cmd.nodes[1])
-<<<<<<< HEAD
-            elif kind == CommandKind.M:
-                node_prop[cmd.node]["Mprop"] = [cmd.plane, cmd.angle, cmd.s_domain, cmd.t_domain, cmd.vop]
-=======
             elif kind == command.CommandKind.M:
                 node_prop[cmd.node]["Mprop"] = [cmd.plane, cmd.angle, cmd.s_domain, cmd.t_domain]
->>>>>>> 364be19d
                 node_prop[cmd.node]["seq"].append(-1)
                 morder.append(cmd.node)
             elif kind == CommandKind.X:
@@ -365,13 +307,8 @@
                 else:
                     node_prop[cmd.node]["Xsignals"].append(cmd.domain)
                 node_prop[cmd.node]["seq"].append(-2)
-<<<<<<< HEAD
-            elif kind == CommandKind.Z:
-                node_prop[cmd.node]["Zsignal"] += cmd.domain
-=======
             elif kind == command.CommandKind.Z:
                 node_prop[cmd.node]["Zsignal"] ^= cmd.domain
->>>>>>> 364be19d
                 node_prop[cmd.node]["seq"].append(-3)
             elif kind == CommandKind.C:
                 node_prop[cmd.node]["vop"] = cmd.cliff_index
@@ -466,13 +403,8 @@
             swapped_dict = localpattern.shift_signals()
             self.__seq = localpattern.get_pattern().__seq
         elif method == "global":
-<<<<<<< HEAD
-            self.extract_signals()
-            target = self._find_op_to_be_moved(CommandKind.S, rev=True)
-=======
             swapped_dict = self.extract_signals()
             target = self._find_op_to_be_moved(command.CommandKind.S, rev=True)
->>>>>>> 364be19d
             while target is not None:
                 if target == len(self.__seq) - 1:
                     self.__seq.pop(target)
@@ -800,21 +732,12 @@
         nodes, _ = self.get_graph()
         dependency = {i: set() for i in nodes}
         for cmd in self.__seq:
-<<<<<<< HEAD
-            if cmd.kind == CommandKind.M:
-                dependency[cmd.node] = dependency[cmd.node] | set(cmd.s_domain) | set(cmd.t_domain)
-            elif cmd.kind == CommandKind.X:
-                dependency[cmd.node] = dependency[cmd.node] | set(cmd.domain)
-            elif cmd.kind == CommandKind.Z:
-                dependency[cmd.node] = dependency[cmd.node] | set(cmd.domain)
-=======
             if cmd.kind == command.CommandKind.M:
                 dependency[cmd.node] = dependency[cmd.node] | cmd.s_domain | cmd.t_domain
             elif cmd.kind == command.CommandKind.X:
                 dependency[cmd.node] = dependency[cmd.node] | cmd.domain
             elif cmd.kind == command.CommandKind.Z:
                 dependency[cmd.node] = dependency[cmd.node] | cmd.domain
->>>>>>> 364be19d
         return dependency
 
     def update_dependency(self, measured, dependency):
@@ -1053,16 +976,8 @@
         """
         meas_plane = dict()
         for cmd in self.__seq:
-<<<<<<< HEAD
-            if cmd.kind == CommandKind.M:
-                mplane = cmd.plane
-                cliff = graphix.clifford.get(cmd.vop)
-                new_axes = [cliff.measure(graphix.pauli.Pauli.from_axis(axis)).axis for axis in mplane.axes]
-                meas_plane[cmd.node] = graphix.pauli.Plane.from_axes(*new_axes)
-=======
             if cmd.kind == command.CommandKind.M:
                 meas_plane[cmd.node] = cmd.plane
->>>>>>> 364be19d
         return meas_plane
 
     def get_angles(self):
@@ -1148,23 +1063,10 @@
         """
         vops = dict()
         for cmd in self.__seq:
-<<<<<<< HEAD
-            if cmd.kind == CommandKind.M:
-                if cmd.vop == 0:
-                    if include_identity:
-                        vops[cmd.node] = cmd.vop
-                else:
-                    if conj:
-                        vops[cmd.node] = CLIFFORD_CONJ[cmd.vop]
-                    else:
-                        vops[cmd.node] = cmd.vop
-            elif cmd.kind == CommandKind.C:
-=======
             if cmd.kind == command.CommandKind.M:
                 if include_identity:
                     vops[cmd.node] = cmd.vop
             elif cmd.kind == command.CommandKind.C:
->>>>>>> 364be19d
                 if cmd.cliff_index == 0:
                     if include_identity:
                         vops[cmd.node] = cmd.cliff_index
@@ -1238,17 +1140,8 @@
 
     def correction_commands(self):
         """Returns the list of byproduct correction commands"""
-<<<<<<< HEAD
-        assert self.is_standard()  # Why?
-        Clist = []
-        for i in range(len(self.__seq)):
-            if self.__seq[i].kind in (CommandKind.X, CommandKind.Z):
-                Clist.append(self.__seq[i])
-        return Clist
-=======
         assert self.is_standard()
         return [seqi for seqi in self.__seq if seqi.kind in (command.CommandKind.X, command.CommandKind.Z)]
->>>>>>> 364be19d
 
     def parallelize_pattern(self):
         """Optimize the pattern to reduce the depth of the computation
@@ -1506,21 +1399,6 @@
                 for line in cmd_to_qasm3(cmd):
                     file.write(line)
 
-<<<<<<< HEAD
-    def get_prepared_nodes(self) -> set[int]:
-        prepared_nodes = set()
-        for cmd in self:
-            if cmd.kind == CommandKind.N:
-                prepared_nodes.add(cmd.node)
-        return prepared_nodes
-
-    def prepared_nodes_as_input_nodes(self) -> Pattern:
-        prepared_nodes = self.get_prepared_nodes()
-        result = Pattern(self.input_nodes + list(prepared_nodes))
-        for cmd in self:
-            if cmd.kind != CommandKind.N:
-                result.add(cmd)
-=======
     def copy(self) -> Pattern:
         result = self.__new__(self.__class__)
         result.__seq = [cmd.model_copy() for cmd in self.__seq]
@@ -1529,7 +1407,6 @@
         result.__Nnode = self.__Nnode
         result._pauli_preprocessed = self._pauli_preprocessed
         result.results = self.results.copy()
->>>>>>> 364be19d
         return result
 
 
@@ -2057,26 +1934,6 @@
     # update command sequence
     vops = graph_state.get_vops()
     new_seq = []
-<<<<<<< HEAD
-    for index in set(graph_state.nodes) - set(new_inputs):
-        new_seq.append(command.N(node=index))
-    for edge in graph_state.edges:
-        new_seq.append(command.E(nodes=edge))
-    for cmd in pattern:
-        if cmd.kind == CommandKind.M:
-            if cmd.node in graph_state.nodes:
-                cmd_new = deepcopy(cmd)
-                new_clifford_ = vops[cmd.node]
-                cmd_new.vop = new_clifford_
-                new_seq.append(cmd_new)
-    for index in pattern.output_nodes:
-        new_clifford_ = vops[index]
-        if new_clifford_ != 0:
-            new_seq.append(command.C(node=index, clifford=graphix.clifford.get(new_clifford_)))
-    for cmd in pattern:
-        if cmd.kind == CommandKind.X or (cmd.kind == CommandKind.Z):
-            new_seq.append(cmd)
-=======
     new_seq.extend(command.N(node=index) for index in set(graph_state.nodes) - set(new_inputs))
     new_seq.extend(command.E(nodes=edge) for edge in graph_state.edges)
     new_seq.extend(
@@ -2084,9 +1941,8 @@
         for cmd in pattern
         if cmd.kind == command.CommandKind.M and cmd.node in graph_state.nodes
     )
-    new_seq.extend(command.C(node=index, cliff_index=vops[index]) for index in pattern.output_nodes if vops[index] != 0)
+    new_seq.extend(command.C(node=index, clifford= graphix.clifford.get(vops[index])) for index in pattern.output_nodes if vops[index] != 0)
     new_seq.extend(cmd for cmd in pattern if cmd.kind in (command.CommandKind.X, command.CommandKind.Z))
->>>>>>> 364be19d
 
     if copy:
         pat = Pattern()
