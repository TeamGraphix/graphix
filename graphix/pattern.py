"""MBQC pattern according to Measurement Calculus
ref: V. Danos, E. Kashefi and P. Panangaden. J. ACM 54.2 8 (2007)
"""

from copy import deepcopy

import networkx as nx
import numpy as np

from graphix.clifford import CLIFFORD_CONJ, CLIFFORD_MEASURE, CLIFFORD_TO_QASM3
from graphix.device_interface import PatternRunner
from graphix.gflow import find_flow, find_gflow, get_layers
from graphix.graphsim.graphstate import GraphState
from graphix.simulator import PatternSimulator
from graphix.visualization import GraphVisualizer


class NodeAlreadyPrepared(Exception):
    def __init__(self, node: int):
        self.__node = node

    @property
    def node(self):
        return self.__node

    @property
    def __str__(self) -> str:
        return f"Node already prepared: {self.__node}"


class Pattern:
    """
    MBQC pattern class

    Pattern holds a sequence of commands to operate the MBQC (Pattern.seq),
    and provide modification strategies to improve the structure and simulation
    efficiency of the pattern accoring to measurement calculus.

    ref: V. Danos, E. Kashefi and P. Panangaden. J. ACM 54.2 8 (2007)

    Attributes
    ----------
    list(self) :
        list of commands.

        .. line-block::
            each command is a list [type, nodes, attr] which will be applied in the order of list indices.
            type: one of {'N', 'M', 'E', 'X', 'Z', 'S', 'C'}
            nodes: int for {'N', 'M', 'X', 'Z', 'S', 'C'} commands, tuple (i, j) for {'E'} command
            attr for N: none
            attr for M: meas_plane, angle, s_domain, t_domain
            attr for X: signal_domain
            attr for Z: signal_domain
            attr for S: signal_domain
            attr for C: clifford_index, as defined in :py:mod:`graphix.clifford`
    Nnode : int
        total number of nodes in the resource state
    """

    def __init__(self, input_nodes=[]):
        """
        :param input_nodes:  optional, list of input qubits
        """
        self.results = {}  # measurement results from the graph state simulator
        self.__input_nodes = list(input_nodes)  # input nodes (list() makes our own copy of the list)
        self.__Nnode = len(input_nodes)  # total number of nodes in the graph state
        self._pauli_preprocessed = False  # flag for `measure_pauli` preprocessing completion

        self.__seq = []
        # output nodes are initially input nodes, since none are measured yet
        self.__output_nodes = list(input_nodes)

    def add(self, cmd):
        """add command to the end of the pattern.
        an MBQC command is specified by a list of [type, node, attr], where

            type : 'N', 'M', 'E', 'X', 'Z', 'S' or 'C'
            nodes : int for 'N', 'M', 'X', 'Z', 'S', 'C' commands
            nodes : tuple (i, j) for 'E' command
            attr for N (node preparation):
                none
            attr for E (entanglement):
                none
            attr for M (measurement):
                meas_plane : 'XY','YZ' or 'XZ'
                angle : float, in radian / pi
                s_domain : list
                t_domain : list
            attr for X:
                signal_domain : list
            attr for Z:
                signal_domain : list
            attr for S:
                signal_domain : list
            attr for C:
                clifford_index : int

        Parameters
        ----------
        cmd : list
            MBQC command.
        """
        assert isinstance(cmd, list)
        assert cmd[0] in ["N", "E", "M", "X", "Z", "S", "C"]
        if cmd[0] == "N":
            if cmd[1] in self.__output_nodes:
                raise NodeAlreadyPrepared(cmd[1])
            self.__Nnode += 1
            self.__output_nodes.append(cmd[1])
        elif cmd[0] == "M":
            self.__output_nodes.remove(cmd[1])
        self.__seq.append(cmd)

    def extend(self, cmds):
        """Add a list of commands.

        :param cmds: list of commands
        """
        for cmd in cmds:
            self.add(cmd)

    def clear(self):
        """Clear the sequence of pattern commands."""
        self.__Nnode = len(self.__input_nodes)
        self.__seq = []
        self.__output_nodes = list(self.__input_nodes)

    def replace(self, cmds, input_nodes=None):
        """Replace pattern with a given sequence of pattern commands.

        :param cmds: list of commands

        :param input_nodes:  optional, list of input qubits
        (by default, keep the same input nodes as before)
        """
        if input_nodes is not None:
            self.__input_nodes = list(input_nodes)
        self.clear()
        self.extend(cmds)

    @property
    def input_nodes(self):
        """list of input nodes"""
        return list(self.__input_nodes)  # copy for preventing modification

    @property
    def output_nodes(self):
        """list of all nodes that are either `input_nodes` or prepared with
        `N` commands and that have not been measured with an `M` command
        """
        return list(self.__output_nodes)  # copy for preventing modification

    def __len__(self):
        """length of command sequence"""
        return len(self.__seq)

    def __iter__(self):
        """iterate over commands"""
        return iter(self.__seq)

    def __getitem__(self, index):
        return self.__seq[index]

    @property
    def Nnode(self):
        """count of nodes that are either `input_nodes` or prepared with `N` commands"""
        return self.__Nnode

    def reorder_output_nodes(self, output_nodes):
        """arrange the order of output_nodes.

        Parameters
        ----------
        output_nodes: list of int
            output nodes order determined by user. each index corresponds to that of logical qubits.
        """
        assert_permutation(self.__output_nodes, output_nodes)
        self.__output_nodes = list(output_nodes)

    def reorder_input_nodes(self, input_nodes):
        """arrange the order of input_nodes.

        Parameters
        ----------
        input_nodes: list of int
            input nodes order determined by user. each index corresponds to that of logical qubits.
        """
        assert_permutation(self.__input_nodes, input_nodes)
        self.__input_nodes = list(input_nodes)

    def __repr__(self):
        return (
            f"graphix.pattern.Pattern object with {len(self.__seq)} commands and {len(self.output_nodes)} output qubits"
        )

    def equal(self, other):
        return (
            self.__seq == other.__seq
            and self.input_nodes == other.input_nodes
            and self.output_nodes == other.output_nodes
        )

    def print_pattern(self, lim=40, filter=None):
        """print the pattern sequence (Pattern.seq).

        Parameters
        ----------
        lim: int, optional
            maximum number of commands to show
        filter : list of str, optional
            show only specified commands, e.g. ['M', 'X', 'Z']
        """
        if len(self.__seq) < lim:
            nmax = len(self.__seq)
        else:
            nmax = lim
        if filter is None:
            filter = ["N", "E", "M", "X", "Z", "C"]
        count = 0
        i = -1
        while count < nmax:
            i = i + 1
            if i == len(self.__seq):
                break
            if self.__seq[i][0] == "N" and ("N" in filter):
                count += 1
                print(f"N, node = {self.__seq[i][1]}")
            elif self.__seq[i][0] == "E" and ("E" in filter):
                count += 1
                print(f"E, nodes = {self.__seq[i][1]}")
            elif self.__seq[i][0] == "M" and ("M" in filter):
                count += 1
                if len(self.__seq[i]) == 6:
                    print(
                        f"M, node = {self.__seq[i][1]}, plane = {self.__seq[i][2]}, angle(pi) = {self.__seq[i][3]}, "
                        + f"s-domain = {self.__seq[i][4]}, t_domain = {self.__seq[i][5]}"
                    )
                elif len(self.__seq[i]) == 7:
                    print(
                        f"M, node = {self.__seq[i][1]}, plane = {self.__seq[i][2]}, angle(pi) = {self.__seq[i][3]}, "
                        + f"s-domain = {self.__seq[i][4]}, t_domain = {self.__seq[i][5]}, Clifford index = {self.__seq[i][6]}"
                    )
            elif self.__seq[i][0] == "X" and ("X" in filter):
                count += 1
                # remove duplicates
                _domain = np.array(self.__seq[i][2])
                uind = np.unique(_domain)
                unique_domain = []
                for ind in uind:
                    if np.mod(np.count_nonzero(_domain == ind), 2) == 1:
                        unique_domain.append(ind)
                print(f"X byproduct, node = {self.__seq[i][1]}, domain = {unique_domain}")
            elif self.__seq[i][0] == "Z" and ("Z" in filter):
                count += 1
                # remove duplicates
                _domain = np.array(self.__seq[i][2])
                uind = np.unique(_domain)
                unique_domain = []
                for ind in uind:
                    if np.mod(np.count_nonzero(_domain == ind), 2) == 1:
                        unique_domain.append(ind)
                print(f"Z byproduct, node = {self.__seq[i][1]}, domain = {unique_domain}")
            elif self.__seq[i][0] == "C" and ("C" in filter):
                count += 1
                print(f"Clifford, node = {self.__seq[i][1]}, Clifford index = {self.__seq[i][2]}")

        if len(self.__seq) > i + 1:
            print(f"{len(self.__seq)-lim} more commands truncated. Change lim argument of print_pattern() to show more")

    def get_local_pattern(self):
        """Get a local pattern transpiled from the pattern.

        Returns
        -------
        localpattern : LocalPattern
            transpiled local pattern.
        """
        standardized = self.is_standard()

        def fresh_node():
            return {
                "seq": [],
                "Mprop": [None, None, [], [], 0],
                "Xsignal": [],
                "Xsignals": [],
                "Zsignal": [],
                "input": False,
                "output": False,
            }

        node_prop = {input: fresh_node() for input in self.__input_nodes}
        morder = []
        for cmd in self.__seq:
            if cmd[0] == "N":
                node_prop[cmd[1]] = fresh_node()
            elif cmd[0] == "E":
                node_prop[cmd[1][1]]["seq"].append(cmd[1][0])
                node_prop[cmd[1][0]]["seq"].append(cmd[1][1])
            elif cmd[0] == "M":
                node_prop[cmd[1]]["Mprop"] = cmd[2:]
                node_prop[cmd[1]]["seq"].append(-1)
                morder.append(cmd[1])
            elif cmd[0] == "X":
                if standardized:
                    node_prop[cmd[1]]["Xsignal"] += cmd[2]
                    node_prop[cmd[1]]["Xsignals"] += [cmd[2]]
                else:
                    node_prop[cmd[1]]["Xsignals"].append(cmd[2])
                node_prop[cmd[1]]["seq"].append(-2)
            elif cmd[0] == "Z":
                node_prop[cmd[1]]["Zsignal"] += cmd[2]
                node_prop[cmd[1]]["seq"].append(-3)
            elif cmd[0] == "C":
                node_prop[cmd[1]]["vop"] = cmd[2]
                node_prop[cmd[1]]["seq"].append(-4)
            elif cmd[0] == "S":
                raise NotImplementedError()
            else:
                raise ValueError(f"command {cmd} is invalid!")
        nodes = dict()
        for index in node_prop.keys():
            if index in self.output_nodes:
                node_prop[index]["output"] = True
            if index in self.input_nodes:
                node_prop[index]["input"] = True
            node = CommandNode(index, **node_prop[index])
            nodes[index] = node
        return LocalPattern(nodes, self.input_nodes, self.output_nodes, morder)

    def standardize(self, method="local"):
        """Executes standardization of the pattern.
        'standard' pattern is one where commands are sorted in the order of
        'N', 'E', 'M' and then byproduct commands ('X' and 'Z').

        Parameters
        ----------
        method : str, optional
            'global' corresponds to a conventional standardization executed on Pattern class.
            'local' standardization is executed on LocalPattern class. In all cases, local pattern standardization is
            significantly faster than conventional one.
            defaults to 'local'
        """
        if method == "local":
            localpattern = self.get_local_pattern()
            localpattern.standardize()
            self.__seq = localpattern.get_pattern().__seq
        elif method == "global":
            self._move_N_to_left()
            self._move_byproduct_to_right()
            self._move_E_after_N()
        else:
            raise ValueError("Invalid method")

    def is_standard(self):
        """determines whether the command sequence is standard

        Returns
        -------
        is_standard : bool
            True if the pattern is standard
        """
        order_dict = {
            "N": ["N", "E", "M", "X", "Z", "C"],
            "E": ["E", "M", "X", "Z", "C"],
            "M": ["M", "X", "Z", "C"],
            "X": ["X", "Z", "C"],
            "Z": ["X", "Z", "C"],
            "C": ["X", "Z", "C"],
        }
        result = True
        op_ref = "N"
        for cmd in self.__seq:
            op = cmd[0]
            result = result & (op in order_dict[op_ref])
            op_ref = op
        return result

    def shift_signals(self, method="local"):
        """Performs signal shifting procedure
        Extract the t-dependence of the measurement into 'S' commands
        and commute them to the end of the command sequence where it can be removed.
        This procedure simplifies the dependence structure of the pattern.

        Ref for the original 'global' method:
            V. Danos, E. Kashefi and P. Panangaden. J. ACM 54.2 8 (2007)
        Ref for the 'local' method:
            S. Sunami and M. Fukushima, in preparation

        Parameters
        ----------
        method : str, optional
            'global' shift_signals is executed on a conventional Pattern sequence.
            'local' shift_signals is done on a LocalPattern class which is faster but results in equivalent pattern.
            defaults to 'local'
        """
        if method == "local":
            localpattern = self.get_local_pattern()
            localpattern.shift_signals()
            self.__seq = localpattern.get_pattern().__seq
        elif method == "global":
            self.extract_signals()
            target = self._find_op_to_be_moved("S", rev=True)
            while target != "end":
                if target == len(self.__seq) - 1:
                    self.__seq.pop(target)
                    target = self._find_op_to_be_moved("S", rev=True)
                    continue
                if self.__seq[target + 1][0] == "X":
                    self._commute_XS(target)
                elif self.__seq[target + 1][0] == "Z":
                    self._commute_ZS(target)
                elif self.__seq[target + 1][0] == "M":
                    self._commute_MS(target)
                elif self.__seq[target + 1][0] == "S":
                    self._commute_SS(target)
                else:
                    self._commute_with_following(target)
                target += 1
        else:
            raise ValueError("Invalid method")

    def _find_op_to_be_moved(self, op, rev=False, skipnum=0):
        """Internal method for pattern modification.

        Parameters
        ----------
        op : str, 'N', 'E', 'M', 'X', 'Z', 'S'
            command types to be searched
        rev : bool
            search from the end (true) or start (false) of seq
        skipnum : int
            skip the detected command by specified times
        """
        if not rev:  # search from the start
            target = 0
            step = 1
        else:  # search from the back
            target = len(self.__seq) - 1
            step = -1
        ite = 0
        num_ops = 0
        while ite < len(self.__seq):
            if self.__seq[target][0] == op:
                num_ops += 1
            if num_ops == skipnum + 1:
                return target
            ite += 1
            target += step
        target = "end"
        return target

    def _commute_EX(self, target):
        """Internal method to perform the commutation of E and X.
        Parameters
        ----------
        target : int
            target command index. this must point to
            a X command followed by E command
        """
        assert self.__seq[target][0] == "X"
        assert self.__seq[target + 1][0] == "E"
        X = self.__seq[target]
        E = self.__seq[target + 1]
        if E[1][0] == X[1]:
            Z = ["Z", E[1][1], X[2]]
            self.__seq.pop(target + 1)  # del E
            self.__seq.insert(target, Z)  # add Z in front of X
            self.__seq.insert(target, E)  # add E in front of Z
            return True
        elif E[1][1] == X[1]:
            Z = ["Z", E[1][0], X[2]]
            self.__seq.pop(target + 1)  # del E
            self.__seq.insert(target, Z)  # add Z in front of X
            self.__seq.insert(target, E)  # add E in front of Z
            return True
        else:
            self._commute_with_following(target)
            return False

    def _commute_MX(self, target):
        """Internal method to perform the commutation of M and X.

        Parameters
        ----------
        target : int
            target command index. this must point to
            a X command followed by M command
        """
        assert self.__seq[target][0] == "X"
        assert self.__seq[target + 1][0] == "M"
        X = self.__seq[target]
        M = self.__seq[target + 1]
        if X[1] == M[1]:  # s to s+r
            if len(M) == 7:
                vop = M[6]
            else:
                vop = 0
            if M[2] == "YZ" or vop == 6:
                M[5].extend(X[2])
            elif M[2] == "XY":
                M[4].extend(X[2])
            self.__seq.pop(target)  # del X
            return True
        else:
            self._commute_with_following(target)
            return False

    def _commute_MZ(self, target):
        """Internal method to perform the commutation of M and Z.

        Parameters
        ----------
        target : int
            target command index. this must point to
            a Z command followed by M command
        """
        assert self.__seq[target][0] == "Z"
        assert self.__seq[target + 1][0] == "M"
        Z = self.__seq[target]
        M = self.__seq[target + 1]
        if Z[1] == M[1]:
            if len(M) == 7:
                vop = M[6]
            else:
                vop = 0
            if M[2] == "YZ" or vop == 6:
                M[4].extend(Z[2])
            elif M[2] == "XY":
                M[5].extend(Z[2])
            self.__seq.pop(target)  # del Z
            return True
        else:
            self._commute_with_following(target)
            return False

    def _commute_XS(self, target):
        """Internal method to perform the commutation of X and S.

        Parameters
        ----------
        target : int
            target command index. this must point to
            a S command followed by X command
        """
        assert self.__seq[target][0] == "S"
        assert self.__seq[target + 1][0] == "X"
        S = self.__seq[target]
        X = self.__seq[target + 1]
        if np.mod(X[2].count(S[1]), 2):
            X[2].extend(S[2])
        self._commute_with_following(target)

    def _commute_ZS(self, target):
        """Internal method to perform the commutation of Z and S.

        Parameters
        ----------
        target : int
            target command index. this must point to
            a S command followed by Z command
        """
        assert self.__seq[target][0] == "S"
        assert self.__seq[target + 1][0] == "Z"
        S = self.__seq[target]
        Z = self.__seq[target + 1]
        if np.mod(Z[2].count(S[1]), 2):
            Z[2].extend(S[2])
        self._commute_with_following(target)

    def _commute_MS(self, target):
        """Internal method to perform the commutation of M and S.

        Parameters
        ----------
        target : int
            target command index. this must point to
            a S command followed by M command
        """
        assert self.__seq[target][0] == "S"
        assert self.__seq[target + 1][0] == "M"
        S = self.__seq[target]
        M = self.__seq[target + 1]
        if np.mod(M[4].count(S[1]), 2):
            M[4].extend(S[2])
        if np.mod(M[5].count(S[1]), 2):
            M[5].extend(S[2])
        self._commute_with_following(target)

    def _commute_SS(self, target):
        """Internal method to perform the commutation of two S commands.
        Parameters
        ----------
        target : int
            target command index. this must point to
            a S command followed by S command
        """
        assert self.__seq[target][0] == "S"
        assert self.__seq[target + 1][0] == "S"
        S1 = self.__seq[target]
        S2 = self.__seq[target + 1]
        if np.mod(S2[2].count(S1[1]), 2):
            S2[2].extend(S1[2])
        self._commute_with_following(target)

    def _commute_with_following(self, target):
        """Internal method to perform the commutation of
        two consecutive commands that commutes.
        commutes the target command with the following command.

        Parameters
        ----------
        target : int
            target command index
        """
        A = self.__seq[target + 1]
        self.__seq.pop(target + 1)
        self.__seq.insert(target, A)

    def _commute_with_preceding(self, target):
        """Internal method to perform the commutation of
        two consecutive commands that commutes.
        commutes the target command with the preceding command.

        Parameters
        ----------
        target : int
            target command index
        """
        A = self.__seq[target - 1]
        self.__seq.pop(target - 1)
        self.__seq.insert(target, A)

    def _move_N_to_left(self):
        """Internal method to move all 'N' commands to the start of the sequence.
        N can be moved to the start of sequence without the need of considering
        commutation relations.
        """
        Nlist = []
        for cmd in self.__seq:
            if cmd[0] == "N":
                Nlist.append(cmd)
        Nlist.sort()
        for N in Nlist:
            self.__seq.remove(N)
        self.__seq = Nlist + self.__seq

    def _move_byproduct_to_right(self):
        """Internal method to move the byproduct commands to the end of sequence,
        using the commutation relations implemented in graphix.Pattern class
        """
        # First, we move all X commands to the end of sequence
        moved_X = 0  # number of moved X
        target = self._find_op_to_be_moved("X", rev=True, skipnum=moved_X)
        while target != "end":
            if (target == len(self.__seq) - 1) or (self.__seq[target + 1] == "X"):
                moved_X += 1
                target = self._find_op_to_be_moved("X", rev=True, skipnum=moved_X)
                continue
            if self.__seq[target + 1][0] == "E":
                move = self._commute_EX(target)
                if move:
                    target += 1  # addition of extra Z means target must be increased
            elif self.__seq[target + 1][0] == "M":
                search = self._commute_MX(target)
                if search:
                    target = self._find_op_to_be_moved("X", rev=True, skipnum=moved_X)
                    continue  # XM commutation rule removes X command
            else:
                self._commute_with_following(target)
            target += 1

        # then, move Z to the end of sequence in front of X
        moved_Z = 0  # number of moved Z
        target = self._find_op_to_be_moved("Z", rev=True, skipnum=moved_Z)
        while target != "end":
            if (target == len(self.__seq) - 1) or (self.__seq[target + 1][0] == ("X" or "Z")):
                moved_Z += 1
                target = self._find_op_to_be_moved("Z", rev=True, skipnum=moved_Z)
                continue
            if self.__seq[target + 1][0] == "M":
                search = self._commute_MZ(target)
                if search:
                    target = self._find_op_to_be_moved("Z", rev=True, skipnum=moved_Z)
                    continue  # ZM commutation rule removes Z command
            else:
                self._commute_with_following(target)
            target += 1

    def _move_E_after_N(self):
        """Internal method to move all E commands to the start of sequence,
        before all N commands. assumes that _move_N_to_left() method was called.
        """
        moved_E = 0
        target = self._find_op_to_be_moved("E", skipnum=moved_E)
        while target != "end":
            if (target == 0) or (self.__seq[target - 1][0] == ("N" or "E")):
                moved_E += 1
                target = self._find_op_to_be_moved("E", skipnum=moved_E)
                continue
            self._commute_with_preceding(target)
            target -= 1

    def extract_signals(self):
        """Extracts 't' domain of measurement commands, turn them into
        signal 'S' commands and add to the command sequence.
        This is used for shift_signals() method.
        """
        pos = 0
        while pos < len(self.__seq):
            cmd = self.__seq[pos]
            if cmd[0] == "M":
                if cmd[2] == "XY":
                    node = cmd[1]
                    if cmd[5]:
                        self.__seq.insert(pos + 1, ["S", node, cmd[5]])
                        cmd[5] = []
                        pos += 1
            pos += 1

    def _get_dependency(self):
        """Get dependency (byproduct correction & dependent measurement)
        structure of nodes in the graph (resource) state, according to the pattern.
        This is used to determine the optimum measurement order.

        Returns
        -------
        dependency : dict of set
            index is node number. all nodes in the each set must be measured before measuring
        """
        nodes, _ = self.get_graph()
        dependency = {i: set() for i in nodes}
        for cmd in self.__seq:
            if cmd[0] == "M":
                dependency[cmd[1]] = dependency[cmd[1]] | set(cmd[4]) | set(cmd[5])
            elif cmd[0] == "X":
                dependency[cmd[1]] = dependency[cmd[1]] | set(cmd[2])
            elif cmd[0] == "Z":
                dependency[cmd[1]] = dependency[cmd[1]] | set(cmd[2])
        return dependency

    def update_dependency(self, measured, dependency):
        """Remove measured nodes from the 'dependency'.

        Parameters
        ----------
        measured: set of int
            measured nodes.
        dependency: dict of set
            which is produced by `_get_dependency`

        Returns
        --------
        dependency: dict of set
            updated dependency information
        """
        for i in dependency.keys():
            dependency[i] -= measured
        return dependency

    def get_layers(self):
        """Construct layers(l_k) from dependency information.
        kth layer must be measured before measuring k+1th layer
        and nodes in the same layer can be measured simultaneously.

        Returns
        -------
        depth : int
            depth of graph
        layers : dict of set
            nodes grouped by layer index(k)
        """
        dependency = self._get_dependency()
        measured = self.results.keys()
        dependency = self.update_dependency(measured, dependency)
        not_measured = set(self.__input_nodes)
        for cmd in self.__seq:
            if cmd[0] == "N":
                if not cmd[1] in self.output_nodes:
                    not_measured = not_measured | {cmd[1]}
        depth = 0
        l_k = dict()
        k = 0
        while not_measured:
            l_k[k] = set()
            for i in not_measured:
                if not dependency[i]:
                    l_k[k] = l_k[k] | {i}
            dependency = self.update_dependency(l_k[k], dependency)
            not_measured -= l_k[k]
            k += 1
            depth = k
        return depth, l_k

    def _measurement_order_depth(self):
        """Obtain a measurement order which reduces the depth of a pattern.

        Returns
        -------
        meas_order: list of int
            optimal measurement order for parallel computing
        """
        d, l_k = self.get_layers()
        meas_order = []
        for i in range(d):
            for node in l_k[i]:
                meas_order.append(node)
        return meas_order

    def connected_edges(self, node, edges):
        """Search not activated edges connected to the specified node

        Returns
        -------
        connected: set of tuple
                set of connected edges
        """
        connected = set()
        for edge in edges:
            if edge[0] == node:
                connected = connected | {edge}
            elif edge[1] == node:
                connected = connected | {edge}
        return connected

    def _measurement_order_space(self):
        """Determine measurement order that heuristically optimises the max_space of a pattern

        Returns
        -------
        meas_order: list of int
            sub-optimal measurement order for classical simulation
        """
        # NOTE calling get_graph
        nodes, edges = self.get_graph()
        nodes = set(nodes)
        edges = set(edges)
        not_measured = nodes - set(self.output_nodes)
        dependency = self._get_dependency()
        dependency = self.update_dependency(self.results.keys(), dependency)
        meas_order = []
        removable_edges = set()
        while not_measured:
            min_edges = len(nodes) + 1
            next_node = -1
            for i in not_measured:
                if not dependency[i]:
                    connected_edges = self.connected_edges(i, edges)
                    if min_edges > len(connected_edges):
                        min_edges = len(connected_edges)
                        next_node = i
                        removable_edges = connected_edges
            if not (next_node > -1):
                print(next_node)
            assert next_node > -1
            meas_order.append(next_node)
            dependency = self.update_dependency({next_node}, dependency)
            not_measured -= {next_node}
            edges -= removable_edges
        return meas_order

    def get_measurement_order_from_flow(self):
        """Return a measurement order generated from flow. If a graph has flow, the minimum 'max_space' of a pattern is
        guaranteed to width+1.

        Returns
        -------
        meas_order: list of int
            measurement order
        """
        # NOTE calling get_graph
        nodes, edges = self.get_graph()
        G = nx.Graph()
        G.add_nodes_from(nodes)
        G.add_edges_from(edges)
        vin = set(self.input_nodes) if self.input_nodes is not None else set()
        vout = set(self.output_nodes)
        meas_planes = self.get_meas_plane()
        f, l_k = find_flow(G, vin, vout, meas_planes=meas_planes)
        if f is None:
            return None
        depth, layer = get_layers(l_k)
        meas_order = []
        for i in range(depth):
            k = depth - i
            nodes = layer[k]
            meas_order += nodes  # NOTE this is list concatenation
        return meas_order

    def get_measurement_order_from_gflow(self):
        """Returns a list containing the node indices,
        in the order of measurements which can be performed with minimum depth.

        Returns
        -------
        meas_order : list of int
            measurement order
        """
        # NOTE calling get_graph
        nodes, edges = self.get_graph()
        G = nx.Graph()
        G.add_nodes_from(nodes)
        G.add_edges_from(edges)
        isolated = list(nx.isolates(G))
        if isolated:
            raise ValueError("The input graph must be connected")
        vin = set(self.input_nodes) if self.input_nodes is not None else set()
        vout = set(self.output_nodes)
        meas_plane = self.get_meas_plane()
        g, l_k = find_gflow(G, vin, vout, meas_plane=meas_plane)
        if not g:
            raise ValueError("No gflow found")
        k, layers = get_layers(l_k)
        meas_order = []
        while k > 0:
            for node in layers[k]:
                meas_order.append(node)
            k -= 1
        return meas_order

    def sort_measurement_commands(self, meas_order):
        """Convert measurement order to sequence of measurement commands

        Parameters
        ----------
        meas_order: list of int
            optimal measurement order.

        Returns
        -------
        meas_cmds: list of command
            sorted measurement commands
        """
        meas_cmds = []
        for i in meas_order:
            target = 0
            while True:
                if (self.__seq[target][0] == "M") & (self.__seq[target][1] == i):
                    meas_cmds.append(self.__seq[target])
                    break
                target += 1
        return meas_cmds

    def get_measurement_commands(self):
        """Returns the list containing the measurement commands,
        in the order of measurements

        Returns
        -------
        meas_cmds : list
            list of measurement commands in the order of meaurements
        """
        if not self.is_standard():
            self.standardize()
        meas_cmds = []
        ind = self._find_op_to_be_moved("M")
        if ind == "end":
            return []
        while self.__seq[ind][0] == "M":
            meas_cmds.append(self.__seq[ind])
            ind += 1
        return meas_cmds

    def get_meas_plane(self):
        """get measurement plane from the pattern.

        Returns
        -------
        meas_plane: dict of str
            list of str representing measurement plane for each node.
        """
        meas_plane = dict()
        order = ["X", "Y", "Z"]
        for cmd in self.__seq:
            if cmd[0] == "M":
                mplane = cmd[2]
                if len(cmd) == 7:
                    converted_mplane = ""
                    clifford_measure = CLIFFORD_MEASURE[cmd[6]]
                    for axis in mplane:
                        converted = order[clifford_measure[order.index(axis)][0]]
                        converted_mplane += converted
                    mplane = "".join(sorted(converted_mplane))
                meas_plane[cmd[1]] = mplane
        return meas_plane

    def get_angles(self):
        """Get measurement angles of the pattern.

        Returns
        -------
        angles : dict
            measurement angles of the each node.
        """
        angles = {}
        for cmd in self.__seq:
            if cmd[0] == "M":
                angles[cmd[1]] = cmd[3]
        return angles

    def get_max_degree(self):
        """Get max degree of a pattern

        Returns
        -------
        max_degree : int
            max degree of a pattern
        """
        nodes, edges = self.get_graph()
        g = nx.Graph()
        g.add_nodes_from(nodes)
        g.add_edges_from(edges)
        degree = g.degree()
        max_degree = max([i for i in dict(degree).values()])
        return max_degree

    def get_graph(self):
        """returns the list of nodes and edges from the command sequence,
        extracted from 'N' and 'E' commands.

        Returns
        -------
        node_list : list
            list of node indices.
        edge_list : list
            list of tuples (i,j) specifying edges
        """
        # We rely on the fact that self.input_nodes returns a copy:
        # self.input_nodes is equivalent to list(self.__input_nodes)
        node_list, edge_list = self.input_nodes, []
        for cmd in self.__seq:
            if cmd[0] == "N":
                assert cmd[1] not in node_list
                node_list.append(cmd[1])
            elif cmd[0] == "E":
                edge_list.append(cmd[1])
        return node_list, edge_list

    def get_isolated_nodes(self):
        """Get isolated nodes.

        Returns
        -------
        isolated_nodes : set of int
            set of the isolated nodes
        """
        nodes, edges = self.get_graph()
        node_set = set(nodes)
        connected_node_set = set()
        for edge in edges:
            connected_node_set |= set(edge)
        isolated_nodes = node_set - connected_node_set
        return isolated_nodes

    def get_vops(self, conj=False, include_identity=False):
        """Get local-Clifford decorations from measurement or Clifford commands.

        Parameters
        ----------
            conj (False) : bool, optional
                Apply conjugations to all local Clifford operators.
            include_identity (False) : bool, optional
                Whether or not to include identity gates in the output

        Returns:
            vops : dict
        """
        vops = dict()
        for cmd in self.__seq:
            if cmd[0] == "M":
                if len(cmd) == 7:
                    if cmd[6] == 0:
                        if include_identity:
                            vops[cmd[1]] = cmd[6]
                    else:
                        if conj:
                            vops[cmd[1]] = CLIFFORD_CONJ[cmd[6]]
                        else:
                            vops[cmd[1]] = cmd[6]
                else:
                    if include_identity:
                        vops[cmd[1]] = 0
            elif cmd[0] == "C":
                if cmd[2] == 0:
                    if include_identity:
                        vops[cmd[1]] = cmd[2]
                else:
                    if conj:
                        vops[cmd[1]] = CLIFFORD_CONJ[cmd[2]]
                    else:
                        vops[cmd[1]] = cmd[2]
        for out in self.output_nodes:
            if out not in vops.keys():
                if include_identity:
                    vops[out] = 0
        return vops

    def connected_nodes(self, node, prepared=None):
        """Find nodes that are connected to a specified node.
        These nodes must be in the statevector when the specified
        node is measured, to ensure correct computation.
        If connected nodes already exist in the statevector (prepared),
        then they will be ignored as they do not need to be prepared again.

        Parameters
        ----------
        node : int
            node index
        prepared : list
            list of node indices, which are to be ignored

        Returns
        -------
        node_list : list
            list of nodes that are entangled with specified node
        """
        if not self.is_standard():
            self.standardize()
        node_list = []
        ind = self._find_op_to_be_moved("E")
        if not ind == "end":  # end -> 'node' is isolated
            while self.__seq[ind][0] == "E":
                if self.__seq[ind][1][0] == node:
                    if not self.__seq[ind][1][1] in prepared:
                        node_list.append(self.__seq[ind][1][1])
                elif self.__seq[ind][1][1] == node:
                    if not self.__seq[ind][1][0] in prepared:
                        node_list.append(self.__seq[ind][1][0])
                ind += 1
        return node_list

    def standardize_and_shift_signals(self, method="local"):
        """Executes standardization and signal shifting.

        Parameters
        ----------
        method : str, optional
            'global' corresponds to a conventional method executed on Pattern class.
            'local' standardization is executed on LocalPattern class.
            defaults to 'local'
        """
        if method == "local":
            localpattern = self.get_local_pattern()
            localpattern.standardize()
            localpattern.shift_signals()
            self.__seq = localpattern.get_pattern().__seq
        elif method == "global":
            self.standardize()
            self.shift_signals()
        else:
            raise ValueError("Invalid method")

    def correction_commands(self):
        """Returns the list of byproduct correction commands"""
        assert self.is_standard()
        Clist = []
        for i in range(len(self.__seq)):
            if self.__seq[i][0] in ["X", "Z"]:
                Clist.append(self.__seq[i])
        return Clist

    def parallelize_pattern(self):
        """Optimize the pattern to reduce the depth of the computation
        by gathering measurement commands that can be performed simultaneously.
        This optimized pattern runs efficiently on GPUs and quantum hardwares with
        depth (e.g. coherence time) limitations.
        """
        if not self.is_standard():
            self.standardize()
        meas_order = self._measurement_order_depth()
        self._reorder_pattern(self.sort_measurement_commands(meas_order))

    def minimize_space(self):
        """Optimize the pattern to minimize the max_space property of
        the pattern i.e. the optimized pattern has significantly
        reduced space requirement (memory space for classical simulation,
        and maximum simultaneously prepared qubits for quantum hardwares).
        """
        if not self.is_standard():
            self.standardize()
        meas_order = None
        if not self._pauli_preprocessed:
            meas_order = self.get_measurement_order_from_flow()
        if meas_order is None:
            meas_order = self._measurement_order_space()
        self._reorder_pattern(self.sort_measurement_commands(meas_order))

    def _reorder_pattern(self, meas_commands):
        """internal method to reorder the command sequence

        Parameters
        ----------
        meas_commands : list of command
            list of measurement ('M') commands
        """
        prepared = self.input_nodes
        measured = []
        new = []
        for cmd in meas_commands:
            node = cmd[1]
            if node not in prepared:
                new.append(["N", node])
                prepared.append(node)
            node_list = self.connected_nodes(node, measured)
            for add_node in node_list:
                if add_node not in prepared:
                    new.append(["N", add_node])
                    prepared.append(add_node)
                new.append(["E", (node, add_node)])
            new.append(cmd)
            measured.append(node)

        # add isolated nodes
        for cmd in self.__seq:
            if cmd[0] == "N":
                if not cmd[1] in prepared:
                    new.append(["N", cmd[1]])
        for cmd in self.__seq:
            if cmd[0] == "E":
                if cmd[1][0] in self.output_nodes:
                    if cmd[1][1] in self.output_nodes:
                        new.append(cmd)

        # add Clifford nodes
        for cmd in self.__seq:
            if cmd[0] == "C":
                new.append(cmd)

        # add corrections
        c_list = self.correction_commands()
        new.extend(c_list)

        self.__seq = new

    def max_space(self):
        """The maximum number of nodes that must be present in the graph (graph space)
        during the execution of the pattern.
        For statevector simulation, this is equivalent to the maximum memory
        needed for classical simulation.

        Returns
        -------
        n_nodes : int
            max number of nodes present in the graph during pattern execution.
        """
        nodes = len(self.input_nodes)
        max_nodes = nodes
        for cmd in self.__seq:
            if cmd[0] == "N":
                nodes += 1
            elif cmd[0] == "M":
                nodes -= 1
            if nodes > max_nodes:
                max_nodes = nodes
        return max_nodes

    def space_list(self):
        """Returns the list of the number of nodes present in the graph (space)
        during each step of execution of the pattern (for N and M commands).

        Returns
        -------
        N_list : list
            time evolution of 'space' at each 'N' and 'M' commands of pattern.
        """
        nodes = 0
        N_list = []
        for cmd in self.__seq:
            if cmd[0] == "N":
                nodes += 1
                N_list.append(nodes)
            elif cmd[0] == "M":
                nodes -= 1
                N_list.append(nodes)
        return N_list

    def simulate_pattern(self, backend="statevector", **kwargs):
        """Simulate the execution of the pattern by using
        :class:`graphix.simulator.PatternSimulator`.

        Available backend: ['statevector', 'tensornetwork']

        Parameters
        ----------
        backend : str
            optional parameter to select simulator backend.
        kwargs: keyword args for specified backend.

        Returns
        -------
        state :
            quantum state representation for the selected backend.

        .. seealso:: :class:`graphix.simulator.PatternSimulator`
        """
        sim = PatternSimulator(self, backend=backend, **kwargs)
        state = sim.run()
        return state

    def run_pattern(self, backend, **kwargs):
        """run the pattern on cloud-based quantum devices and their simulators.
        Available backend: ['ibmq']

        Parameters
        ----------
        backend : str
            parameter to select executor backend.
        kwargs: keyword args for specified backend.

        Returns
        -------
        result :
            the measurement result,
            in the representation depending on the backend used.
        """
        exe = PatternRunner(self, backend=backend, **kwargs)
        result = exe.run()
        return result

    def perform_pauli_measurements(self, leave_input=False, use_rustworkx=False):
        """Perform Pauli measurements in the pattern using
        efficient stabilizer simulator.

        .. seealso:: :func:`measure_pauli`

        """
        measure_pauli(self, leave_input, copy=False, use_rustworkx=use_rustworkx)

    def draw_graph(
        self,
        flow_from_pattern=True,
        show_pauli_measurement=True,
        show_local_clifford=False,
        show_measurement_planes=False,
        show_loop=True,
        node_distance=(1, 1),
        figsize=None,
        save=False,
        filename=None,
    ):
        """Visualize the underlying graph of the pattern with flow or gflow structure.

        Parameters
        ----------
        flow_from_pattern : bool
            If True, the command sequence of the pattern is used to derive flow or gflow structure. If False, only the underlying graph is used.
        show_pauli_measurement : bool
            If True, the nodes with Pauli measurement angles are colored light blue.
        show_local_clifford : bool
            If True, indexes of the local Clifford operator are displayed adjacent to the nodes.
        show_measurement_planes : bool
            If True, measurement planes are displayed adjacent to the nodes.
        show_loop : bool
            whether or not to show loops for graphs with gflow. defaulted to True.
        node_distance : tuple
            Distance multiplication factor between nodes for x and y directions.
        figsize : tuple
            Figure size of the plot.
        save : bool
            If True, the plot is saved as a png file.
        filename : str
            Filename of the saved plot.
        """

        nodes, edges = self.get_graph()
        g = nx.Graph()
        g.add_nodes_from(nodes)
        g.add_edges_from(edges)
        vin = self.input_nodes if self.input_nodes is not None else []
        vout = self.output_nodes
        meas_planes = self.get_meas_plane()
        meas_angles = self.get_angles()
        local_clifford = self.get_vops()

        vis = GraphVisualizer(g, vin, vout, meas_planes, meas_angles, local_clifford)

        if flow_from_pattern:
            vis.visualize_from_pattern(
                pattern=deepcopy(self),
                show_pauli_measurement=show_pauli_measurement,
                show_local_clifford=show_local_clifford,
                show_measurement_planes=show_measurement_planes,
                show_loop=show_loop,
                node_distance=node_distance,
                figsize=figsize,
                save=save,
                filename=filename,
            )
        else:
            vis.visualize(
                show_pauli_measurement=show_pauli_measurement,
                show_local_clifford=show_local_clifford,
                show_measurement_planes=show_measurement_planes,
                show_loop=show_loop,
                node_distance=node_distance,
                figsize=figsize,
                save=save,
                filename=filename,
            )

    def to_qasm3(self, filename):
        """Export measurement pattern to OpenQASM 3.0 file

        Parameters
        ----------
        filename : str
            file name to export to. example: "filename.qasm"
        """
        with open(filename + ".qasm", "w") as file:
            file.write("// generated by graphix\n")
            file.write("OPENQASM 3;\n")
            file.write('include "stdgates.inc";\n')
            file.write("\n")
            if self.results != {}:
                for id in self.results:
                    res = self.results[id]
                    file.write("// measurement result of qubit q" + str(id) + "\n")
                    file.write("bit c" + str(id) + " = " + str(res) + ";\n")
                    file.write("\n")
            for command in self.__seq:
                for line in cmd_to_qasm3(command):
                    file.write(line)


class CommandNode:
    """A node decorated with a distributed command sequence.

    Attributes
    ----------
    index : int
        node index
    seq : list
        command sequence. In this class, a command sequence follows the rules noted below.

        E: pair node's index(>=0)
        M: -1
        X: -2
        Z: -3
        C: -4
    Mprop : list
        attributes for a measurement command. consists of [meas_plane, angle, s_domain, t_domain, vop]
    result : int
        measurement result of the node
    Xsignal : list
        signal domain
    Xsignals : list
        signal domain. Xsignals may contains lists. For standardization, this variable is used.
    Zsignal : list
        signal domain
    vop : int
        value for clifford index
    input : bool
        whether the node is an input or not
    output : bool
        whether the node is an output or not
    """

    def __init__(self, node_index, seq, Mprop, Zsignal, input, output, Xsignal=[], Xsignals=[]):
        """
        Parameters
        ----------
        node_index : int
            node index

        seq : list
            distributed command sequence

        Mprop : list
            attributes for measurement command

        Xsignal : list
            signal domain for X byproduct correction

        Xsignals : list of list
            signal domains for X byproduct correction
            Xsignal or Xsignals must be specified

        Zsignal : list
            signal domain for Z byproduct correction

        input : bool
            whether the node is an input or not

        output : bool
            whether the node is an output or not
        """
        self.index = node_index
        self.seq = seq  # composed of [E, M, X, Z, C]
        self.Mprop = Mprop
        self.result = None
        self.Xsignal = Xsignal
        self.Xsignals = Xsignals
        self.Zsignal = Zsignal  # appeared at most e + 1
        self.vop = Mprop[4] if len(Mprop) == 5 else 0
        self.input = input
        self.output = output

    def is_standard(self):
        """Check whether the local command sequence is standardized.

        Returns
        -------
        standardized : Bool
            whether the local command sequence is standardized or not
        """
        order_dict = {
            -1: [-1, -2, -3, -4],
            -2: [-2, -3, -4],
            -3: [-2, -3, -4],
            -4: [-4],
        }
        standardized = True
        cmd_ref = 0
        for cmd in self.seq:
            if cmd_ref >= 0:
                pass
            else:
                standardized &= cmd in order_dict[cmd_ref]
            cmd_ref = cmd
        return standardized

    def commute_X(self):
        """Move all X correction commands to the back.

        Returns
        -------
        EXcommutated_nodes : dict
            when X commutes with E, Z correction is added on the pair node.
            This dict specifies target nodes where Zs will be added.
        """
        EXcommutated_nodes = dict()
        combined_Xsignal = []
        for Xsignal in self.Xsignals:
            Xpos = self.seq.index(-2)
            for i in range(Xpos, len(self.seq)):
                if self.seq[i] >= 0:
                    try:
                        EXcommutated_nodes[self.seq[i]] += Xsignal
                    except KeyError:
                        EXcommutated_nodes[self.seq[i]] = Xsignal
            self.seq.remove(-2)
            combined_Xsignal += Xsignal
        if self.output:
            self.seq.append(-2)  # put X on the end of the pattern
            self.Xsignal = combined_Xsignal
            self.Xsignals = [combined_Xsignal]
        else:
            if self.Mprop[0] == "YZ" or self.vop == 6:
                self.Mprop[3] = xor_combination_list(combined_Xsignal, self.Mprop[3])
            elif self.Mprop[0] == "XY":
                self.Mprop[2] = xor_combination_list(combined_Xsignal, self.Mprop[2])
            self.Xsignal = []
            self.Xsignals = []
        return EXcommutated_nodes

    def commute_Z(self):
        """Move all Zs to the back. EZ commutation produces no additional command unlike EX commutation."""
        z_in_seq = False
        while -3 in self.seq:
            z_in_seq = True
            self.seq.remove(-3)
        if self.output and z_in_seq:
            self.seq.append(-3)
        else:
            if self.Mprop[0] == "YZ" or self.vop == 6:
                self.Mprop[2] = xor_combination_list(self.Zsignal, self.Mprop[2])
            elif self.Mprop[0] == "XY":
                self.Mprop[3] = xor_combination_list(self.Zsignal, self.Mprop[3])
            self.Zsignal = []

    def _add_Z(self, pair, signal):
        """Add Z correction into the node.

        Parameters
        ----------
        pair : int
            a node index where the Z is produced. The additional Z will be inserted just behind the E(with pair) command
        signal : list
            signal domain for the additional Z correction
        """
        # caused by EX commutation.
        self.Zsignal = xor_combination_list(signal, self.Zsignal)
        Epos = self.seq.index(pair)
        self.seq.insert(Epos + 1, -3)

    def print_pattern(self):
        """Print the local command sequence"""
        for cmd in self.seq:
            print(self.get_command(cmd))

    def get_command(self, cmd):
        """Get a command with full description. Patterns with more than one X or Z corrections are not supported.

        Parameters
        ----------
        cmd : int
            an integer corresponds to a command as described below.
            E: pair node's index(>=0)
            M: -1
            X: -2
            Z: -3
            C: -4

        Returns
        -------
        MBQC command : list
            a command for a global pattern
        """
        if cmd >= 0:
            return ["E", (self.index, cmd)]
        elif cmd == -1:
            return ["M", self.index] + self.Mprop
        elif cmd == -2:
            if self.seq.count(-2) > 1:
                raise NotImplementedError("Patterns with more than one X corrections are not supported")
            return ["X", self.index, self.Xsignal]
        elif cmd == -3:
            if self.seq.count(-3) > 1:
                raise NotImplementedError("Patterns with more than one Z corrections are not supported")
            return ["Z", self.index, self.Zsignal]
        elif cmd == -4:
            return ["C", self.index, self.vop]

    def get_signal_destination(self):
        """get signal destination

        Returns
        -------
        signal_destination : set
            Counterpart of 'dependent nodes'. measurement results of each node
            propagate to the nodes specified by 'signal_distination'.
        """
        signal_destination = set(self.Mprop[2]) | set(self.Mprop[3]) | set(self.Xsignal) | set(self.Zsignal)
        return signal_destination

    def get_signal_destination_dict(self):
        """get signal destination. distinguish the kind of signals.

        Returns
        -------
        signal_destination_dict : dict
            Counterpart of 'dependent nodes'. Unlike 'get_signal_destination', types of domains are memorarized.
            measurement results of each node propagate to the nodes specified by 'signal_distination_dict'.
        """
        dependent_nodes_dict = dict()
        dependent_nodes_dict["Ms"] = self.Mprop[2]
        dependent_nodes_dict["Mt"] = self.Mprop[3]
        dependent_nodes_dict["X"] = self.Xsignal
        dependent_nodes_dict["Z"] = self.Zsignal
        return dependent_nodes_dict


class LocalPattern:
    """MBQC Local Pattern class

    Instead of storing commands as a 1D list as in Pattern class, here we distribute them to each node.
    This data structure is efficient for command operations such as commutation and signal propagation.
    This results in faster standardization and signal shifting.

    Attributes
    ----------
    nodes : set
        set of nodes with distributed command sequences

    input_nodes : list
        list of input node indices.

    output_nodes : list
        list of output node indices.

    morder : list
        list of node indices in a measurement order.

    signal_destination : dict
<<<<<<< HEAD
       stores the set of nodes where dependent feedforward operations are performed,
       from the result of measurement at each node.
       stored separately for each nodes, and for each kind of signal(Ms, Mt, X, Z).
=======
    stores the set of nodes where dependent feedforward operations are performed, from the result of measurement at each node.
    stored separately for each nodes, and for each kind of signal(Ms, Mt, X, Z).
>>>>>>> b6aeaa7a
    """

    def __init__(self, nodes=dict(), input_nodes=[], output_nodes=[], morder=[]):
        """
        Parameters
        ----------
        nodes : dict
            dict of command decorated nodes. defaults to an empty dict.
        output_nodes : list, optional
            list of output node indices. defaults to [].
        morder : list, optional
            list of node indices in a measurement order. defaults to [].
        """
        self.nodes = nodes  # dict of Pattern.CommandNode
        self.input_nodes = input_nodes
        self.output_nodes = output_nodes
        self.morder = morder
        self.signal_destination = {i: {"Ms": set(), "Mt": set(), "X": set(), "Z": set()} for i in self.nodes.keys()}

    def is_standard(self):
        """Check whether the local pattern is standardized or not

        Returns
        -------
        standardized : bool
            whether the local pattern is standardized or not
        """
        standardized = True
        for node in self.nodes.values():
            standardized &= node.is_standard()
        return standardized

    def Xshift(self):
        """Move X to the back of the pattern"""
        for index, node in self.nodes.items():
            EXcomutation = node.commute_X()
            for target_index, signal in EXcomutation.items():
                self.nodes[target_index]._add_Z(index, signal)

    def Zshift(self):
        """Move Z to the back of the pattern. This method can be executed separately"""
        for node in self.nodes.values():
            node.commute_Z()

    def standardize(self):
        """Standardize pattern. In this structure, it is enough to move all byproduct corrections to the back"""
        self.Xshift()
        self.Zshift()

    def collect_signal_destination(self):
        """Calculate signal destinations by considering dependencies of each node."""
        for index, node in self.nodes.items():
            dependent_node_dicts = node.get_signal_destination_dict()
            for dependent_node in dependent_node_dicts["Ms"]:
                self.signal_destination[dependent_node]["Ms"] |= {index}
            for dependent_node in dependent_node_dicts["Mt"]:
                self.signal_destination[dependent_node]["Mt"] |= {index}
            for dependent_node in dependent_node_dicts["X"]:
                self.signal_destination[dependent_node]["X"] |= {index}
            for dependent_node in dependent_node_dicts["Z"]:
                self.signal_destination[dependent_node]["Z"] |= {index}

    def shift_signals(self):
        """Shift signals to the back based on signal destinations."""
        self.collect_signal_destination()
        for node_index in self.morder + self.output_nodes:
            signal = self.nodes[node_index].Mprop[3]
            self.nodes[node_index].Mprop[3] = []
            for signal_label, destinated_nodes in self.signal_destination[node_index].items():
                for destinated_node in destinated_nodes:
                    node = self.nodes[destinated_node]
                    if signal_label == "Ms":
                        node.Mprop[2] += signal
                    elif signal_label == "Mt":
                        node.Mprop[3] += signal
                    elif signal_label == "X":
                        node.Xsignal += signal
                    elif signal_label == "Z":
                        node.Zsignal += signal
                    else:
                        raise ValueError(f"Invalid signal label: {signal_label}")

    def get_graph(self):
        """Get a graph from a local pattern

        Returns
        -------
        nodes : list
            list of node indices
        edges : list
            list of edges
        """
        nodes = []
        edges = []
        for index, node in self.nodes.items():
            nodes.append(index)
            for cmd in node.seq:
                if cmd >= 0:
                    if index > cmd:
                        edges.append((cmd, index))
        return nodes, edges

    def get_pattern(self):
        """Convert a local pattern into a corresponding global pattern.
        Currently, only standardized pattern is supported.

        Returns
        -------
        pattern : Pattern
            standardized global pattern
        """
        assert self.is_standard()
        pattern = Pattern(input_nodes=self.input_nodes)
        Nseq = [["N", i] for i in self.nodes.keys() - self.input_nodes]
        Eseq = []
        Mseq = []
        Xseq = []
        Zseq = []
        Cseq = []
        for node_index in self.morder + self.output_nodes:
            node = self.nodes[node_index]
            for cmd in node.seq:
                if cmd >= 0:
                    Eseq.append(node.get_command(cmd))
                    self.nodes[cmd].seq.remove(node_index)
                elif cmd == -1:
                    Mseq.append(node.get_command(cmd))
                elif cmd == -2:
                    Xseq.append(node.get_command(cmd))
                elif cmd == -3:
                    Zseq.append(node.get_command(cmd))
                elif cmd == -4:
                    Cseq.append(node.get_command(cmd))
                else:
                    raise ValueError(f"command {cmd} is invalid!")
            if node.result is not None:
                pattern.results[node.index] = node.result
        pattern.replace(Nseq + Eseq + Mseq + Xseq + Zseq + Cseq)
        return pattern


def xor_combination_list(list1, list2):
    """Combine two lists according to XOR operation.

    Parameters
    ----------
    list1 : list
        list to be combined
    list2 : list
        list to be combined

    Returns
    -------
    result : list
        xor-combined list
    """
    result = list2
    for elem in list1:
        if elem in result:
            result.remove(elem)
        else:
            result.append(elem)
    return result


def measure_pauli(pattern, leave_input, copy=False, use_rustworkx=False):
    """Perform Pauli measurement of a pattern by fast graph state simulator
    uses the decorated-graph method implemented in graphix.graphsim to perform
    the measurements in Pauli bases, and then sort remaining nodes back into
    pattern together with Clifford commands.

    TODO: non-XY plane measurements in original pattern

    Parameters
    ----------
    pattern : graphix.pattern.Pattern object
    leave_input : bool
        True: input nodes will not be removed
        False: all the nodes measured in Pauli bases will be removed
    copy : bool
        True: changes will be applied to new copied object and will be returned
        False: changes will be applied to the supplied Pattern object

    Returns
    -------
    new_pattern : graphix.Pattern object
        pattern with Pauli measurement removed.
        only returned if copy argument is True.


    .. seealso:: :class:`graphix.graphsim.GraphState`
    """
    if not pattern.is_standard():
        pattern.standardize()
    nodes, edges = pattern.get_graph()
    vop_init = pattern.get_vops(conj=False)
    graph_state = GraphState(nodes=nodes, edges=edges, vops=vop_init, use_rustworkx=use_rustworkx)
    results = {}
    to_measure, non_pauli_meas = pauli_nodes(pattern, leave_input)
    if not leave_input and len(list(set(pattern.input_nodes) & set([i[0][1] for i in to_measure]))) > 0:
        new_inputs = []
    else:
        new_inputs = pattern.input_nodes
    for cmd in to_measure:
        # extract signals for adaptive angle.
        if cmd[1] in ["+X", "-X"]:
            s_signal = 0  # X meaurement is not affected by s_signal
            t_signal = np.sum([results[j] for j in cmd[0][5]])
        elif cmd[1] in ["+Y", "-Y"]:
            s_signal = np.sum([results[j] for j in cmd[0][4]])
            t_signal = np.sum([results[j] for j in cmd[0][5]])
        elif cmd[1] in ["+Z", "-Z"]:
            s_signal = np.sum([results[j] for j in cmd[0][4]])
            t_signal = 0  # Z meaurement is not affected by t_signal
        else:
            raise ValueError("unknown Pauli measurement basis", cmd[1])

        if int(s_signal % 2) == 1:  # equivalent to X byproduct
            graph_state.h(cmd[0][1])
            graph_state.z(cmd[0][1])
            graph_state.h(cmd[0][1])
        if int(t_signal % 2) == 1:  # equivalent to Z byproduct
            graph_state.z(cmd[0][1])

        if cmd[1] == "+X":
            results[cmd[0][1]] = graph_state.measure_x(cmd[0][1], choice=0)
        elif cmd[1] == "-X":
            results[cmd[0][1]] = 1 - graph_state.measure_x(cmd[0][1], choice=1)
        elif cmd[1] == "+Y":
            results[cmd[0][1]] = graph_state.measure_y(cmd[0][1], choice=0)
        elif cmd[1] == "-Y":
            results[cmd[0][1]] = 1 - graph_state.measure_y(cmd[0][1], choice=1)
        elif cmd[1] == "+Z":
            results[cmd[0][1]] = graph_state.measure_z(cmd[0][1], choice=0)
        elif cmd[1] == "-Z":
            results[cmd[0][1]] = 1 - graph_state.measure_z(cmd[0][1], choice=1)

    # measure (remove) isolated nodes. if they aren't Pauli measurements,
    # measuring one of the results with probability of 1 should not occur as was possible above for Pauli measurements,
    # which means we can just choose s=0. We should not remove output nodes even if isolated.
    isolates = graph_state.get_isolates()
    for node in non_pauli_meas:
        if (node in isolates) and (node not in pattern.output_nodes):
            graph_state.remove_node(node)
            results[node] = 0

    # update command sequence
    vops = graph_state.get_vops()
    new_seq = []
    # TO CHECK: why the order is relevant?
    for index in graph_state.nodes:
        if index not in new_inputs:
            new_seq.append(["N", index])
    for edge in graph_state.edges:
        new_seq.append(["E", edge])
    for cmd in pattern:
        if cmd[0] == "M":
            if cmd[1] in graph_state.nodes:
                cmd_new = deepcopy(cmd)
                new_clifford_ = vops[cmd[1]]
                if len(cmd_new) == 7:
                    cmd_new[6] = new_clifford_
                else:
                    cmd_new.append(new_clifford_)
                new_seq.append(cmd_new)
    for index in pattern.output_nodes:
        new_clifford_ = vops[index]
        if new_clifford_ != 0:
            new_seq.append(["C", index, new_clifford_])
    for cmd in pattern:
        if cmd[0] == "X" or cmd[0] == "Z":
            new_seq.append(cmd)

    if copy:
        pat = Pattern()
    else:
        pat = pattern

    pat.replace(new_seq, input_nodes=new_inputs)
    assert pat.Nnode == len(graph_state.nodes)
    pat.results = results
    pat._pauli_preprocessed = True
    return pat


def pauli_nodes(pattern, leave_input):
    """returns the list of measurement commands that are in Pauli bases
    and that are not dependent on any non-Pauli measurements

    Parameters
    ----------
    pattern : graphix.Pattern object
    leave_input : bool

    Returns
    -------
    pauli_node : list
        list of node indices
    """
    if not pattern.is_standard():
        pattern.standardize()
    m_commands = pattern.get_measurement_commands()
    pauli_node = []
    # Nodes that are non-Pauli measured, or pauli measured but depends on pauli measurement
    non_pauli_node = []
    for cmd in m_commands:
        pm = is_pauli_measurement(cmd, ignore_vop=True)
        if pm is not None and (cmd[1] not in pattern.input_nodes or not leave_input):  # Pauli measurement to be removed
            if pm in ["+X", "-X"]:
                t_cond = np.any(np.isin(cmd[5], np.array(non_pauli_node)))
                if t_cond:  # cmd depend on non-Pauli measurement
                    non_pauli_node.append(cmd[1])
                else:
                    pauli_node.append((cmd, pm))
            elif pm in ["+Y", "-Y"]:
                s_cond = np.any(np.isin(cmd[4], np.array(non_pauli_node)))
                t_cond = np.any(np.isin(cmd[5], np.array(non_pauli_node)))
                if t_cond or s_cond:  # cmd depend on non-Pauli measurement
                    non_pauli_node.append(cmd[1])
                else:
                    pauli_node.append((cmd, pm))
            elif pm in ["+Z", "-Z"]:
                s_cond = np.any(np.isin(cmd[4], np.array(non_pauli_node)))
                if s_cond:  # cmd depend on non-Pauli measurement
                    non_pauli_node.append(cmd[1])
                else:
                    pauli_node.append((cmd, pm))
            else:
                raise ValueError("Unknown Pauli measurement basis")
        else:
            non_pauli_node.append(cmd[1])
    return pauli_node, non_pauli_node


def is_pauli_measurement(cmd, ignore_vop=True):
    """Determines whether or not the measurement command is a Pauli measurement,
    and if so returns the measurement basis.

    Parameters
    ----------
    cmd : list
        measurement command. list containing the information of the measurement,
        "M", node index, measurement plane, angle (in unit of pi), s-signal, t-signal, clifford index.

        e.g. `['M', 2, 'XY', 0.25, [], [], 6]`
        for measurement of node 2, in 4/pi angle in XY plane, with local Clifford index 6 (Hadamard).
    ignore_vop : bool
        whether or not to ignore local Clifford to detemrine the measurement basis.

    Returns
    -------
        str, one of '+X', '-X', '+Y', '-Y', '+Z', '-Z'
        if the measurement is not in Pauli basis, returns None.
    """
    assert cmd[0] == "M"
    basis_str = [("+X", "-X"), ("+Y", "-Y"), ("+Z", "-Z")]
    if len(cmd) == 7:
        vop = cmd[6]
    else:
        vop = 0
    # first item: 0, 1 or 2. correspond to choice of X, Y and Z
    # second item: 0 or 1. correspond to sign (+, -)
    basis_index = (0, 0)
    if np.mod(cmd[3], 2) == 0:
        if cmd[2] == "XY":
            basis_index = (0, 0)
        elif cmd[2] == "YZ":
            basis_index = (1, 0)
        elif cmd[2] == "XZ":
            basis_index = (0, 0)
        else:
            raise ValueError("Unknown measurement plane")
    elif np.mod(cmd[3], 2) == 1:
        if cmd[2] == "XY":
            basis_index = (0, 1)
        elif cmd[2] == "YZ":
            basis_index = (1, 1)
        elif cmd[2] == "XZ":
            basis_index = (0, 1)
        else:
            raise ValueError("Unknown measurement plane")
    elif np.mod(cmd[3], 2) == 0.5:
        if cmd[2] == "XY":
            basis_index = (1, 0)
        elif cmd[2] == "YZ":
            basis_index = (2, 0)
        elif cmd[2] == "XZ":
            basis_index = (2, 0)
        else:
            raise ValueError("Unknown measurement plane")
    elif np.mod(cmd[3], 2) == 1.5:
        if cmd[2] == "XY":
            basis_index = (1, 1)
        elif cmd[2] == "YZ":
            basis_index = (2, 1)
        elif cmd[2] == "XZ":
            basis_index = (2, 1)
        else:
            raise ValueError("Unknown measurement plane")
    else:
        return None
    if not ignore_vop:
        basis_index = (
            CLIFFORD_MEASURE[vop][basis_index[0]][0],
            int(np.abs(basis_index[1] - CLIFFORD_MEASURE[vop][basis_index[0]][1])),
        )
    return basis_str[basis_index[0]][basis_index[1]]


def cmd_to_qasm3(cmd):
    """Converts a command in the pattern into OpenQASM 3.0 statement.

    Parameter
    ---------
    cmd : list
        command [type:str, node:int, attr]

    Yields
    ------
    string
        translated pattern commands in OpenQASM 3.0 language

    """
    name = cmd[0]
    if name == "N":
        qubit = cmd[1]
        yield "// prepare qubit q" + str(qubit) + "\n"
        yield "qubit q" + str(qubit) + ";\n"
        yield "h q" + str(qubit) + ";\n"
        yield "\n"

    elif name == "E":
        qubits = cmd[1]
        yield "// entangle qubit q" + str(qubits[0]) + " and q" + str(qubits[1]) + "\n"
        yield "cz q" + str(qubits[0]) + ", q" + str(qubits[1]) + ";\n"
        yield "\n"

    elif name == "M":
        qubit = cmd[1]
        plane = cmd[2]
        alpha = cmd[3]
        sdomain = cmd[4]
        tdomain = cmd[5]
        yield "// measure qubit q" + str(qubit) + "\n"
        yield "bit c" + str(qubit) + ";\n"
        yield "float theta" + str(qubit) + " = 0;\n"
        if plane == "XY":
            if sdomain != []:
                yield "int s" + str(qubit) + " = 0;\n"
                for sid in sdomain:
                    yield "s" + str(qubit) + " += c" + str(sid) + ";\n"
                yield "theta" + str(qubit) + " += (-1)**(s" + str(qubit) + " % 2) * (" + str(alpha) + " * pi);\n"
            if tdomain != []:
                yield "int t" + str(qubit) + " = 0;\n"
                for tid in tdomain:
                    yield "t" + str(qubit) + " += c" + str(tid) + ";\n"
                yield "theta" + str(qubit) + " += t" + str(qubit) + " * pi;\n"
            yield "p(-theta" + str(qubit) + ") q" + str(qubit) + ";\n"
            yield "h q" + str(qubit) + ";\n"
            yield "c" + str(qubit) + " = measure q" + str(qubit) + ";\n"
            yield "h q" + str(qubit) + ";\n"
            yield "p(theta" + str(qubit) + ") q" + str(qubit) + ";\n"
            yield "\n"

    elif (name == "X") or (name == "Z"):
        qubit = cmd[1]
        sdomain = cmd[2]
        yield "// byproduct correction on qubit q" + str(qubit) + "\n"
        yield "int s" + str(qubit) + " = 0;\n"
        for sid in sdomain:
            yield "s" + str(qubit) + " += c" + str(sid) + ";\n"
        yield "if(s" + str(qubit) + " % 2 == 1){\n"
        if name == "X":
            yield "\t x q" + str(qubit) + ";\n}\n"
        else:
            yield "\t z q" + str(qubit) + ";\n}\n"
        yield "\n"

    elif name == "C":
        qubit = cmd[1]
        cid = cmd[2]
        yield "// Clifford operations on qubit q" + str(qubit) + "\n"
        for op in CLIFFORD_TO_QASM3[cid]:
            yield str(op) + " q" + str(qubit) + ";\n"
        yield "\n"

    else:
        raise ValueError("invalid command {}".format(name))


def assert_permutation(original, user):
    node_set = set(user)
    assert node_set == set(original), f"{node_set} != {set(original)}"
    for node in user:
        if node in node_set:
            node_set.remove(node)
        else:
            assert False, f"{node} appears twice"<|MERGE_RESOLUTION|>--- conflicted
+++ resolved
@@ -1671,14 +1671,9 @@
         list of node indices in a measurement order.
 
     signal_destination : dict
-<<<<<<< HEAD
        stores the set of nodes where dependent feedforward operations are performed,
        from the result of measurement at each node.
        stored separately for each nodes, and for each kind of signal(Ms, Mt, X, Z).
-=======
-    stores the set of nodes where dependent feedforward operations are performed, from the result of measurement at each node.
-    stored separately for each nodes, and for each kind of signal(Ms, Mt, X, Z).
->>>>>>> b6aeaa7a
     """
 
     def __init__(self, nodes=dict(), input_nodes=[], output_nodes=[], morder=[]):
