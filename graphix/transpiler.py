"""Gate-to-MBQC transpiler

accepts desired gate operations and transpile into MBQC measurement patterns.

"""

from __future__ import annotations

import dataclasses
from collections.abc import Sequence
from copy import deepcopy
<<<<<<< HEAD
from typing import Optional, Sequence, List, Tuple
=======

>>>>>>> cef611d3
import numpy as np

import graphix.pauli
import graphix.sim.base_backend
import graphix.sim.statevec
from graphix.ops import Ops
from graphix.pattern import Pattern
<<<<<<< HEAD
from graphix.sim.statevec import Statevec
from graphix import command
from graphix.command import N, M, E, X, Z, CommandKind
from graphix import instruction


@dataclasses.dataclass
class TranspileResult:
    """
    The result of a transpilation.

    pattern : :class:`graphix.pattern.Pattern` object
    classical_outputs : tuple[int,...], index of nodes measured with `M` gates
    """

    pattern: Pattern
    classical_outputs: Tuple[int, ...]


@dataclasses.dataclass
class SimulateResult:
    """
    The result of a simulation.

    statevec : :class:`graphix.sim.statevec.Statevec` object
    classical_measures : tuple[int,...], classical measures
    """

    statevec: Statevec
    classical_measures: Tuple[int, ...]
=======
>>>>>>> cef611d3


@dataclasses.dataclass
class TranspileResult:
    """
    The result of a transpilation.

    pattern : :class:`graphix.pattern.Pattern` object
    classical_outputs : tuple[int,...], index of nodes measured with `M` gates
    """

    pattern: Pattern
    classical_outputs: Tuple[int, ...]


@dataclasses.dataclass
class SimulateResult:
    """
    The result of a simulation.

    statevec : :class:`graphix.sim.statevec.Statevec` object
    classical_measures : tuple[int,...], classical measures
    """

<<<<<<< HEAD
    statevec: Statevec
    classical_measures: Tuple[int, ...]
=======
    statevec: graphix.sim.statevec.Statevec
    classical_measures: tuple[int, ...]
>>>>>>> cef611d3


class Circuit:
    """Gate-to-MBQC transpiler.

    Holds gate operations and translates into MBQC measurement patterns.

    Attributes
    ----------
    width : int
        Number of logical qubits (for gate network)
    instruction : list
        List containing the gate sequence applied.
    """

    def __init__(self, width: int):
        """
        Parameters
        ----------
        width : int
            number of logical qubits for the gate network
        """
        self.width = width
        self.instruction: List[instruction.Instruction] = []
        self.active_qubits = set(range(width))

    def cnot(self, control: int, target: int):
        """CNOT gate

        Parameters
        ---------
        control : int
            control qubit
        target : int
            target qubit
        """
        assert control in self.active_qubits
        assert target in self.active_qubits
        assert control != target
        self.instruction.append(instruction.CNOT(control=control, target=target))

    def swap(self, qubit1: int, qubit2: int):
        """SWAP gate

        Parameters
        ---------
        qubit1 : int
            first qubit to be swapped
        qubit2 : int
            second qubit to be swapped
        """
        assert qubit1 in self.active_qubits
        assert qubit2 in self.active_qubits
        assert qubit1 != qubit2
        self.instruction.append(instruction.SWAP(targets=(qubit1, qubit2)))

    def h(self, qubit: int):
        """Hadamard gate

        Parameters
        ---------
        qubit : int
            target qubit
        """
        assert qubit in self.active_qubits
        self.instruction.append(instruction.H(target=qubit))

    def s(self, qubit: int):
        """S gate

        Parameters
        ---------
        qubit : int
            target qubit
        """
        assert qubit in self.active_qubits
        self.instruction.append(instruction.S(target=qubit))

    def x(self, qubit):
        """Pauli X gate

        Parameters
        ---------
        qubit : int
            target qubit
        """
        assert qubit in self.active_qubits
        self.instruction.append(instruction.X(target=qubit))

    def y(self, qubit: int):
        """Pauli Y gate

        Parameters
        ---------
        qubit : int
            target qubit
        """
        assert qubit in self.active_qubits
        self.instruction.append(instruction.Y(target=qubit))

    def z(self, qubit: int):
        """Pauli Z gate

        Parameters
        ---------
        qubit : int
            target qubit
        """
        assert qubit in self.active_qubits
        self.instruction.append(instruction.Z(target=qubit))

    def rx(self, qubit: int, angle: float):
        """X rotation gate

        Parameters
        ---------
        qubit : int
            target qubit
        angle : float
            rotation angle in radian
        """
        assert qubit in self.active_qubits
        self.instruction.append(instruction.RX(target=qubit, angle=angle))

    def ry(self, qubit: int, angle: float):
        """Y rotation gate

        Parameters
        ---------
        qubit : int
            target qubit
        angle : float
            angle in radian
        """
        assert qubit in self.active_qubits
        self.instruction.append(instruction.RY(target=qubit, angle=angle))

    def rz(self, qubit: int, angle: float):
        """Z rotation gate

        Parameters
        ---------
        qubit : int
            target qubit
        angle : float
            rotation angle in radian
        """
        assert qubit in self.active_qubits
        self.instruction.append(instruction.RZ(target=qubit, angle=angle))

    def rzz(self, control: int, target: int, angle: float):
        r"""ZZ-rotation gate.
        Equivalent to the sequence
        CNOT(control, target),
        Rz(target, angle),
        CNOT(control, target)

        and realizes rotation expressed by
        :math:`e^{-i \frac{\theta}{2} Z_c Z_t}`.

        Parameters
        ---------
        control : int
            control qubit
        target : int
            target qubit
        angle : float
            rotation angle in radian
        """
        assert control in self.active_qubits
        assert target in self.active_qubits
        self.instruction.append(instruction.RZZ(control=control, target=target, angle=angle))

    def ccx(self, control1: int, control2: int, target: int):
        r"""CCX (Toffoli) gate.

        Prameters
        ---------
        control1 : int
            first control qubit
        control2 : int
            second control qubit
        target : int
            target qubit
        """
        assert control1 in self.active_qubits
        assert control2 in self.active_qubits
        assert target in self.active_qubits
        assert control1 != control2 and control1 != target and control2 != target
        self.instruction.append(instruction.CCX(controls=(control1, control2), target=target))

    def i(self, qubit: int):
        """identity (teleportation) gate

        Parameters
        ---------
        qubit : int
            target qubit
        """
        assert qubit in self.active_qubits
        self.instruction.append(instruction.I(target=qubit))

    def m(self, qubit: int, plane: graphix.pauli.Plane, angle: float):
        """measure a quantum qubit

        The measured qubit cannot be used afterwards.

        Parameters
        ---------
        qubit : int
            target qubit
        plane : graphix.pauli.Plane
        angle : float
        """
        assert qubit in self.active_qubits
        self.instruction.append(instruction.M(target=qubit, plane=plane, angle=angle))
        self.active_qubits.remove(qubit)

    def transpile(self, opt: bool = False) -> TranspileResult:
        """gate-to-MBQC transpile function.

        Parameters
        ----------
        opt : bool
            Whether or not to use pre-optimized gateset with local-Clifford decoration.

        Returns
        --------
        result : :class:`TranspileResult` object
        """
        Nnode = self.width
        input = [j for j in range(self.width)]
        out = [j for j in range(self.width)]
        pattern = Pattern(input_nodes=input)
        classical_outputs = []
        for instr in self.instruction:
            kind = instr.kind
            if kind == instruction.InstructionKind.CNOT:
                ancilla = [Nnode, Nnode + 1]
                assert out[instr.control] is not None
                assert out[instr.target] is not None
                out[instr.control], out[instr.target], seq = self._cnot_command(
                    out[instr.control], out[instr.target], ancilla
                )
                pattern.extend(seq)
                Nnode += 2
            elif kind == instruction.InstructionKind.SWAP:
                out[instr.targets[0]], out[instr.targets[1]] = (
                    out[instr.targets[1]],
                    out[instr.targets[0]],
                )
            elif kind == instruction.InstructionKind.I:
                pass
            elif kind == instruction.InstructionKind.H:
                ancilla = Nnode
                out[instr.target], seq = self._h_command(out[instr.target], ancilla)
                pattern.extend(seq)
                Nnode += 1
            elif kind == instruction.InstructionKind.S:
                ancilla = [Nnode, Nnode + 1]
                out[instr.target], seq = self._s_command(out[instr.target], ancilla)
                pattern.extend(seq)
                Nnode += 2
            elif kind == instruction.InstructionKind.X:
                ancilla = [Nnode, Nnode + 1]
                out[instr.target], seq = self._x_command(out[instr.target], ancilla)
                pattern.extend(seq)
                Nnode += 2
            elif kind == instruction.InstructionKind.Y:
                ancilla = [Nnode, Nnode + 1, Nnode + 2, Nnode + 3]
                out[instr.target], seq = self._y_command(out[instr.target], ancilla)
                pattern.extend(seq)
                Nnode += 4
            elif kind == instruction.InstructionKind.Z:
                ancilla = [Nnode, Nnode + 1]
                out[instr.target], seq = self._z_command(out[instr.target], ancilla)
                pattern.extend(seq)
                Nnode += 2
            elif kind == instruction.InstructionKind.RX:
                ancilla = [Nnode, Nnode + 1]
                out[instr.target], seq = self._rx_command(out[instr.target], ancilla, instr.angle)
                pattern.extend(seq)
                Nnode += 2
            elif kind == instruction.InstructionKind.RY:
                ancilla = [Nnode, Nnode + 1, Nnode + 2, Nnode + 3]
                out[instr.target], seq = self._ry_command(out[instr.target], ancilla, instr.angle)
                pattern.extend(seq)
                Nnode += 4
            elif kind == instruction.InstructionKind.RZ:
                if opt:
                    ancilla = Nnode
                    out[instr.target], seq = self._rz_command_opt(out[instr.target], ancilla, instr.angle)
                    pattern.extend(seq)
                    Nnode += 1
                else:
                    ancilla = [Nnode, Nnode + 1]
                    out[instr.target], seq = self._rz_command(out[instr.target], ancilla, instr.angle)
                    pattern.extend(seq)
                    Nnode += 2
            elif kind == instruction.InstructionKind.RZZ:
                if opt:
                    ancilla = Nnode
                    (
                        out[instr.control],
                        out[instr.target],
                        seq,
                    ) = self._rzz_command_opt(out[instr.control], out[instr.target], ancilla, instr.angle)
                    pattern.extend(seq)
                    Nnode += 1
                else:
                    raise NotImplementedError(
                        "YZ-plane measurements not accepted and Rzz gate\
                        cannot be directly transpiled"
                    )
            elif kind == instruction.InstructionKind.CCX:
                if opt:
                    ancilla = [Nnode + i for i in range(11)]
                    (
                        out[instr.controls[0]],
                        out[instr.controls[1]],
                        out[instr.target],
                        seq,
                    ) = self._ccx_command_opt(
                        out[instr.controls[0]],
                        out[instr.controls[1]],
                        out[instr.target],
                        ancilla,
                    )
                    pattern.extend(seq)
                    Nnode += 11
                else:
                    ancilla = [Nnode + i for i in range(18)]
                    (
                        out[instr.controls[0]],
                        out[instr.controls[1]],
                        out[instr.target],
                        seq,
                    ) = self._ccx_command(
                        out[instr.controls[0]],
                        out[instr.controls[1]],
                        out[instr.target],
                        ancilla,
                    )
                    pattern.extend(seq)
                    Nnode += 18
            elif kind == instruction.InstructionKind.M:
                node_index = out[instr.target]
                seq = self._m_command(instr.target, instr.plane, instr.angle)
                pattern.extend(seq)
                classical_outputs.append(node_index)
                out[instr.target] = None
            else:
                raise ValueError("Unknown instruction, commands not added")
        out = filter(lambda node: node is not None, out)
        pattern.reorder_output_nodes(out)
        return TranspileResult(pattern, tuple(classical_outputs))

    def standardize_and_transpile(self, opt: bool = True) -> TranspileResult:
        """gate-to-MBQC transpile function.
        Commutes all byproduct through gates, instead of through measurement
        commands, to generate standardized measurement pattern.

        Parameters
        ----------
        opt : bool
            Whether or not to use pre-optimized gateset with local-Clifford decoration.

        Returns
        --------
        pattern : :class:`graphix.pattern.Pattern` object
        """
        self._N: List[N] = []
        # for i in range(self.width):
        #    self._N.append(["N", i])
        self._M: List[M] = []
        self._E: List[E] = []
        self._instr: List[instruction.Instruction] = []
        Nnode = self.width
        inputs = [j for j in range(self.width)]
        out = [j for j in range(self.width)]
        classical_outputs = []
        for instr in self.instruction:
            kind = instr.kind
            if kind == instruction.InstructionKind.CNOT:
                ancilla = [Nnode, Nnode + 1]
                assert out[instr.control] is not None
                assert out[instr.target] is not None
                out[instr.control], out[instr.target], seq = self._cnot_command(
                    out[instr.control], out[instr.target], ancilla
                )
                self._N.extend(seq[0:2])
                self._E.extend(seq[2:5])
                self._M.extend(seq[5:7])
                Nnode += 2
                self._instr.append(instr)
                self._instr.append(
                    instruction.XC(
                        target=instr.target,
                        domain=seq[7].domain,
                    )
                )
                self._instr.append(
                    instruction.ZC(
                        target=instr.target,
                        domain=seq[8].domain,
                    )
                )
                self._instr.append(
                    instruction.ZC(
                        target=instr.control,
                        domain=seq[9].domain,
                    )
                )
            elif kind == instruction.InstructionKind.SWAP:
                out[instr.targets[0]], out[instr.targets[1]] = (
                    out[instr.targets[1]],
                    out[instr.targets[0]],
                )
                self._instr.append(instr)
            elif kind == instruction.InstructionKind.I:
                pass
            elif kind == instruction.InstructionKind.H:
                ancilla = Nnode
                out[instr.target], seq = self._h_command(out[instr.target], ancilla)
                self._N.append(seq[0])
                self._E.append(seq[1])
                self._M.append(seq[2])
                self._instr.append(instr)
                self._instr.append(
                    instruction.XC(
                        target=instr.target,
                        domain=seq[3].domain,
                    )
                )
                Nnode += 1
            elif kind == instruction.InstructionKind.S:
                ancilla = [Nnode, Nnode + 1]
                out[instr.target], seq = self._s_command(out[instr.target], ancilla)
                self._N.extend(seq[0:2])
                self._E.extend(seq[2:4])
                self._M.extend(seq[4:6])
                self._instr.append(instr)
                self._instr.append(
                    instruction.XC(
                        target=instr.target,
                        domain=seq[6].domain,
                    )
                )
                self._instr.append(
                    instruction.ZC(
                        target=instr.target,
                        domain=seq[7].domain,
                    )
                )
                Nnode += 2
            elif kind == instruction.InstructionKind.X:
                ancilla = [Nnode, Nnode + 1]
                out[instr.target], seq = self._x_command(out[instr.target], ancilla)
                self._N.extend(seq[0:2])
                self._E.extend(seq[2:4])
                self._M.extend(seq[4:6])
                self._instr.append(instr)
                self._instr.append(
                    instruction.XC(
                        target=instr.target,
                        domain=seq[6].domain,
                    )
                )
                self._instr.append(
                    instruction.ZC(
                        target=instr.target,
                        domain=seq[7].domain,
                    )
                )
                Nnode += 2
            elif kind == instruction.InstructionKind.Y:
                ancilla = [Nnode, Nnode + 1, Nnode + 2, Nnode + 3]
                out[instr.target], seq = self._y_command(out[instr.target], ancilla)
                self._N.extend(seq[0:4])
                self._E.extend(seq[4:8])
                self._M.extend(seq[8:12])
                self._instr.append(instr)
                self._instr.append(
                    instruction.XC(
                        target=instr.target,
                        domain=seq[12].domain,
                    )
                )
                self._instr.append(
                    instruction.ZC(
                        target=instr.target,
                        domain=seq[13].domain,
                    )
                )
                Nnode += 4
            elif kind == instruction.InstructionKind.Z:
                ancilla = [Nnode, Nnode + 1]
                out[instr.target], seq = self._z_command(out[instr.target], ancilla)
                self._N.extend(seq[0:2])
                self._E.extend(seq[2:4])
                self._M.extend(seq[4:6])
                self._instr.append(instr)
                self._instr.append(
                    instruction.XC(
                        target=instr.target,
                        domain=seq[6].domain,
                    )
                )
                self._instr.append(
                    instruction.ZC(
                        target=instr.target,
                        domain=seq[7].domain,
                    )
                )
                Nnode += 2
            elif kind == instruction.InstructionKind.RX:
                ancilla = [Nnode, Nnode + 1]
                out[instr.target], seq = self._rx_command(out[instr.target], ancilla, instr.angle)
                self._N.extend(seq[0:2])
                self._E.extend(seq[2:4])
                self._M.extend(seq[4:6])
                instr_ = deepcopy(instr)
                instr_.meas_index = len(self._M) - 1  # index of arb angle measurement command
                self._instr.append(instr_)
                self._instr.append(
                    instruction.XC(
                        target=instr.target,
                        domain=seq[6].domain,
                    )
                )
                self._instr.append(
                    instruction.ZC(
                        target=instr.target,
                        domain=seq[7].domain,
                    )
                )
                Nnode += 2
            elif kind == instruction.InstructionKind.RY:
                ancilla = [Nnode, Nnode + 1, Nnode + 2, Nnode + 3]
                out[instr.target], seq = self._ry_command(out[instr.target], ancilla, instr.angle)
                self._N.extend(seq[0:4])
                self._E.extend(seq[4:8])
                self._M.extend(seq[8:12])
                instr_ = deepcopy(instr)
                instr_.meas_index = len(self._M) - 3  # index of arb angle measurement command
                self._instr.append(instr_)
                self._instr.append(
                    instruction.XC(
                        target=instr.target,
                        domain=seq[12].domain,
                    )
                )
                self._instr.append(
                    instruction.ZC(
                        target=instr.target,
                        domain=seq[13].domain,
                    )
                )
                Nnode += 4
            elif kind == instruction.InstructionKind.RZ:
                if opt:
                    ancilla = Nnode
                    out[instr.target], seq = self._rz_command_opt(out[instr.target], ancilla, instr.angle)
                    self._N.append(seq[0])
                    self._E.append(seq[1])
                    self._M.append(seq[2])
                    instr_ = deepcopy(instr)
                    instr_.meas_index = len(self._M) - 1  # index of arb angle measurement command
                    self._instr.append(instr_)
                    self._instr.append(
                        instruction.ZC(
                            target=instr.target,
                            domain=seq[3].domain,
                        )
                    )
                    Nnode += 1
                else:
                    ancilla = [Nnode, Nnode + 1]
                    out[instr.target], seq = self._rz_command(out[instr.target], ancilla, instr.angle)
                    self._N.extend(seq[0:2])
                    self._E.extend(seq[2:4])
                    self._M.extend(seq[4:6])
                    instr_ = deepcopy(instr)
                    instr_.meas_index = len(self._M) - 2  # index of arb angle measurement command
                    self._instr.append(instr_)
                    self._instr.append(
                        instruction.XC(
                            target=instr.target,
                            domain=seq[6].domain,
                        )
                    )
                    self._instr.append(
                        instruction.ZC(
                            target=instr.target,
                            domain=seq[7].domain,
                        )
                    )
                    Nnode += 2
            elif kind == instruction.InstructionKind.RZZ:
                ancilla = Nnode
                out[instr.control], out[instr.target], seq = self._rzz_command_opt(
                    out[instr.control], out[instr.target], ancilla, instr.angle
                )
                self._N.append(seq[0])
                self._E.extend(seq[1:3])
                self._M.append(seq[3])
                Nnode += 1
                instr_ = deepcopy(instr)
                instr_.meas_index = len(self._M) - 1  # index of arb angle measurement command
                self._instr.append(instr_)
                self._instr.append(
                    instruction.ZC(
                        target=instr.target,
                        domain=seq[4].domain,
                    )
                )
                self._instr.append(
                    instruction.ZC(
                        target=instr.control,
                        domain=seq[5].domain,
                    )
                )
            else:
                raise ValueError("Unknown instruction, commands not added")

        # move xc, zc to the end of the self._instr, so they will be applied last
        self._move_byproduct_to_right()

        # create command sequence
        command_seq = []
        for cmd in self._N:
            command_seq.append(cmd)
        for cmd in reversed(self._E):
            command_seq.append(cmd)
        for cmd in self._M:
            command_seq.append(cmd)
        bpx_added = dict()
        bpz_added = dict()
        # byproduct command buffer
        z_cmds: List[command.Z] = []
        x_cmds: List[command.X] = []
        for i in range(len(self._instr)):
            instr = self._instr[i]
            if instr.kind == instruction.InstructionKind.XC:
                if instr.target in bpx_added.keys():
                    x_cmds[bpx_added[instr.target]].domain.extend(instr.domain)
                else:
                    bpx_added[instr.target] = len(x_cmds)
                    x_cmds.append(X(node=out[instr.target], domain=deepcopy(instr.domain)))
            elif instr.kind == instruction.InstructionKind.ZC:
                if instr.target in bpz_added.keys():
                    z_cmds[bpz_added[instr.target]].domain.extend(instr.domain)
                else:
                    bpz_added[instr.target] = len(z_cmds)
                    z_cmds.append(Z(node=out[instr.target], domain=deepcopy(instr.domain)))
        # append z commands first (X and Z commute up to global phase)
        for cmd in z_cmds:
            command_seq.append(cmd)
        for cmd in x_cmds:
            command_seq.append(cmd)
        pattern = Pattern(input_nodes=inputs)
        pattern.extend(command_seq)
        out = filter(lambda node: node is not None, out)
        pattern.reorder_output_nodes(out)
        return TranspileResult(pattern, classical_outputs)

    def _commute_with_swap(self, target: int):
        correction_instr = self._instr[target]
        swap_instr = self._instr[target + 1]
        assert (
            correction_instr.kind == instruction.InstructionKind.XC
            or correction_instr.kind == instruction.InstructionKind.ZC
        )
        assert swap_instr.kind == instruction.InstructionKind.SWAP
        if correction_instr.target == swap_instr.targets[0]:
            correction_instr.target = swap_instr.targets[1]
            self._commute_with_following(target)
        elif correction_instr.target == swap_instr.targets[1]:
            correction_instr.target = swap_instr.targets[0]
            self._commute_with_following(target)
        else:
            self._commute_with_following(target)
        return target

    def _commute_with_cnot(self, target: int):
        correction_instr = self._instr[target]
        cnot_instr = self._instr[target + 1]
        assert (
            correction_instr.kind == instruction.InstructionKind.XC
            or correction_instr.kind == instruction.InstructionKind.ZC
        )
        assert cnot_instr.kind == instruction.InstructionKind.CNOT
        if (
            correction_instr.kind == instruction.InstructionKind.XC and correction_instr.target == cnot_instr.control
        ):  # control
            new_cmd = instruction.XC(
                target=cnot_instr.target,
                domain=correction_instr.domain,
            )
            self._commute_with_following(target)
            self._instr.insert(target + 1, new_cmd)
            return target + 1
        elif (
            correction_instr.kind == instruction.InstructionKind.ZC and correction_instr.target == cnot_instr.target
        ):  # target
            new_cmd = instruction.ZC(
                target=cnot_instr.control,
                domain=correction_instr.domain,
            )
            self._commute_with_following(target)
            self._instr.insert(target + 1, new_cmd)
            return target + 1
        else:
            self._commute_with_following(target)
        return target

    def _commute_with_H(self, target: int):
        correction_instr = self._instr[target]
        h_instr = self._instr[target + 1]
        assert (
            correction_instr.kind == instruction.InstructionKind.XC
            or correction_instr.kind == instruction.InstructionKind.ZC
        )
        assert h_instr.kind == instruction.InstructionKind.H
        if correction_instr.target == h_instr.target:
            if correction_instr.kind == instruction.InstructionKind.XC:
                self._instr[target] = instruction.ZC(
                    target=correction_instr.target, domain=correction_instr.domain
                )  # byproduct changes to Z
                self._commute_with_following(target)
            else:
                self._instr[target] = instruction.XC(
                    target=correction_instr.target, domain=correction_instr.domain
                )  # byproduct changes to X
                self._commute_with_following(target)
        else:
            self._commute_with_following(target)

    def _commute_with_S(self, target: int):
        correction_instr = self._instr[target]
        s_instr = self._instr[target + 1]
        assert (
            correction_instr.kind == instruction.InstructionKind.XC
            or correction_instr.kind == instruction.InstructionKind.ZC
        )
        assert s_instr.kind == instruction.InstructionKind.S
        if correction_instr.target == s_instr.target:
            if correction_instr.kind == instruction.InstructionKind.XC:
                self._commute_with_following(target)
                # changes to Y = XZ
                self._instr.insert(
                    target + 1,
                    instruction.ZC(
                        target=correction_instr.target,
                        domain=correction_instr.domain,
                    ),
                )
                return target + 1
        self._commute_with_following(target)
        return target

    def _commute_with_Rx(self, target: int):
        correction_instr = self._instr[target]
        rx_instr = self._instr[target + 1]
        assert (
            correction_instr.kind == instruction.InstructionKind.XC
            or correction_instr.kind == instruction.InstructionKind.ZC
        )
        assert rx_instr.kind == instruction.InstructionKind.RX
        if correction_instr.target == rx_instr.target:
            if correction_instr.kind == instruction.InstructionKind.ZC:
                # add to the s-domain
                self._M[rx_instr.meas_index].s_domain.extend(correction_instr.domain)
                self._commute_with_following(target)
            else:
                self._commute_with_following(target)
        else:
            self._commute_with_following(target)

    def _commute_with_Ry(self, target: int):
        correction_instr = self._instr[target]
        ry_instr = self._instr[target + 1]
        assert (
            correction_instr.kind == instruction.InstructionKind.XC
            or correction_instr.kind == instruction.InstructionKind.ZC
        )
        assert ry_instr.kind == instruction.InstructionKind.RY
        if correction_instr.target == ry_instr.target:
            # add to the s-domain
            self._M[ry_instr.meas_index].s_domain.extend(correction_instr.domain)
            self._commute_with_following(target)
        else:
            self._commute_with_following(target)

    def _commute_with_Rz(self, target: int):
        correction_instr = self._instr[target]
        rz_instr = self._instr[target + 1]
        assert (
            correction_instr.kind == instruction.InstructionKind.XC
            or correction_instr.kind == instruction.InstructionKind.ZC
        )
        assert rz_instr.kind == instruction.InstructionKind.RZ
        if correction_instr.target == rz_instr.target:
            if correction_instr.kind == instruction.InstructionKind.XC:
                # add to the s-domain
                self._M[rz_instr.meas_index].s_domain.extend(correction_instr.domain)
                self._commute_with_following(target)
            else:
                self._commute_with_following(target)
        else:
            self._commute_with_following(target)

    def _commute_with_Rzz(self, target: int):
        correction_instr = self._instr[target]
        rzz_instr = self._instr[target + 1]
        assert (
            correction_instr.kind == instruction.InstructionKind.XC
            or correction_instr.kind == instruction.InstructionKind.ZC
        )
        assert rzz_instr.kind == instruction.InstructionKind.RZZ
        if correction_instr.kind == instruction.InstructionKind.XC:
            cond = correction_instr.target == rzz_instr.control
            cond2 = correction_instr.target == rzz_instr.target
            if cond or cond2:
                # add to the s-domain
                self._M[rzz_instr.meas_index].s_domain.extend(correction_instr.domain)
        self._commute_with_following(target)

    def _commute_with_following(self, target: int):
        """Internal method to perform the commutation of
        two consecutive commands that commutes.
        commutes the target command with the following command.

        Parameters
        ----------
        target : int
            target command index
        """
        A = self._instr[target + 1]
        self._instr.pop(target + 1)
        self._instr.insert(target, A)

    def _find_byproduct_to_move(self, rev: bool = False, skipnum: int = 0):
        """Internal method for reordering commands
        Parameters
        ----------
        rev : bool
            search from the end (true) or start (false) of seq
        skipnum : int
            skip the detected command by specified times
        """
        if not rev:  # search from the start
            target = 0
            step = 1
        else:  # search from the back
            target = len(self._instr) - 1
            step = -1
        ite = 0
        num_ops = 0
        while ite < len(self._instr):
            if (
                self._instr[target].kind == instruction.InstructionKind.ZC
                or self._instr[target].kind == instruction.InstructionKind.XC
            ):
                num_ops += 1
            if num_ops == skipnum + 1:
                return target
            ite += 1
            target += step
        target = "end"
        return target

    def _move_byproduct_to_right(self):
        """Internal method to move the byproduct 'gate' to the end of sequence, using the commutation relations"""
        moved = 0  # number of moved op
        target = self._find_byproduct_to_move(rev=True, skipnum=moved)
        while target != "end":
            if (target == len(self._instr) - 1) or (
                self._instr[target + 1].kind == instruction.InstructionKind.XC
                or self._instr[target + 1].kind == instruction.InstructionKind.ZC
            ):
                moved += 1
                target = self._find_byproduct_to_move(rev=True, skipnum=moved)
                continue
            next_instr = self._instr[target + 1]
            # match next_instr.kind:
            #     case instruction.InstructionKind.CNOT:
            #         target = self._commute_with_cnot(target)
            #     case instruction.InstructionKind.SWAP:
            #         target = self._commute_with_swap(target)
            #     case instruction.InstructionKind.H:
            #         self._commute_with_H(target)
            #     case instruction.InstructionKind.S:
            #         target = self._commute_with_S(target)
            #     case instruction.InstructionKind.RX:
            #         self._commute_with_Rx(target)
            #     case instruction.InstructionKind.RY:
            #         self._commute_with_Ry(target)
            #     case instruction.InstructionKind.RZ:
            #         self._commute_with_Rz(target)
            #     case instruction.InstructionKind.RZZ:
            #         self._commute_with_Rzz(target)
            #     case _:
            #         # Pauli gates commute up to global phase.
            #         self._commute_with_following(target)
            kind = next_instr.kind
            if kind == instruction.InstructionKind.CNOT:
                target = self._commute_with_cnot(target)
            elif kind == instruction.InstructionKind.SWAP:
                target = self._commute_with_swap(target)
            elif kind == instruction.InstructionKind.H:
                self._commute_with_H(target)
            elif kind == instruction.InstructionKind.S:
                target = self._commute_with_S(target)
            elif kind == instruction.InstructionKind.RX:
                self._commute_with_Rx(target)
            elif kind == instruction.InstructionKind.RY:
                self._commute_with_Ry(target)
            elif kind == instruction.InstructionKind.RZ:
                self._commute_with_Rz(target)
            elif kind == instruction.InstructionKind.RZZ:
                self._commute_with_Rzz(target)
            else:
                # Pauli gates commute up to global phase.
                self._commute_with_following(target)
            target += 1

    @classmethod
    def _cnot_command(
        self, control_node: int, target_node: int, ancilla: Sequence[int]
    ) -> Tuple[int, int, List[command.Command]]:
        """MBQC commands for CNOT gate

        Parameters
        ---------
        control_node : int
            control node on graph
        target : int
            target node on graph
        ancilla : list of two ints
            ancilla node indices to be added to graph

        Returns
        ---------
        control_out : int
            control node on graph after the gate
        target_out : int
            target node on graph after the gate
        commands : list
            list of MBQC commands
        """
        assert len(ancilla) == 2
        seq = [N(node=ancilla[0]), N(node=ancilla[1])]
        seq.append(E(nodes=(target_node, ancilla[0])))
        seq.append(E(nodes=(control_node, ancilla[0])))
        seq.append(E(nodes=(ancilla[0], ancilla[1])))
        seq.append(M(node=target_node))
        seq.append(M(node=ancilla[0]))
        seq.append(X(node=ancilla[1], domain=[ancilla[0]]))
        seq.append(Z(node=ancilla[1], domain=[target_node]))
        seq.append(Z(node=control_node, domain=[target_node]))
        return control_node, ancilla[1], seq

    @classmethod
    def _m_command(self, input_node: int, plane: graphix.pauli.Plane, angle: float):
        """MBQC commands for measuring qubit

        Parameters
        ---------
        input_node : int
            target node on graph
        plane : graphix.pauli.Plane
            plane of the measure
        angle : float
            angle of the measure (unit: pi radian)

        Returns
        ---------
        commands : list
            list of MBQC commands
        """
        seq = [M(node=input_node, plane=plane, angle=angle)]
        return seq

    @classmethod
    def _h_command(self, input_node: int, ancilla: int):
        """MBQC commands for Hadamard gate

        Parameters
        ---------
        input_node : int
            target node on graph
        ancilla : int
            ancilla node index to be added

        Returns
        ---------
        out_node : int
            control node on graph after the gate
        commands : list
            list of MBQC commands
        """
        seq = [N(node=ancilla)]
        seq.append(E(nodes=(input_node, ancilla)))
        seq.append(M(node=input_node))
        seq.append(X(node=ancilla, domain=[input_node]))
        return ancilla, seq

    @classmethod
    def _s_command(self, input_node: int, ancilla: Sequence[int]) -> Tuple[int, List[command.Command]]:
        """MBQC commands for S gate

        Parameters
        ---------
        input_node : int
            input node index
        ancilla : list of two ints
            ancilla node indices to be added to graph

        Returns
        ---------
        out_node : int
            control node on graph after the gate
        commands : list
            list of MBQC commands
        """
        assert len(ancilla) == 2
        seq = [N(node=ancilla[0]), command.N(node=ancilla[1])]
        seq.append(E(nodes=(input_node, ancilla[0])))
        seq.append(E(nodes=(ancilla[0], ancilla[1])))
        seq.append(M(node=input_node, angle=-0.5))
        seq.append(M(node=ancilla[0]))
        seq.append(X(node=ancilla[1], domain=[ancilla[0]]))
        seq.append(Z(node=ancilla[1], domain=[input_node]))
        return ancilla[1], seq

    @classmethod
    def _x_command(self, input_node: int, ancilla: Sequence[int]) -> Tuple[int, List[command.Command]]:
        """MBQC commands for Pauli X gate

        Parameters
        ---------
        input_node : int
            input node index
        ancilla : list of two ints
            ancilla node indices to be added to graph

        Returns
        ---------
        out_node : int
            control node on graph after the gate
        commands : list
            list of MBQC commands
        """
        assert len(ancilla) == 2
        seq = [N(node=ancilla[0]), N(node=ancilla[1])]
        seq.append(E(nodes=(input_node, ancilla[0])))
        seq.append(E(nodes=(ancilla[0], ancilla[1])))
        seq.append(M(node=input_node))
        seq.append(M(node=ancilla[0], angle=-1))
        seq.append(X(node=ancilla[1], domain=[ancilla[0]]))
        seq.append(Z(node=ancilla[1], domain=[input_node]))
        return ancilla[1], seq

    @classmethod
    def _y_command(self, input_node: int, ancilla: Sequence[int]) -> Tuple[int, List[command.Command]]:
        """MBQC commands for Pauli Y gate

        Parameters
        ---------
        input_node : int
            input node index
        ancilla : list of four ints
            ancilla node indices to be added to graph

        Returns
        ---------
        out_node : int
            control node on graph after the gate
        commands : list
            list of MBQC commands
        """
        assert len(ancilla) == 4
        seq = [N(node=ancilla[0]), N(node=ancilla[1])]
        seq.extend([N(node=ancilla[2]), N(node=ancilla[3])])
        seq.append(E(nodes=(input_node, ancilla[0])))
        seq.append(E(nodes=(ancilla[0], ancilla[1])))
        seq.append(E(nodes=(ancilla[1], ancilla[2])))
        seq.append(E(nodes=(ancilla[2], ancilla[3])))
        seq.append(M(node=input_node, angle=0.5))
        seq.append(M(node=ancilla[0], angle=1.0, s_domain=[input_node]))
        seq.append(M(node=ancilla[1], angle=-0.5, s_domain=[input_node]))
        seq.append(M(node=ancilla[2]))
        seq.append(X(node=ancilla[3], domain=[ancilla[0], ancilla[2]]))
        seq.append(Z(node=ancilla[3], domain=[ancilla[0], ancilla[1]]))
        return ancilla[3], seq

    @classmethod
    def _z_command(self, input_node: int, ancilla: Sequence[int]) -> Tuple[int, List[command.Command]]:
        """MBQC commands for Pauli Z gate

        Parameters
        ---------
        input_node : int
            input node index
        ancilla : list of two ints
            ancilla node indices to be added to graph

        Returns
        ---------
        out_node : int
            control node on graph after the gate
        commands : list
            list of MBQC commands
        """
        assert len(ancilla) == 2
        seq = [N(node=ancilla[0]), N(node=ancilla[1])]
        seq.append(E(nodes=(input_node, ancilla[0])))
        seq.append(E(nodes=(ancilla[0], ancilla[1])))
        seq.append(M(node=input_node, angle=-1))
        seq.append(M(node=ancilla[0]))
        seq.append(X(node=ancilla[1], domain=[ancilla[0]]))
        seq.append(Z(node=ancilla[1], domain=[input_node]))
        return ancilla[1], seq

    @classmethod
    def _rx_command(self, input_node: int, ancilla: Sequence[int], angle: float) -> Tuple[int, List[command.Command]]:
        """MBQC commands for X rotation gate

        Parameters
        ---------
        input_node : int
            input node index
        ancilla : list of two ints
            ancilla node indices to be added to graph
        angle : float
            measurement angle in radian

        Returns
        ---------
        out_node : int
            control node on graph after the gate
        commands : list
            list of MBQC commands
        """
        assert len(ancilla) == 2
        seq = [N(node=ancilla[0]), N(node=ancilla[1])]
        seq.append(E(nodes=(input_node, ancilla[0])))
        seq.append(E(nodes=(ancilla[0], ancilla[1])))
        seq.append(M(node=input_node))
        seq.append(M(node=ancilla[0], angle=-angle / np.pi, s_domain=[input_node]))
        seq.append(X(node=ancilla[1], domain=[ancilla[0]]))
        seq.append(Z(node=ancilla[1], domain=[input_node]))
        return ancilla[1], seq

    @classmethod
    def _ry_command(self, input_node: int, ancilla: Sequence[int], angle: float) -> Tuple[int, List[command.Command]]:
        """MBQC commands for Y rotation gate

        Parameters
        ---------
        input_node : int
            input node index
        ancilla : list of four ints
            ancilla node indices to be added to graph
        angle : float
            rotation angle in radian

        Returns
        ---------
        out_node : int
            control node on graph after the gate
        commands : list
            list of MBQC commands
        """
        assert len(ancilla) == 4
        seq = [N(node=ancilla[0]), N(node=ancilla[1])]
        seq.extend([N(node=ancilla[2]), N(node=ancilla[3])])
        seq.append(E(nodes=(input_node, ancilla[0])))
        seq.append(E(nodes=(ancilla[0], ancilla[1])))
        seq.append(E(nodes=(ancilla[1], ancilla[2])))
        seq.append(E(nodes=(ancilla[2], ancilla[3])))
        seq.append(M(node=input_node, angle=0.5))
        seq.append(M(node=ancilla[0], angle=-angle / np.pi, s_domain=[input_node]))
        seq.append(M(node=ancilla[1], angle=-0.5, s_domain=[input_node]))
        seq.append(M(node=ancilla[2]))
        seq.append(X(node=ancilla[3], domain=[ancilla[0], ancilla[2]]))
        seq.append(Z(node=ancilla[3], domain=[ancilla[0], ancilla[1]]))
        return ancilla[3], seq

    @classmethod
    def _rz_command(self, input_node: int, ancilla: Sequence[int], angle: float) -> Tuple[int, List[command.Command]]:
        """MBQC commands for Z rotation gate

        Parameters
        ---------
        input_node : int
            input node index
        ancilla : list of two ints
            ancilla node indices to be added to graph
        angle : float
            measurement angle in radian

        Returns
        ---------
        out_node : int
            node on graph after the gate
        commands : list
            list of MBQC commands
        """
        assert len(ancilla) == 2
        seq = [N(node=ancilla[0]), N(node=ancilla[1])]  # assign new qubit labels
        seq.append(E(nodes=(input_node, ancilla[0])))
        seq.append(E(nodes=(ancilla[0], ancilla[1])))
        seq.append(M(node=input_node, angle=-angle / np.pi))
        seq.append(M(node=ancilla[0]))
        seq.append(X(node=ancilla[1], domain=[ancilla[0]]))
        seq.append(Z(node=ancilla[1], domain=[input_node]))
        return ancilla[1], seq

    @classmethod
    def _rz_command_opt(self, input_node: int, ancilla: int, angle: float) -> Tuple[int, List[command.Command]]:
        """optimized MBQC commands for Z rotation gate

        Parameters
        ---------
        input_node : int
            input node index
        ancilla : int
            ancilla node index to be added to graph
        angle : float
            measurement angle in radian

        Returns
        ---------
        out_node : int
            control node on graph after the gate
        commands : list
            list of MBQC commands
        """
        seq = [N(node=ancilla)]
        seq.append(E(nodes=(input_node, ancilla)))
        seq.append(M(node=ancilla, angle=-angle / np.pi, vop=6))
        seq.append(Z(node=input_node, domain=[ancilla]))
        return input_node, seq

    @classmethod
    def _rzz_command_opt(
        self, control_node: int, target_node: int, ancilla: int, angle: float
    ) -> Tuple[int, int, List[command.Command]]:
        """Optimized MBQC commands for ZZ-rotation gate

        Parameters
        ---------
        input_node : int
            input node index
        ancilla : int
            ancilla node index
        angle : float
            measurement angle in radian

        Returns
        ---------
        out_node_control : int
            control node on graph after the gate
        out_node_target : int
            target node on graph after the gate
        commands : list
            list of MBQC commands
        """
        seq = [N(node=ancilla)]
        seq.append(E(nodes=(control_node, ancilla)))
        seq.append(E(nodes=(target_node, ancilla)))
        seq.append(M(node=ancilla, angle=-angle / np.pi, vop=6))
        seq.append(Z(node=control_node, domain=[ancilla]))
        seq.append(Z(node=target_node, domain=[ancilla]))
        return control_node, target_node, seq

    @classmethod
    def _ccx_command(
        self,
        control_node1: int,
        control_node2: int,
        target_node: int,
        ancilla: Sequence[int],
    ) -> Tuple[int, int, int, List[command.Command]]:
        """MBQC commands for CCX gate

        Parameters
        ---------
        control_node1 : int
            first control node on graph
        control_node2 : int
            second control node on graph
        target_node : int
            target node on graph
        ancilla : list of int
            ancilla node indices to be added to graph

        Returns
        ---------
        control_out1 : int
            first control node on graph after the gate
        control_out2 : int
            second control node on graph after the gate
        target_out : int
            target node on graph after the gate
        commands : list
            list of MBQC commands
        """
        assert len(ancilla) == 18
        seq = [N(node=ancilla[i]) for i in range(18)]  # assign new qubit labels
        seq.append(E(nodes=(target_node, ancilla[0])))
        seq.append(E(nodes=(ancilla[0], ancilla[1])))
        seq.append(E(nodes=(ancilla[1], ancilla[2])))
        seq.append(E(nodes=(ancilla[1], control_node2)))
        seq.append(E(nodes=(control_node1, ancilla[14])))
        seq.append(E(nodes=(ancilla[2], ancilla[3])))
        seq.append(E(nodes=(ancilla[14], ancilla[4])))
        seq.append(E(nodes=(ancilla[3], ancilla[5])))
        seq.append(E(nodes=(ancilla[3], ancilla[4])))
        seq.append(E(nodes=(ancilla[5], ancilla[6])))
        seq.append(E(nodes=(control_node2, ancilla[6])))
        seq.append(E(nodes=(control_node2, ancilla[9])))
        seq.append(E(nodes=(ancilla[6], ancilla[7])))
        seq.append(E(nodes=(ancilla[9], ancilla[4])))
        seq.append(E(nodes=(ancilla[9], ancilla[10])))
        seq.append(E(nodes=(ancilla[7], ancilla[8])))
        seq.append(E(nodes=(ancilla[10], ancilla[11])))
        seq.append(E(nodes=(ancilla[4], ancilla[8])))
        seq.append(E(nodes=(ancilla[4], ancilla[11])))
        seq.append(E(nodes=(ancilla[4], ancilla[16])))
        seq.append(E(nodes=(ancilla[8], ancilla[12])))
        seq.append(E(nodes=(ancilla[11], ancilla[15])))
        seq.append(E(nodes=(ancilla[12], ancilla[13])))
        seq.append(E(nodes=(ancilla[16], ancilla[17])))
        seq.append(M(node=target_node))
        seq.append(M(node=ancilla[0], s_domain=[target_node]))
        seq.append(M(node=ancilla[1], s_domain=[ancilla[0]]))
        seq.append(M(node=control_node1))
        seq.append(M(node=ancilla[2], angle=-1.75, s_domain=[ancilla[1], target_node]))
        seq.append(M(node=ancilla[14], s_domain=[control_node1]))
        seq.append(M(node=ancilla[3], s_domain=[ancilla[2], ancilla[0]]))
        seq.append(
            M(
                node=ancilla[5],
                angle=-0.25,
                s_domain=[ancilla[3], ancilla[1], ancilla[14], target_node],
            )
        )
        seq.append(M(node=control_node2, angle=-0.25))
        seq.append(M(node=ancilla[6], s_domain=[ancilla[5], ancilla[2], ancilla[0]]))
        seq.append(
            M(
                node=ancilla[9],
                s_domain=[
                    control_node2,
                    ancilla[0],
                    ancilla[5],
                    ancilla[2],
                    ancilla[0],
                ],
            )
        )
        seq.append(
            M(
                node=ancilla[7],
                angle=-1.75,
                s_domain=[ancilla[6], ancilla[3], ancilla[1], ancilla[14], target_node],
            )
        )
        seq.append(M(node=ancilla[10], angle=-1.75, s_domain=[ancilla[9], ancilla[14]]))
        seq.append(M(node=ancilla[4], angle=-0.25, s_domain=[ancilla[14]]))
        seq.append(
            M(
                node=ancilla[8],
                s_domain=[ancilla[7], ancilla[5], ancilla[2], ancilla[0]],
            )
        )
        seq.append(
            M(
                node=ancilla[11],
                s_domain=[
                    ancilla[10],
                    control_node2,
                    ancilla[0],
                    ancilla[5],
                    ancilla[2],
                    ancilla[0],
                ],
            )
        )
        seq.append(
            M(
                node=ancilla[12],
                angle=-0.25,
                s_domain=[
                    ancilla[8],
                    ancilla[14],
                    ancilla[6],
                    ancilla[3],
                    ancilla[1],
                    ancilla[14],
                    target_node,
                ],
            )
        )
        seq.append(
            M(
                node=ancilla[16],
                s_domain=[
                    ancilla[4],
                    control_node1,
                    ancilla[2],
                    control_node2,
                    ancilla[7],
                    ancilla[10],
                    ancilla[0],
                    ancilla[0],
                    ancilla[5],
                    ancilla[2],
                    ancilla[0],
                    ancilla[5],
                    ancilla[2],
                    ancilla[0],
                    control_node2,
                    ancilla[0],
                    ancilla[5],
                    ancilla[2],
                    ancilla[0],
                ],
            )
        )
        seq.append(X(node=ancilla[17], domain=[ancilla[14], ancilla[16]]))
        seq.append(X(node=ancilla[15], domain=[ancilla[9], ancilla[11]]))
        seq.append(
            X(
                node=ancilla[13],
                domain=[ancilla[0], ancilla[2], ancilla[5], ancilla[7], ancilla[12]],
            )
        )
        seq.append(
            Z(
                node=ancilla[17],
                domain=[ancilla[4], ancilla[5], ancilla[7], ancilla[10], control_node1],
            )
        )
        seq.append(
            Z(
                node=ancilla[15],
                domain=[control_node2, ancilla[2], ancilla[5], ancilla[10]],
            )
        )
        seq.append(
            Z(
                node=ancilla[13],
                domain=[ancilla[1], ancilla[3], ancilla[6], ancilla[8], target_node],
            )
        )
        return ancilla[17], ancilla[15], ancilla[13], seq

    @classmethod
    def _ccx_command_opt(
        self,
        control_node1: int,
        control_node2: int,
        target_node: int,
        ancilla: Sequence[int],
    ) -> Tuple[int, int, int, List[command.Command]]:
        """Optimized MBQC commands for CCX gate

        Parameters
        ---------
        control_node1 : int
            first control node on graph
        control_node2 : int
            second control node on graph
        target_node : int
            target node on graph
        ancilla : list of int
            ancilla node indices to be added to graph

        Returns
        ---------
        control_out1 : int
            first control node on graph after the gate
        control_out2 : int
            second control node on graph after the gate
        target_out : int
            target node on graph after the gate
        commands : list
            list of MBQC commands
        """
        assert len(ancilla) == 11
        seq = [N(node=ancilla[i]) for i in range(11)]
        seq.append(E(nodes=(control_node1, ancilla[8])))
        seq.append(E(nodes=(control_node2, ancilla[4])))
        seq.append(E(nodes=(control_node2, ancilla[5])))
        seq.append(E(nodes=(control_node2, ancilla[2])))
        seq.append(E(nodes=(control_node2, ancilla[0])))
        seq.append(E(nodes=(target_node, ancilla[6])))
        seq.append(E(nodes=(ancilla[0], ancilla[6])))
        seq.append(E(nodes=(ancilla[1], ancilla[10])))
        seq.append(E(nodes=(ancilla[2], ancilla[10])))
        seq.append(E(nodes=(ancilla[2], ancilla[6])))
        seq.append(E(nodes=(ancilla[3], ancilla[6])))
        seq.append(E(nodes=(ancilla[3], ancilla[10])))
        seq.append(E(nodes=(ancilla[4], ancilla[10])))
        seq.append(E(nodes=(ancilla[5], ancilla[9])))
        seq.append(E(nodes=(ancilla[6], ancilla[7])))
        seq.append(E(nodes=(ancilla[8], ancilla[10])))
        seq.append(M(node=target_node))
        seq.append(M(node=control_node1))
        seq.append(M(node=ancilla[0], angle=-1.75, s_domain=[target_node], vop=6))
        seq.append(M(node=ancilla[8], s_domain=[control_node1]))
        seq.append(M(node=ancilla[2], angle=-0.25, s_domain=[target_node, ancilla[8]], vop=6))
        seq.append(M(node=control_node2, angle=-0.25))
        seq.append(M(node=ancilla[3], angle=-1.75, s_domain=[ancilla[8], target_node], vop=6))
        seq.append(M(node=ancilla[4], angle=-1.75, s_domain=[ancilla[8]], vop=6))
        seq.append(M(node=ancilla[1], angle=-0.25, s_domain=[ancilla[8]], vop=6))
        seq.append(
            M(
                node=ancilla[5],
                s_domain=[control_node2, ancilla[0], ancilla[2], ancilla[4]],
            )
        )
        seq.append(M(node=ancilla[6], angle=-0.25, s_domain=[target_node]))
        seq.append(X(node=ancilla[10], domain=[ancilla[8]]))
        seq.append(X(node=ancilla[9], domain=[ancilla[5]]))
        seq.append(X(node=ancilla[7], domain=[ancilla[0], ancilla[2], ancilla[3], ancilla[6]]))
        seq.append(
            Z(
                node=ancilla[10],
                domain=[control_node1, ancilla[1], ancilla[2], ancilla[3], ancilla[4]],
            )
        )
        seq.append(
            Z(
                node=ancilla[9],
                domain=[control_node2, ancilla[0], ancilla[2], ancilla[4]],
            )
        )
        seq.append(Z(node=ancilla[7], domain=[target_node]))

        return ancilla[10], ancilla[9], ancilla[7], seq

    @classmethod
    def _sort_outputs(self, pattern: Pattern, output_nodes: Sequence[int]):
        """Sort the node indices of ouput qubits.

        Parameters
        ---------
        pattern : :meth:`~graphix.pattern.Pattern`
            pattern object
        output_nodes : list of int
            output node indices

        Returns
        ---------
        out_node : int
            control node on graph after the gate
        commands : list
            list of MBQC commands
        """
        old_out = deepcopy(output_nodes)
        output_nodes.sort()
        # check all commands and swap node indices
        for cmd in pattern:
            if cmd.kind == CommandKind.E:
                j, k = cmd.nodes
                if j in old_out:
                    j = output_nodes[old_out.index(j)]
                if k in old_out:
                    k = output_nodes[old_out.index(k)]
                cmd.nodes = (j, k)
            elif cmd.nodes in old_out:
                cmd.nodes = output_nodes[old_out.index(cmd.nodes)]

    def simulate_statevector(self, input_state: graphix.sim.statevec.Data | None = None) -> SimulateResult:
        """Run statevector simulation of the gate sequence, using graphix.Statevec

        Parameters
        ----------
        input_state : :class:`graphix.Statevec`

        Returns
        -------
        result : :class:`SimulateResult`
            output state of the statevector simulation and results of classical measures.
        """

        if input_state is None:
            state = graphix.sim.statevec.Statevec(nqubit=self.width)
        else:
            state = graphix.sim.statevec.Statevec(nqubit=self.width, data=input_state)

        classical_measures = []

        for i in range(len(self.instruction)):
            instr = self.instruction[i]
            kind = instr.kind
            if kind == instruction.InstructionKind.CNOT:
                state.CNOT((instr.control, instr.target))
            elif kind == instruction.InstructionKind.SWAP:
                state.swap(instr.targets)
            elif kind == instruction.InstructionKind.I:
                pass
            elif kind == instruction.InstructionKind.S:
                state.evolve_single(Ops.s, instr.target)
            elif kind == instruction.InstructionKind.H:
                state.evolve_single(Ops.h, instr.target)
            elif kind == instruction.InstructionKind.X:
                state.evolve_single(Ops.x, instr.target)
            elif kind == instruction.InstructionKind.Y:
                state.evolve_single(Ops.y, instr.target)
            elif kind == instruction.InstructionKind.Z:
                state.evolve_single(Ops.z, instr.target)
            elif kind == instruction.InstructionKind.RX:
                state.evolve_single(Ops.Rx(instr.angle), instr.target)
            elif kind == instruction.InstructionKind.RY:
                state.evolve_single(Ops.Ry(instr.angle), instr.target)
            elif kind == instruction.InstructionKind.RZ:
                state.evolve_single(Ops.Rz(instr.angle), instr.target)
            elif kind == instruction.InstructionKind.RZZ:
                state.evolve(Ops.Rzz(instr.angle), [instr.control, instr.target])
            elif kind == instruction.InstructionKind.CCX:
                state.evolve(Ops.ccx, [instr.controls[0], instr.controls[1], instr.target])
            elif kind == instruction.InstructionKind.M:
                result = graphix.sim.base_backend.perform_measure(
                    instr.target, instr.plane, instr.angle * np.pi, state, np.random
                )
                classical_measures.append(result)
            else:
                raise ValueError(f"Unknown instruction: {instr}")

        return SimulateResult(state, classical_measures)<|MERGE_RESOLUTION|>--- conflicted
+++ resolved
@@ -9,11 +9,7 @@
 import dataclasses
 from collections.abc import Sequence
 from copy import deepcopy
-<<<<<<< HEAD
-from typing import Optional, Sequence, List, Tuple
-=======
-
->>>>>>> cef611d3
+
 import numpy as np
 
 import graphix.pauli
@@ -21,7 +17,6 @@
 import graphix.sim.statevec
 from graphix.ops import Ops
 from graphix.pattern import Pattern
-<<<<<<< HEAD
 from graphix.sim.statevec import Statevec
 from graphix import command
 from graphix.command import N, M, E, X, Z, CommandKind
@@ -50,10 +45,8 @@
     classical_measures : tuple[int,...], classical measures
     """
 
-    statevec: Statevec
-    classical_measures: Tuple[int, ...]
-=======
->>>>>>> cef611d3
+    statevec: graphix.sim.statevec.Statevec
+    classical_measures: tuple[int, ...]
 
 
 @dataclasses.dataclass
@@ -78,13 +71,8 @@
     classical_measures : tuple[int,...], classical measures
     """
 
-<<<<<<< HEAD
     statevec: Statevec
     classical_measures: Tuple[int, ...]
-=======
-    statevec: graphix.sim.statevec.Statevec
-    classical_measures: tuple[int, ...]
->>>>>>> cef611d3
 
 
 class Circuit:
