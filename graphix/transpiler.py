"""Gate-to-MBQC transpiler.

accepts desired gate operations and transpile into MBQC measurement patterns.

"""

from __future__ import annotations

import dataclasses
from math import pi
from typing import TYPE_CHECKING, SupportsFloat

import numpy as np
from typing_extensions import assert_never

from graphix import command, instruction, parameter
from graphix.branch_selector import BranchSelector, RandomBranchSelector
from graphix.command import E, M, N, X, Z
from graphix.fundamentals import Axis, Plane
from graphix.instruction import Instruction, InstructionKind
from graphix.measurements import Measurement
from graphix.ops import Ops
from graphix.parameter import ExpressionOrFloat, Parameter
from graphix.pattern import Pattern
from graphix.sim.statevec import Statevec, StatevectorBackend

if TYPE_CHECKING:
    from collections.abc import Callable, Iterable, Iterator, Mapping, Sequence

    from numpy.random import Generator

    from graphix.command import Command
    from graphix.sim import Data
    from graphix.sim.base_backend import Matrix


@dataclasses.dataclass
class TranspileResult:
    """
    The result of a transpilation.

    pattern : :class:`graphix.pattern.Pattern` object
    classical_outputs : tuple[int,...], index of nodes measured with *M* gates
    """

    pattern: Pattern
    classical_outputs: tuple[int, ...]


@dataclasses.dataclass
class SimulateResult:
    """
    The result of a simulation.

    statevec : :class:`graphix.sim.statevec.Statevec` object
    classical_measures : tuple[int,...], classical measures
    """

    statevec: Statevec
    classical_measures: tuple[int, ...]


Angle = ExpressionOrFloat


def _check_target(out: Sequence[int | None], index: int) -> int:
    target = out[index]
    if target is None:
        msg = f"Qubit {index} has already been measured."
        raise ValueError(msg)
    return target


class Circuit:
    """Gate-to-MBQC transpiler.

    Holds gate operations and translates into MBQC measurement patterns.

    Attributes
    ----------
    width : int
        Number of logical qubits (for gate network)
    instruction : list
        List containing the gate sequence applied.
    """

    instruction: list[Instruction]

    def __init__(self, width: int, instr: Iterable[Instruction] | None = None) -> None:
        """
        Construct a circuit.

        Parameters
        ----------
        width : int
            number of logical qubits for the gate network
        instr : list[instruction.Instruction] | None
            Optional. List of initial instructions.
        """
        self.width = width
        self.instruction = []
        self.active_qubits = set(range(width))
        if instr is not None:
            self.extend(instr)

    def add(self, instr: Instruction) -> None:
        """Add an instruction to the circuit."""
        if instr.kind == InstructionKind.CCX:
            self.ccx(instr.controls[0], instr.controls[1], instr.target)
        elif instr.kind == InstructionKind.RZZ:
            self.rzz(instr.control, instr.target, instr.angle)
        elif instr.kind == InstructionKind.CNOT:
            self.cnot(instr.control, instr.target)
        elif instr.kind == InstructionKind.SWAP:
            self.swap(instr.targets[0], instr.targets[1])
        elif instr.kind == InstructionKind.CZ:
            self.cz(instr.targets[0], instr.targets[1])
        elif instr.kind == InstructionKind.H:
            self.h(instr.target)
        elif instr.kind == InstructionKind.S:
            self.s(instr.target)
        elif instr.kind == InstructionKind.X:
            self.x(instr.target)
        elif instr.kind == InstructionKind.Y:
            self.y(instr.target)
        elif instr.kind == InstructionKind.Z:
            self.z(instr.target)
        elif instr.kind == InstructionKind.I:
            self.i(instr.target)
        elif instr.kind == InstructionKind.M:
            self.m(instr.target, instr.axis)
        elif instr.kind == InstructionKind.RX:
            self.rx(instr.target, instr.angle)
        elif instr.kind == InstructionKind.RY:
            self.ry(instr.target, instr.angle)
        elif instr.kind == InstructionKind.RZ:
            self.rz(instr.target, instr.angle)
        # Use of `==` here for mypy
        elif instr.kind == InstructionKind._XC or instr.kind == InstructionKind._ZC:  # noqa: PLR1714
            raise ValueError(f"Unsupported instruction: {instr}")
        else:
            assert_never(instr.kind)

    def extend(self, instrs: Iterable[Instruction]) -> None:
        """Add instructions to the circuit."""
        for instr in instrs:
            self.add(instr)

    def __repr__(self) -> str:
        """Return a representation of the Circuit."""
        return f"Circuit(width={self.width}, instr={self.instruction})"

    def cnot(self, control: int, target: int) -> None:
        """Apply a CNOT gate.

        Parameters
        ----------
        control : int
            control qubit
        target : int
            target qubit
        """
        assert control in self.active_qubits
        assert target in self.active_qubits
        assert control != target
        self.instruction.append(instruction.CNOT(control=control, target=target))

    def swap(self, qubit1: int, qubit2: int) -> None:
        """Apply a SWAP gate.

        Parameters
        ----------
        qubit1 : int
            first qubit to be swapped
        qubit2 : int
            second qubit to be swapped
        """
        assert qubit1 in self.active_qubits
        assert qubit2 in self.active_qubits
        assert qubit1 != qubit2
        self.instruction.append(instruction.SWAP(targets=(qubit1, qubit2)))

    def cz(self, qubit1: int, qubit2: int) -> None:
        """Apply a CNOT gate.

        Parameters
        ----------
        qubit1 : int
            control qubit
        qubit2 : int
            target qubit
        """
        assert qubit1 in self.active_qubits
        assert qubit2 in self.active_qubits
        assert qubit1 != qubit2
        self.instruction.append(instruction.CZ(targets=(qubit1, qubit2)))

    def h(self, qubit: int) -> None:
        """Apply a Hadamard gate.

        Parameters
        ----------
        qubit : int
            target qubit
        """
        assert qubit in self.active_qubits
        self.instruction.append(instruction.H(target=qubit))

    def s(self, qubit: int) -> None:
        """Apply an S gate.

        Parameters
        ----------
        qubit : int
            target qubit
        """
        assert qubit in self.active_qubits
        self.instruction.append(instruction.S(target=qubit))

    def x(self, qubit: int) -> None:
        """Apply a Pauli X gate.

        Parameters
        ----------
        qubit : int
            target qubit
        """
        assert qubit in self.active_qubits
        self.instruction.append(instruction.X(target=qubit))

    def y(self, qubit: int) -> None:
        """Apply a Pauli Y gate.

        Parameters
        ----------
        qubit : int
            target qubit
        """
        assert qubit in self.active_qubits
        self.instruction.append(instruction.Y(target=qubit))

    def z(self, qubit: int) -> None:
        """Apply a Pauli Z gate.

        Parameters
        ----------
        qubit : int
            target qubit
        """
        assert qubit in self.active_qubits
        self.instruction.append(instruction.Z(target=qubit))

    def rx(self, qubit: int, angle: Angle) -> None:
        """Apply an X rotation gate.

        Parameters
        ----------
        qubit : int
            target qubit
        angle : Angle
            rotation angle in radian
        """
        assert qubit in self.active_qubits
        self.instruction.append(instruction.RX(target=qubit, angle=angle))

    def ry(self, qubit: int, angle: Angle) -> None:
        """Apply a Y rotation gate.

        Parameters
        ----------
        qubit : int
            target qubit
        angle : Angle
            angle in radian
        """
        assert qubit in self.active_qubits
        self.instruction.append(instruction.RY(target=qubit, angle=angle))

    def rz(self, qubit: int, angle: Angle) -> None:
        """Apply a Z rotation gate.

        Parameters
        ----------
        qubit : int
            target qubit
        angle : Angle
            rotation angle in radian
        """
        assert qubit in self.active_qubits
        self.instruction.append(instruction.RZ(target=qubit, angle=angle))

    def rzz(self, control: int, target: int, angle: Angle) -> None:
        r"""Apply a ZZ-rotation gate.

        Equivalent to the sequence
        CNOT(control, target),
        Rz(target, angle),
        CNOT(control, target)

        and realizes rotation expressed by
        :math:`e^{-i \frac{\theta}{2} Z_c Z_t}`.

        Parameters
        ----------
        control : int
            control qubit
        target : int
            target qubit
        angle : Angle
            rotation angle in radian
        """
        assert control in self.active_qubits
        assert target in self.active_qubits
        self.instruction.append(instruction.RZZ(control=control, target=target, angle=angle))

    def ccx(self, control1: int, control2: int, target: int) -> None:
        r"""Apply a CCX (Toffoli) gate.

        Prameters
        ---------
        control1 : int
            first control qubit
        control2 : int
            second control qubit
        target : int
            target qubit
        """
        assert control1 in self.active_qubits
        assert control2 in self.active_qubits
        assert target in self.active_qubits
        assert control1 != control2
        assert control1 != target
        assert control2 != target
        self.instruction.append(instruction.CCX(controls=(control1, control2), target=target))

    def i(self, qubit: int) -> None:
        """Apply an identity (teleportation) gate.

        Parameters
        ----------
        qubit : int
            target qubit
        """
        assert qubit in self.active_qubits
        self.instruction.append(instruction.I(target=qubit))

    def m(self, qubit: int, axis: Axis) -> None:
        """Measure a quantum qubit.

        The measured qubit cannot be used afterwards.

        Parameters
        ----------
        qubit : int
            target qubit
        axis : Axis
            measurement basis
        """
        assert qubit in self.active_qubits
        self.instruction.append(instruction.M(target=qubit, axis=axis))
        self.active_qubits.remove(qubit)

    def transpile(self) -> TranspileResult:
        """Transpile the circuit to a pattern.

        Returns
        -------
        result : :class:`TranspileResult` object
        """
        n_node = self.width
        out: list[int | None] = list(range(self.width))
        pattern = Pattern(input_nodes=list(range(self.width)))
        classical_outputs = []
        for instr in _transpile_rzz(self.instruction):
            if instr.kind == instruction.InstructionKind.CZ:
                target0 = _check_target(out, instr.targets[0])
                target1 = _check_target(out, instr.targets[1])
                seq = self._cz_command(target0, target1)
                pattern.extend(seq)
            elif instr.kind == instruction.InstructionKind.CNOT:
                ancilla = [n_node, n_node + 1]
                control = _check_target(out, instr.control)
                target = _check_target(out, instr.target)
                out[instr.control], out[instr.target], seq = self._cnot_command(control, target, ancilla)
                pattern.extend(seq)
                n_node += 2
            elif instr.kind == instruction.InstructionKind.SWAP:
                target0 = _check_target(out, instr.targets[0])
                target1 = _check_target(out, instr.targets[1])
                out[instr.targets[0]], out[instr.targets[1]] = (
                    target1,
                    target0,
                )
            elif instr.kind == instruction.InstructionKind.I:
                pass
            elif instr.kind == instruction.InstructionKind.H:
                single_ancilla = n_node
                target = _check_target(out, instr.target)
                out[instr.target], seq = self._h_command(target, single_ancilla)
                pattern.extend(seq)
                n_node += 1
            elif instr.kind == instruction.InstructionKind.S:
                ancilla = [n_node, n_node + 1]
                target = _check_target(out, instr.target)
                out[instr.target], seq = self._s_command(target, ancilla)
                pattern.extend(seq)
                n_node += 2
            elif instr.kind == instruction.InstructionKind.X:
                ancilla = [n_node, n_node + 1]
                target = _check_target(out, instr.target)
                out[instr.target], seq = self._x_command(target, ancilla)
                pattern.extend(seq)
                n_node += 2
            elif instr.kind == instruction.InstructionKind.Y:
                ancilla = [n_node, n_node + 1, n_node + 2, n_node + 3]
                target = _check_target(out, instr.target)
                out[instr.target], seq = self._y_command(target, ancilla)
                pattern.extend(seq)
                n_node += 4
            elif instr.kind == instruction.InstructionKind.Z:
                ancilla = [n_node, n_node + 1]
                target = _check_target(out, instr.target)
                out[instr.target], seq = self._z_command(target, ancilla)
                pattern.extend(seq)
                n_node += 2
            elif instr.kind == instruction.InstructionKind.RX:
                ancilla = [n_node, n_node + 1]
                target = _check_target(out, instr.target)
                out[instr.target], seq = self._rx_command(target, ancilla, instr.angle)
                pattern.extend(seq)
                n_node += 2
            elif instr.kind == instruction.InstructionKind.RY:
                ancilla = [n_node, n_node + 1, n_node + 2, n_node + 3]
                target = _check_target(out, instr.target)
                out[instr.target], seq = self._ry_command(target, ancilla, instr.angle)
                pattern.extend(seq)
                n_node += 4
            elif instr.kind == instruction.InstructionKind.RZ:
                ancilla = [n_node, n_node + 1]
                target = _check_target(out, instr.target)
                out[instr.target], seq = self._rz_command(target, ancilla, instr.angle)
                pattern.extend(seq)
                n_node += 2
            elif instr.kind == instruction.InstructionKind.CCX:
                ancilla = [n_node + i for i in range(18)]
                control0 = _check_target(out, instr.controls[0])
                control1 = _check_target(out, instr.controls[1])
                target = _check_target(out, instr.target)
                (
                    out[instr.controls[0]],
                    out[instr.controls[1]],
                    out[instr.target],
                    seq,
                ) = self._ccx_command(
                    control0,
                    control1,
                    target,
                    ancilla,
                )
                pattern.extend(seq)
                n_node += 18
            elif instr.kind == instruction.InstructionKind.M:
                target = _check_target(out, instr.target)
                seq = self._m_command(target, instr.axis)
                pattern.extend(seq)
                classical_outputs.append(target)
                out[instr.target] = None
            else:
                raise ValueError("Unknown instruction, commands not added")
        output_nodes = [node for node in out if node is not None]
        pattern.reorder_output_nodes(output_nodes)
        return TranspileResult(pattern, tuple(classical_outputs))

    @classmethod
    def _cnot_command(
        cls, control_node: int, target_node: int, ancilla: Sequence[int]
    ) -> tuple[int, int, list[command.Command]]:
        """MBQC commands for CNOT gate.

        Parameters
        ----------
        control_node : int
            control node on graph
        target : int
            target node on graph
        ancilla : list of two ints
            ancilla node indices to be added to graph

        Returns
        -------
        control_out : int
            control node on graph after the gate
        target_out : int
            target node on graph after the gate
        commands : list
            list of MBQC commands
        """
        assert len(ancilla) == 2
        seq: list[Command] = [N(node=ancilla[0]), N(node=ancilla[1])]
        seq.extend(
            (
                E(nodes=(target_node, ancilla[0])),
                E(nodes=(control_node, ancilla[0])),
                E(nodes=(ancilla[0], ancilla[1])),
                M(node=target_node),
                M(node=ancilla[0], s_domain={target_node}),
                X(node=ancilla[1], domain={ancilla[0]}),
                Z(node=ancilla[1], domain={target_node}),
                Z(node=control_node, domain={target_node}),
            )
        )
        return control_node, ancilla[1], seq

    @classmethod
<<<<<<< HEAD
    def _m_command(cls, input_node: int, axis: Axis) -> list[Command]:
=======
    def _cz_command(cls, target_1: int, target_2: int) -> list[Command]:
        """MBQC commands for CZ gate.

        Parameters
        ----------
        target_1 : int
            target node on graph
        target_2 : int
            other target node on graph

        Returns
        -------
        commands : list
            list of MBQC commands
        """
        return [E(nodes=(target_1, target_2))]

    @classmethod
    def _m_command(cls, input_node: int, plane: Plane, angle: Angle) -> list[Command]:
>>>>>>> 5440aa0c
        """MBQC commands for measuring qubit.

        Parameters
        ----------
        input_node : int
            target node on graph
        axis : Axis
            measurement basis

        Returns
        -------
        commands : list
            list of MBQC commands
        """
        measurement = _measurement_of_axis(axis)
        # `measurement.angle` and `M.angle` are both expressed in units of π.
        return [M(node=input_node, plane=measurement.plane, angle=measurement.angle)]

    @classmethod
    def _h_command(cls, input_node: int, ancilla: int) -> tuple[int, list[Command]]:
        """MBQC commands for Hadamard gate.

        Parameters
        ----------
        input_node : int
            target node on graph
        ancilla : int
            ancilla node index to be added

        Returns
        -------
        out_node : int
            control node on graph after the gate
        commands : list
            list of MBQC commands
        """
        seq: list[Command] = [N(node=ancilla)]
        seq.extend((E(nodes=(input_node, ancilla)), M(node=input_node), X(node=ancilla, domain={input_node})))
        return ancilla, seq

    @classmethod
    def _s_command(cls, input_node: int, ancilla: Sequence[int]) -> tuple[int, list[command.Command]]:
        """MBQC commands for S gate.

        Parameters
        ----------
        input_node : int
            input node index
        ancilla : list of two ints
            ancilla node indices to be added to graph

        Returns
        -------
        out_node : int
            control node on graph after the gate
        commands : list
            list of MBQC commands
        """
        assert len(ancilla) == 2
        seq: list[Command] = [N(node=ancilla[0]), command.N(node=ancilla[1])]
        seq.extend(
            (
                E(nodes=(input_node, ancilla[0])),
                E(nodes=(ancilla[0], ancilla[1])),
                M(node=input_node, angle=-0.5),
                M(node=ancilla[0], s_domain={input_node}),
                X(node=ancilla[1], domain={ancilla[0]}),
                Z(node=ancilla[1], domain={input_node}),
            )
        )
        return ancilla[1], seq

    @classmethod
    def _x_command(cls, input_node: int, ancilla: Sequence[int]) -> tuple[int, list[command.Command]]:
        """MBQC commands for Pauli X gate.

        Parameters
        ----------
        input_node : int
            input node index
        ancilla : list of two ints
            ancilla node indices to be added to graph

        Returns
        -------
        out_node : int
            control node on graph after the gate
        commands : list
            list of MBQC commands
        """
        assert len(ancilla) == 2
        seq: list[Command] = [N(node=ancilla[0]), N(node=ancilla[1])]
        seq.extend(
            (
                E(nodes=(input_node, ancilla[0])),
                E(nodes=(ancilla[0], ancilla[1])),
                M(node=input_node),
                M(node=ancilla[0], angle=-1, s_domain={input_node}),
                X(node=ancilla[1], domain={ancilla[0]}),
                Z(node=ancilla[1], domain={input_node}),
            )
        )
        return ancilla[1], seq

    @classmethod
    def _y_command(cls, input_node: int, ancilla: Sequence[int]) -> tuple[int, list[command.Command]]:
        """MBQC commands for Pauli Y gate.

        Parameters
        ----------
        input_node : int
            input node index
        ancilla : list of four ints
            ancilla node indices to be added to graph

        Returns
        -------
        out_node : int
            control node on graph after the gate
        commands : list
            list of MBQC commands
        """
        assert len(ancilla) == 4
        seq: list[Command] = [N(node=ancilla[0]), N(node=ancilla[1])]
        seq.extend([N(node=ancilla[2]), N(node=ancilla[3])])
        seq.extend(
            (
                E(nodes=(input_node, ancilla[0])),
                E(nodes=(ancilla[0], ancilla[1])),
                E(nodes=(ancilla[1], ancilla[2])),
                E(nodes=(ancilla[2], ancilla[3])),
                M(node=input_node, angle=0.5),
                M(node=ancilla[0], angle=1.0, s_domain={input_node}),
                M(node=ancilla[1], angle=-0.5, s_domain={ancilla[0]}, t_domain={input_node}),
                M(node=ancilla[2], s_domain={ancilla[1]}, t_domain={ancilla[0]}),
                X(node=ancilla[3], domain={ancilla[2]}),
                Z(node=ancilla[3], domain={ancilla[1]}),
            )
        )
        return ancilla[3], seq

    @classmethod
    def _z_command(cls, input_node: int, ancilla: Sequence[int]) -> tuple[int, list[command.Command]]:
        """MBQC commands for Pauli Z gate.

        Parameters
        ----------
        input_node : int
            input node index
        ancilla : list of two ints
            ancilla node indices to be added to graph

        Returns
        -------
        out_node : int
            control node on graph after the gate
        commands : list
            list of MBQC commands
        """
        assert len(ancilla) == 2
        seq: list[Command] = [N(node=ancilla[0]), N(node=ancilla[1])]
        seq.extend(
            (
                E(nodes=(input_node, ancilla[0])),
                E(nodes=(ancilla[0], ancilla[1])),
                M(node=input_node, angle=-1),
                M(node=ancilla[0], s_domain={input_node}),
                X(node=ancilla[1], domain={ancilla[0]}),
                Z(node=ancilla[1], domain={input_node}),
            )
        )
        return ancilla[1], seq

    @classmethod
    def _rx_command(cls, input_node: int, ancilla: Sequence[int], angle: Angle) -> tuple[int, list[command.Command]]:
        """MBQC commands for X rotation gate.

        Parameters
        ----------
        input_node : int
            input node index
        ancilla : list of two ints
            ancilla node indices to be added to graph
        angle : Angle
            measurement angle in radian

        Returns
        -------
        out_node : int
            control node on graph after the gate
        commands : list
            list of MBQC commands
        """
        assert len(ancilla) == 2
        seq: list[Command] = [N(node=ancilla[0]), N(node=ancilla[1])]
        seq.extend(
            (
                E(nodes=(input_node, ancilla[0])),
                E(nodes=(ancilla[0], ancilla[1])),
                M(node=input_node),
                M(node=ancilla[0], angle=-angle / np.pi, s_domain={input_node}),
                X(node=ancilla[1], domain={ancilla[0]}),
                Z(node=ancilla[1], domain={input_node}),
            )
        )
        return ancilla[1], seq

    @classmethod
    def _ry_command(cls, input_node: int, ancilla: Sequence[int], angle: Angle) -> tuple[int, list[command.Command]]:
        """MBQC commands for Y rotation gate.

        Parameters
        ----------
        input_node : int
            input node index
        ancilla : list of four ints
            ancilla node indices to be added to graph
        angle : Angle
            rotation angle in radian

        Returns
        -------
        out_node : int
            control node on graph after the gate
        commands : list
            list of MBQC commands
        """
        assert len(ancilla) == 4
        seq: list[Command] = [N(node=ancilla[0]), N(node=ancilla[1])]
        seq.extend([N(node=ancilla[2]), N(node=ancilla[3])])
        seq.extend(
            (
                E(nodes=(input_node, ancilla[0])),
                E(nodes=(ancilla[0], ancilla[1])),
                E(nodes=(ancilla[1], ancilla[2])),
                E(nodes=(ancilla[2], ancilla[3])),
                M(node=input_node, angle=0.5),
                M(node=ancilla[0], angle=-angle / np.pi, s_domain={input_node}),
                M(node=ancilla[1], angle=-0.5, s_domain={ancilla[0]}, t_domain={input_node}),
                M(node=ancilla[2], s_domain={ancilla[1]}, t_domain={ancilla[0]}),
                X(node=ancilla[3], domain={ancilla[2]}),
                Z(node=ancilla[3], domain={ancilla[1]}),
            )
        )
        return ancilla[3], seq

    @classmethod
    def _rz_command(cls, input_node: int, ancilla: Sequence[int], angle: Angle) -> tuple[int, list[command.Command]]:
        """MBQC commands for Z rotation gate.

        Parameters
        ----------
        input_node : int
            input node index
        ancilla : list of two ints
            ancilla node indices to be added to graph
        angle : Angle
            measurement angle in radian

        Returns
        -------
        out_node : int
            node on graph after the gate
        commands : list
            list of MBQC commands
        """
        assert len(ancilla) == 2
        seq: list[Command] = [N(node=ancilla[0]), N(node=ancilla[1])]  # assign new qubit labels
        seq.extend(
            (
                E(nodes=(input_node, ancilla[0])),
                E(nodes=(ancilla[0], ancilla[1])),
                M(node=input_node, angle=-angle / np.pi),
                M(node=ancilla[0], s_domain={input_node}),
                X(node=ancilla[1], domain={ancilla[0]}),
                Z(node=ancilla[1], domain={input_node}),
            )
        )
        return ancilla[1], seq

    @classmethod
    def _ccx_command(
        cls,
        control_node1: int,
        control_node2: int,
        target_node: int,
        ancilla: Sequence[int],
    ) -> tuple[int, int, int, list[command.Command]]:
        """MBQC commands for CCX gate.

        Parameters
        ----------
        control_node1 : int
            first control node on graph
        control_node2 : int
            second control node on graph
        target_node : int
            target node on graph
        ancilla : list of int
            ancilla node indices to be added to graph

        Returns
        -------
        control_out1 : int
            first control node on graph after the gate
        control_out2 : int
            second control node on graph after the gate
        target_out : int
            target node on graph after the gate
        commands : list
            list of MBQC commands
        """
        assert len(ancilla) == 18
        seq: list[Command] = [N(node=ancilla[i]) for i in range(18)]  # assign new qubit labels
        seq.extend(
            (
                E(nodes=(target_node, ancilla[0])),
                E(nodes=(ancilla[0], ancilla[1])),
                E(nodes=(ancilla[1], ancilla[2])),
                E(nodes=(ancilla[1], control_node2)),
                E(nodes=(control_node1, ancilla[14])),
                E(nodes=(ancilla[2], ancilla[3])),
                E(nodes=(ancilla[14], ancilla[4])),
                E(nodes=(ancilla[3], ancilla[5])),
                E(nodes=(ancilla[3], ancilla[4])),
                E(nodes=(ancilla[5], ancilla[6])),
                E(nodes=(control_node2, ancilla[6])),
                E(nodes=(control_node2, ancilla[9])),
                E(nodes=(ancilla[6], ancilla[7])),
                E(nodes=(ancilla[9], ancilla[4])),
                E(nodes=(ancilla[9], ancilla[10])),
                E(nodes=(ancilla[7], ancilla[8])),
                E(nodes=(ancilla[10], ancilla[11])),
                E(nodes=(ancilla[4], ancilla[8])),
                E(nodes=(ancilla[4], ancilla[11])),
                E(nodes=(ancilla[4], ancilla[16])),
                E(nodes=(ancilla[8], ancilla[12])),
                E(nodes=(ancilla[11], ancilla[15])),
                E(nodes=(ancilla[12], ancilla[13])),
                E(nodes=(ancilla[16], ancilla[17])),
                M(node=target_node),
                M(node=ancilla[0], s_domain={target_node}),
                M(node=ancilla[1], s_domain={ancilla[0]}, t_domain={target_node}),
                M(node=control_node1),
                M(node=ancilla[2], angle=-1.75, s_domain={ancilla[1]}, t_domain={ancilla[0]}),
                M(node=ancilla[14], s_domain={control_node1}),
                M(node=ancilla[3], s_domain={ancilla[2]}, t_domain={ancilla[1], ancilla[14]}),
                M(node=ancilla[5], angle=-0.25, s_domain={ancilla[3]}, t_domain={ancilla[2]}),
                M(node=control_node2, angle=-0.25, t_domain={ancilla[5], ancilla[0]}),
                M(node=ancilla[6], s_domain={ancilla[5]}, t_domain={ancilla[3]}),
                M(node=ancilla[9], s_domain={control_node2}, t_domain={ancilla[14]}),
                M(node=ancilla[7], angle=-1.75, s_domain={ancilla[6]}, t_domain={ancilla[5]}),
                M(node=ancilla[10], angle=-1.75, s_domain={ancilla[9]}, t_domain={control_node2}),
                M(
                    node=ancilla[4],
                    angle=-0.25,
                    s_domain={ancilla[14]},
                    t_domain={control_node1, control_node2, ancilla[2], ancilla[7], ancilla[10]},
                ),
                M(node=ancilla[8], s_domain={ancilla[7]}, t_domain={ancilla[14], ancilla[6]}),
                M(node=ancilla[11], s_domain={ancilla[10]}, t_domain={ancilla[9], ancilla[14]}),
                M(node=ancilla[12], angle=-0.25, s_domain={ancilla[8]}, t_domain={ancilla[7]}),
                M(
                    node=ancilla[16],
                    s_domain={ancilla[4]},
                    t_domain={ancilla[14]},
                ),
                X(node=ancilla[17], domain={ancilla[16]}),
                X(node=ancilla[15], domain={ancilla[11]}),
                X(node=ancilla[13], domain={ancilla[12]}),
                Z(node=ancilla[17], domain={ancilla[4]}),
                Z(node=ancilla[15], domain={ancilla[10]}),
                Z(node=ancilla[13], domain={ancilla[8]}),
            )
        )
        return ancilla[17], ancilla[15], ancilla[13], seq

    def simulate_statevector(
        self,
        input_state: Data | None = None,
        branch_selector: BranchSelector | None = None,
        rng: Generator | None = None,
    ) -> SimulateResult:
        """Run statevector simulation of the gate sequence.

        Parameters
        ----------
        input_state : Data
        branch_selector: :class:`graphix.branch_selector.BranchSelector`
            branch selector for measures (default: :class:`RandomBranchSelector`).
        rng: Generator, optional
            Random-number generator for measurements.
            This generator is used only in case of random branch selection
            (see :class:`RandomBranchSelector`).

        Returns
        -------
        result : :class:`SimulateResult`
            output state of the statevector simulation and results of classical measures.
        """
        if branch_selector is None:
            branch_selector = RandomBranchSelector()

        backend = StatevectorBackend(branch_selector=branch_selector)
        if input_state is None:
            backend.add_nodes(range(self.width))
        else:
            backend.add_nodes(range(self.width), input_state)

        classical_measures = []

        for i in range(len(self.instruction)):
            instr = self.instruction[i]

            def evolve_single(op: Matrix, target: int) -> None:
                backend.state.evolve_single(op, backend.node_index.index(target))

            def evolve(op: Matrix, qargs: Iterable[int]) -> None:
                backend.state.evolve(op, [backend.node_index.index(qarg) for qarg in qargs])

            if instr.kind == instruction.InstructionKind.CNOT:
                backend.state.cnot((backend.node_index.index(instr.control), backend.node_index.index(instr.target)))
            elif instr.kind == instruction.InstructionKind.SWAP:
<<<<<<< HEAD
                u, v = instr.targets
                backend.state.swap((backend.node_index.index(u), backend.node_index.index(v)))
=======
                state.swap(instr.targets)
            elif instr.kind == instruction.InstructionKind.CZ:
                state.entangle(instr.targets)
>>>>>>> 5440aa0c
            elif instr.kind == instruction.InstructionKind.I:
                pass
            elif instr.kind == instruction.InstructionKind.S:
                evolve_single(Ops.S, instr.target)
            elif instr.kind == instruction.InstructionKind.H:
                evolve_single(Ops.H, instr.target)
            elif instr.kind == instruction.InstructionKind.X:
                evolve_single(Ops.X, instr.target)
            elif instr.kind == instruction.InstructionKind.Y:
                evolve_single(Ops.Y, instr.target)
            elif instr.kind == instruction.InstructionKind.Z:
                evolve_single(Ops.Z, instr.target)
            elif instr.kind == instruction.InstructionKind.RX:
                evolve_single(Ops.rx(instr.angle), instr.target)
            elif instr.kind == instruction.InstructionKind.RY:
                evolve_single(Ops.ry(instr.angle), instr.target)
            elif instr.kind == instruction.InstructionKind.RZ:
                evolve_single(Ops.rz(instr.angle), instr.target)
            elif instr.kind == instruction.InstructionKind.RZZ:
                evolve(Ops.rzz(instr.angle), [instr.control, instr.target])
            elif instr.kind == instruction.InstructionKind.CCX:
                evolve(Ops.CCX, [instr.controls[0], instr.controls[1], instr.target])
            elif instr.kind == instruction.InstructionKind.M:
                result = backend.measure(
                    instr.target,
                    _measurement_of_axis(instr.axis),
                    rng=rng,
                )
                classical_measures.append(result)
            else:
                raise ValueError(f"Unknown instruction: {instr}")
        return SimulateResult(backend.state, tuple(classical_measures))

    def map_angle(self, f: Callable[[Angle], Angle]) -> Circuit:
        """Apply `f` to all angles that occur in the circuit."""
        result = Circuit(self.width)
        for instr in self.instruction:
            # Use == for mypy
            if (
                instr.kind == InstructionKind.RZZ  # noqa: PLR1714
                or instr.kind == InstructionKind.RX
                or instr.kind == InstructionKind.RY
                or instr.kind == InstructionKind.RZ
            ):
                new_instr = dataclasses.replace(instr, angle=f(instr.angle))
                result.instruction.append(new_instr)
            else:
                result.instruction.append(instr)
        return result

    def is_parameterized(self) -> bool:
        """
        Return `True` if there is at least one measurement angle that is not just an instance of `SupportsFloat`.

        A parameterized circuit is a circuit where at least one
        measurement angle is an expression that is not a number,
        typically an instance of `sympy.Expr` (but we don't force to
        choose `sympy` here).

        """
        # Use of `==` here for mypy
        return any(
            not isinstance(instr.angle, SupportsFloat)
            for instr in self.instruction
            if instr.kind == InstructionKind.RZZ  # noqa: PLR1714
            or instr.kind == InstructionKind.RX
            or instr.kind == InstructionKind.RY
            or instr.kind == InstructionKind.RZ
        )

    def subs(self, variable: Parameter, substitute: ExpressionOrFloat) -> Circuit:
        """Return a copy of the circuit where all occurrences of the given variable in measurement angles are substituted by the given value."""
        return self.map_angle(lambda angle: parameter.subs(angle, variable, substitute))

    def xreplace(self, assignment: Mapping[Parameter, ExpressionOrFloat]) -> Circuit:
        """Return a copy of the circuit where all occurrences of the given keys in measurement angles are substituted by the given values in parallel."""
        return self.map_angle(lambda angle: parameter.xreplace(angle, assignment))

    def transpile_measurements_to_z_axis(self) -> Circuit:
        """Return an equivalent circuit where all measurements are on Z axis."""
        circuit = Circuit(width=self.width)
        for instr in self.instruction:
            if instr.kind == InstructionKind.M:
                if instr.axis == Axis.X:
                    circuit.h(instr.target)
                    circuit.m(instr.target, Axis.Z)
                elif instr.axis == Axis.Y:
                    circuit.rx(instr.target, pi / 2)
                    circuit.m(instr.target, Axis.Z)
                else:
                    circuit.add(instr)
            else:
                circuit.add(instr)
        return circuit


def _extend_domain(measure: M, domain: set[int]) -> None:
    """Extend the correction domain of ``measure`` by ``domain``.

    Parameters
    ----------
    measure : M
        Measurement command to modify.
    domain : set[int]
        Set of nodes to XOR into the appropriate domain of ``measure``.
    """
    if measure.plane == Plane.XY:
        measure.s_domain ^= domain
    else:
        measure.t_domain ^= domain


def _transpile_rzz(instructions: Iterable[Instruction]) -> Iterator[Instruction]:
    for instr in instructions:
        if instr.kind == InstructionKind.RZZ:
            yield instruction.CNOT(control=instr.control, target=instr.target)
            yield instruction.RZ(target=instr.target, angle=instr.angle)
            yield instruction.CNOT(control=instr.control, target=instr.target)
        else:
            yield instr


def _measurement_of_axis(axis: Axis) -> Measurement:
    """Return the MBQC measurement (plane + angle) corresponding to a measurement on the given axis.

    The returned measurement `m` satisfies `m.plane.polar(m.angle) = (x, y, z)`,
    where `x` (resp. `y` or `z`) is 1 if `axis` is `Axis.X` (resp. `Axis.Y` or
    `Axis.Z`), and 0 otherwise.
    """
    # The definition of `polar` for each plane is given in the comments below.
    if axis == Axis.X:
        return Measurement(plane=Plane.XY, angle=0)  # (cos, sin, 0)
    if axis == Axis.Y:
        # `Measurement.angle` is expressed in units of π.
        return Measurement(plane=Plane.YZ, angle=0.5)  # (0, sin, cos)
    return Measurement(plane=Plane.XZ, angle=0)  # (sin, 0, cos)<|MERGE_RESOLUTION|>--- conflicted
+++ resolved
@@ -512,9 +512,6 @@
         return control_node, ancilla[1], seq
 
     @classmethod
-<<<<<<< HEAD
-    def _m_command(cls, input_node: int, axis: Axis) -> list[Command]:
-=======
     def _cz_command(cls, target_1: int, target_2: int) -> list[Command]:
         """MBQC commands for CZ gate.
 
@@ -533,8 +530,7 @@
         return [E(nodes=(target_1, target_2))]
 
     @classmethod
-    def _m_command(cls, input_node: int, plane: Plane, angle: Angle) -> list[Command]:
->>>>>>> 5440aa0c
+    def _m_command(cls, input_node: int, axis: Axis) -> list[Command]:
         """MBQC commands for measuring qubit.
 
         Parameters
@@ -958,14 +954,11 @@
             if instr.kind == instruction.InstructionKind.CNOT:
                 backend.state.cnot((backend.node_index.index(instr.control), backend.node_index.index(instr.target)))
             elif instr.kind == instruction.InstructionKind.SWAP:
-<<<<<<< HEAD
                 u, v = instr.targets
                 backend.state.swap((backend.node_index.index(u), backend.node_index.index(v)))
-=======
-                state.swap(instr.targets)
             elif instr.kind == instruction.InstructionKind.CZ:
-                state.entangle(instr.targets)
->>>>>>> 5440aa0c
+                u, v = instr.targets
+                backend.state.entangle((backend.node_index.index(u), backend.node_index.index(v)))
             elif instr.kind == instruction.InstructionKind.I:
                 pass
             elif instr.kind == instruction.InstructionKind.S:
