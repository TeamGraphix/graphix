"""Functionality for converting between OpenGraphs and :mod:`pyzx`.

These functions are held in their own file rather than including them in the
OpenGraph class because we want :mod:`pyzx` to be an optional dependency.
"""

from __future__ import annotations

import warnings
from fractions import Fraction
from typing import TYPE_CHECKING, SupportsFloat

import networkx as nx
import pyzx as zx
from pyzx.graph import Graph
from pyzx.utils import EdgeType, FractionLike, VertexType

from graphix.fundamentals import Plane
from graphix.measurements import Measurement
from graphix.opengraph import OpenGraph

if TYPE_CHECKING:
    from pyzx.graph.base import BaseGraph

    from graphix.parameter import ExpressionOrFloat


def _fraction_of_angle(angle: ExpressionOrFloat) -> Fraction:
    if not isinstance(angle, SupportsFloat):
        raise TypeError("Parametric angles are not supported by pyzx")
    return Fraction(angle)


# TODO: Adapt to new OpenGraph API
def to_pyzx_graph(og: OpenGraph[Measurement]) -> BaseGraph[int, tuple[int, int]]:
    """Return a :mod:`pyzx` graph corresponding to the open graph.

    Example
    -------
    >>> import networkx as nx
    >>> from graphix.pyzx import to_pyzx_graph
    >>> g = nx.Graph([(0, 1), (1, 2)])
    >>> inputs = [0]
    >>> outputs = [2]
    >>> measurements = {0: Measurement(0, Plane.XY), 1: Measurement(1, Plane.YZ)}
    >>> og = OpenGraph(g, inputs, outputs, measurements)
    >>> reconstructed_pyzx_graph = to_pyzx_graph(og)
    """
    if zx.__version__ != "0.9.0":
        warnings.warn(
            "`to_pyzx_graph` is guaranteed to work only with pyzx==0.9.0 due to possible breaking changes in `pyzx`.",
            stacklevel=1,
        )
    g = Graph()

    # Add vertices into the graph and set their type
    def add_vertices(n: int, ty: VertexType) -> list[VertexType]:
        verts = g.add_vertices(n)
        for vert in verts:
            g.set_type(vert, ty)

        return verts

    # Add input boundary nodes
    in_verts = add_vertices(len(og.input_nodes), VertexType.BOUNDARY)
    g.set_inputs(tuple(in_verts))

    # Add nodes for internal Z spiders - not including the phase gadgets
    body_verts = add_vertices(len(og.graph), VertexType.Z)

    # Add nodes for the phase gadgets. In OpenGraph we don't store the
    # effect as a separate node, it is instead just stored in the
    # "measurement" attribute of the node it measures.
    x_meas = [i for i, m in og.measurements.items() if m.plane == Plane.YZ]
    x_meas_verts = add_vertices(len(x_meas), VertexType.Z)

    out_verts = add_vertices(len(og.output_nodes), VertexType.BOUNDARY)
    g.set_outputs(tuple(out_verts))

    # Maps a node's ID in the Open Graph to it's corresponding node ID in
    # the PyZX graph and vice versa.
<<<<<<< HEAD
    map_to_og = dict(zip(body_verts, og.inside.nodes(), strict=True))
=======
    map_to_og = dict(zip(body_verts, og.graph.nodes()))
>>>>>>> 941eeedf
    map_to_pyzx = {v: i for i, v in map_to_og.items()}

    # Open Graph's don't have boundary nodes, so we need to connect the
    # input and output Z spiders to their corresponding boundary nodes in
    # pyzx.
<<<<<<< HEAD
    for pyzx_index, og_index in zip(in_verts, og.inputs, strict=True):
        g.add_edge((pyzx_index, map_to_pyzx[og_index]))
    for pyzx_index, og_index in zip(out_verts, og.outputs, strict=True):
=======
    for pyzx_index, og_index in zip(in_verts, og.input_nodes):
        g.add_edge((pyzx_index, map_to_pyzx[og_index]))
    for pyzx_index, og_index in zip(out_verts, og.output_nodes):
>>>>>>> 941eeedf
        g.add_edge((pyzx_index, map_to_pyzx[og_index]))

    og_edges = og.graph.edges()
    pyzx_edges = ((map_to_pyzx[a], map_to_pyzx[b]) for a, b in og_edges)
    g.add_edges(pyzx_edges, EdgeType.HADAMARD)

    # Add the edges between the Z spiders in the graph body
    for og_index, meas in og.measurements.items():
        # If it's an X measured node, then we handle it in the next loop
        if meas.plane == Plane.XY:
            g.set_phase(map_to_pyzx[og_index], -_fraction_of_angle(meas.angle))

    # Connect the X measured vertices
    for og_index, pyzx_index in zip(x_meas, x_meas_verts, strict=True):
        g.add_edge((map_to_pyzx[og_index], pyzx_index), EdgeType.HADAMARD)
        g.set_phase(pyzx_index, -_fraction_of_angle(og.measurements[og_index].angle))

    return g


def _checked_float(x: FractionLike) -> float:
    if not isinstance(x, SupportsFloat):
        # Possibly a Poly object
        raise TypeError(f"Cannot convert {x} to a float.")
    return float(x)


def from_pyzx_graph(g: BaseGraph[int, tuple[int, int]]) -> OpenGraph[Measurement]:
    """Construct an :class:`OpenGraph` from a :mod:`pyzx` graph.

    This method may add additional nodes to the graph so that it adheres
    with the definition of an OpenGraph. For instance, if the final node on
    a qubit is measured, it will add two nodes behind it so that no output
    nodes are measured to satisfy the requirements of an open graph.
        .. warning::
            works with `pyzx==0.8.0` (see `requirements-dev.txt`). Other versions may not be compatible due to breaking changes in `pyzx`
    Example
    -------
    >>> import pyzx as zx
    >>> from graphix.pyzx import from_pyzx_graph
    >>> circ = zx.qasm("qreg q[2]; h q[1]; cx q[0], q[1]; h q[1];")
    >>> g = circ.to_graph()
    >>> og = from_pyzx_graph(g)
    """
    zx.simplify.to_graph_like(g)

    measurements = {}
    inputs = list(g.inputs())
    outputs = list(g.outputs())

    g_nx = nx.Graph(g.edges())

    # We need to do this since the full reduce simplification can
    # leave either hadamard or plain wires on the inputs and outputs
    for inp in g.inputs():
        first_nbr = next(iter(g.neighbors(inp)))
        et = g.edge_type((first_nbr, inp))

        if et == EdgeType.SIMPLE:
            g_nx.remove_node(inp)
            inputs = [i if i != inp else first_nbr for i in inputs]

    for out in g.outputs():
        first_nbr = next(iter(g.neighbors(out)))
        et = g.edge_type((first_nbr, out))

        if et == EdgeType.SIMPLE:
            g_nx.remove_node(out)
            outputs = [o if o != out else first_nbr for o in outputs]

    # Turn all phase gadgets into measurements
    # Since we did a full reduce, any node that isn't an input or output
    # node and has only one neighbour is definitely a phase gadget.
    nodes = list(g_nx.nodes())
    for v in nodes:
        if v in inputs or v in outputs:
            continue

        nbrs = list(g.neighbors(v))
        if len(nbrs) == 1:
            measurements[nbrs[0]] = Measurement(-_checked_float(g.phase(v)), Plane.YZ)
            g_nx.remove_node(v)

    next_id = max(g_nx.nodes) + 1

    # Since outputs can't be measured, we need to add an extra two nodes
    # in to counter it
    for out in outputs:
        if g.phase(out) == 0:
            continue

        g_nx.add_edges_from([(out, next_id), (next_id, next_id + 1)])
        measurements[next_id] = Measurement(0, Plane.XY)

        outputs = [o if o != out else next_id + 1 for o in outputs]
        next_id += 2

    # Add the phase to all XY measured nodes
    for v in g_nx.nodes:
        if v in outputs or v in measurements:
            continue

        # g.phase() may be a fractions.Fraction object, but Measurement
        # expects a float
        measurements[v] = Measurement(-_checked_float(g.phase(v)), Plane.XY)

    return OpenGraph(g_nx, inputs, outputs, measurements)<|MERGE_RESOLUTION|>--- conflicted
+++ resolved
@@ -79,25 +79,15 @@
 
     # Maps a node's ID in the Open Graph to it's corresponding node ID in
     # the PyZX graph and vice versa.
-<<<<<<< HEAD
-    map_to_og = dict(zip(body_verts, og.inside.nodes(), strict=True))
-=======
-    map_to_og = dict(zip(body_verts, og.graph.nodes()))
->>>>>>> 941eeedf
+    map_to_og = dict(zip(body_verts, og.graph.nodes(), strict=True))
     map_to_pyzx = {v: i for i, v in map_to_og.items()}
 
     # Open Graph's don't have boundary nodes, so we need to connect the
     # input and output Z spiders to their corresponding boundary nodes in
     # pyzx.
-<<<<<<< HEAD
-    for pyzx_index, og_index in zip(in_verts, og.inputs, strict=True):
+    for pyzx_index, og_index in zip(in_verts, og.input_nodes, strict=True):
         g.add_edge((pyzx_index, map_to_pyzx[og_index]))
-    for pyzx_index, og_index in zip(out_verts, og.outputs, strict=True):
-=======
-    for pyzx_index, og_index in zip(in_verts, og.input_nodes):
-        g.add_edge((pyzx_index, map_to_pyzx[og_index]))
-    for pyzx_index, og_index in zip(out_verts, og.output_nodes):
->>>>>>> 941eeedf
+    for pyzx_index, og_index in zip(out_verts, og.output_nodes, strict=True):
         g.add_edge((pyzx_index, map_to_pyzx[og_index]))
 
     og_edges = og.graph.edges()
