--- conflicted
+++ resolved
@@ -12,10 +12,6 @@
 import numpy.typing as npt
 import typing_extensions
 
-<<<<<<< HEAD
-=======
-# TODO: Remove this import for safety
->>>>>>> a07197ae
 from graphix._db import CLIFFORD
 from graphix.ops import Ops
 
