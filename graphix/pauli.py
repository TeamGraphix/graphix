--- conflicted
+++ resolved
@@ -5,6 +5,7 @@
 from __future__ import annotations
 
 import enum
+from typing import TYPE_CHECKING
 
 import numpy as np
 import numpy.typing as npt
@@ -12,7 +13,9 @@
 
 import graphix.clifford
 import graphix.ops
-from graphix.states import BasicStates
+
+if TYPE_CHECKING:
+    from graphix.states import BasicStates
 
 
 class IXYZ(enum.Enum):
@@ -128,10 +131,7 @@
 
     @property
     def axes(self) -> list[Axis]:
-<<<<<<< HEAD
         """Return the pair of axes that carry the plane."""
-=======
->>>>>>> cef611d3
         # match self:
         #     case Plane.XY:
         #         return [Axis.X, Axis.Y]
@@ -191,11 +191,8 @@
             return Axis.X  # former convention was Z
 
     def polar(self, angle: float) -> tuple[float, float, float]:
-<<<<<<< HEAD
         """Return the Cartesian coordinates of the point of module 1 at the
         given angle, following the conventional orientation for cos and sin."""
-=======
->>>>>>> cef611d3
         result = [0, 0, 0]
         result[self.cos.value] = np.cos(angle)
         result[self.sin.value] = np.sin(angle)
@@ -203,10 +200,7 @@
 
     @staticmethod
     def from_axes(a: Axis, b: Axis) -> Plane:
-<<<<<<< HEAD
         """Return the plane carried by the given axes."""
-=======
->>>>>>> cef611d3
         if b.value < a.value:
             a, b = b, a
         # match a, b:
@@ -265,6 +259,8 @@
         return self.__unit.complex * graphix.clifford.CLIFFORD[self.__symbol.value + 1]
 
     def get_eigenstate(self, eigenvalue=0) -> BasicStates:
+        from graphix.states import BasicStates
+
         if self.symbol == IXYZ.X:
             return BasicStates.PLUS if eigenvalue == 0 else BasicStates.MINUS
         elif self.symbol == IXYZ.Y:
