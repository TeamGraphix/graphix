"""Flow finding algorithm.

For a given underlying graph (G, I, O, meas_plane), this method finds a (generalized) flow [NJP 9, 250 (2007)]
in polynomincal time.
In particular, this outputs gflow with minimum depth, maximally delayed gflow.

Ref: Mhalla and Perdrix, International Colloquium on Automata,
Languages, and Programming (Springer, 2008), pp. 857-868.
Ref: Backens et al., Quantum 5, 421 (2021).

"""

from __future__ import annotations

from copy import deepcopy
from itertools import product
from typing import TYPE_CHECKING

import networkx as nx
import numpy as np
import sympy as sp
from galois import GF2
from typing_extensions import assert_never

from graphix.command import CommandKind
from graphix.fundamentals import Axis, Plane
from graphix.linalg import MatGF2
from graphix.measurements import PauliMeasurement

if TYPE_CHECKING:
    from graphix.pattern import Pattern


# TODO: This should be ensured by type-checking.
def check_meas_planes(meas_planes: dict[int, Plane]) -> None:
    """Check that all planes are valid planes."""
    for node, plane in meas_planes.items():
        if not isinstance(plane, Plane):
            raise TypeError(f"Measure plane for {node} is `{plane}`, which is not an instance of `Plane`")


def find_gflow(
    graph: nx.Graph,
    iset: set[int],
    oset: set[int],
    meas_planes: dict[int, Plane],
    mode: str = "single",
) -> tuple[dict[int, set[int]], dict[int, int]]:
    """Maximally delayed gflow finding algorithm.

    For open graph g with input, output, and measurement planes, this returns maximally delayed gflow.

    gflow consist of function g(i) where i is the qubit labels,
    and strict partial ordering < or layers labels l_k where each element
    specify the order of qubits to be measured to maintain determinism in MBQC.
    In practice, we must measure qubits in order specified in array l_k (increasing order
    of l_k from 1), and for each measurements of qubit i we must perform corrections on
    qubits in g(i), depending on the measurement outcome.

    For more details of gflow, see Browne et al., NJP 9, 250 (2007).
    We use the extended gflow finding algorithm in Backens et al., Quantum 5, 421 (2021).

    Parameters
    ----------
    graph: :class:`networkx.Graph`
        Graph (incl. input and output)
    iset: set
        set of node labels for input
    oset: set
        set of node labels for output
    meas_planes: dict
        measurement planes for each qubits. meas_planes[i] is the measurement plane for qubit i.
    mode: str
        The gflow finding algorithm can yield multiple equivalent solutions. So there are three options

        - "single": Returrns a single solution

        - "all": Returns all possible solutions

        - "abstract": Returns an abstract solution. Uncertainty is represented with sympy.Symbol objects,
          requiring user substitution to get a concrete answer.

        Optional. Default is "single".

    Returns
    -------
    g: dict
        gflow function. g[i] is the set of qubits to be corrected for the measurement of qubit i.
    l_k: dict
        layers obtained by gflow algorithm. l_k[d] is a node set of depth d.
    """
    check_meas_planes(meas_planes)
    l_k = {}
    g = {}
    for node in graph.nodes:
        l_k[node] = 0
    return gflowaux(graph, iset, oset, meas_planes, 1, l_k, g, mode=mode)


def gflowaux(
    graph: nx.Graph,
    iset: set[int],
    oset: set[int],
    meas_planes: dict[int, Plane],
    k: int,
    l_k: dict[int, int],
    g: dict[int, set[int]],
    mode: str = "single",
):
    """Find one layer of the gflow.

    Ref: Backens et al., Quantum 5, 421 (2021).

    Parameters
    ----------
    graph: :class:`networkx.Graph`
        Graph (incl. input and output)
    iset: set
        set of node labels for input
    oset: set
        set of node labels for output
    meas_planes: dict
        measurement planes for each qubits. meas_planes[i] is the measurement plane for qubit i.
    k: int
        current layer number.
    l_k: dict
        layers obtained by gflow algorithm. l_k[d] is a node set of depth d.
    g: dict
        gflow function. g[i] is the set of qubits to be corrected for the measurement of qubit i.
    mode: str(optional)
        The gflow finding algorithm can yield multiple equivalent solutions. So there are three options
            - "single": Returrns a single solution
            - "all": Returns all possible solutions
            - "abstract": Returns an abstract solution. Uncertainty is represented with sympy.Symbol objects,
              requiring user substitution to get a concrete answer.

    Returns
    -------
    g: dict
        gflow function. g[i] is the set of qubits to be corrected for the measurement of qubit i.
    l_k: dict
        layers obtained by gflow algorithm. l_k[d] is a node set of depth d.
    """
    nodes = set(graph.nodes)
    if oset == nodes:
        return g, l_k
    non_output = nodes - oset
    correction_candidate = oset - iset
    adj_mat, node_order_list = get_adjacency_matrix(graph)
    node_order_row = node_order_list.copy()
    node_order_row.sort()
    node_order_col = node_order_list.copy()
    node_order_col.sort()
    for out in oset:
        adj_mat.remove_row(node_order_row.index(out))
        node_order_row.remove(out)
    adj_mat_row_reduced = adj_mat.copy()  # later use for construct RHS
    for node in nodes - correction_candidate:
        adj_mat.remove_col(node_order_col.index(node))
        node_order_col.remove(node)

    b = MatGF2(np.zeros((adj_mat.data.shape[0], len(non_output)), dtype=int))
    for i_row in range(len(node_order_row)):
        node = node_order_row[i_row]
        vec = MatGF2(np.zeros(len(node_order_row), dtype=int))
        if meas_planes[node] == Plane.XY:
            vec.data[i_row] = 1
        elif meas_planes[node] == Plane.XZ:
            vec.data[i_row] = 1
            vec_add = adj_mat_row_reduced.data[:, node_order_list.index(node)]
            vec += vec_add
        elif meas_planes[node] == Plane.YZ:
            vec.data = adj_mat_row_reduced.data[:, node_order_list.index(node)].reshape(vec.data.shape)
        b.data[:, i_row] = vec.data
    adj_mat, b, _, col_permutation = adj_mat.forward_eliminate(b)
    x, kernels = adj_mat.backward_substitute(b)

    corrected_nodes = set()
    for i_row in range(len(node_order_row)):
        non_out_node = node_order_row[i_row]
        x_col = x[:, i_row]
        if 0 in x_col.shape or x_col[0] == sp.nan:  # no solution
            continue
        if mode == "single":
            sol_list = [x_col[i].subs(zip(kernels, [sp.false] * len(kernels))) for i in range(len(x_col))]
            sol = np.array(sol_list)
            sol_index = sol.nonzero()[0]
            g[non_out_node] = {node_order_col[col_permutation.index(i)] for i in sol_index}
            if meas_planes[non_out_node] in {Plane.XZ, Plane.YZ}:
                g[non_out_node] |= {non_out_node}

        elif mode == "all":
            g[non_out_node] = set()
            binary_combinations = product([0, 1], repeat=len(kernels))
            for binary_combination in binary_combinations:
                sol_list = [x_col[i].subs(zip(kernels, binary_combination)) for i in range(len(x_col))]
                sol = np.array(sol_list)
                sol_index = sol.nonzero()[0]
                g_i = {node_order_col[col_permutation.index(i)] for i in sol_index}
                if meas_planes[non_out_node] in {Plane.XZ, Plane.YZ}:
                    g_i |= {non_out_node}

                g[non_out_node] |= {frozenset(g_i)}

        elif mode == "abstract":
            g[non_out_node] = {}
            for i in range(len(x_col)):
                node = node_order_col[col_permutation.index(i)]
                g[non_out_node][node] = x_col[i]
            if meas_planes[non_out_node] in {Plane.XZ, Plane.YZ}:
                g[non_out_node][non_out_node] = sp.true

        l_k[non_out_node] = k
        corrected_nodes |= {non_out_node}

    if len(corrected_nodes) == 0:
        if oset == nodes:
            return g, l_k
        return None, None
    return gflowaux(
        graph,
        iset,
        oset | corrected_nodes,
        meas_planes,
        k + 1,
        l_k,
        g,
        mode=mode,
    )


def find_flow(
    graph: nx.Graph,
    iset: set[int],
    oset: set[int],
    meas_planes: dict[int, Plane] | None = None,
) -> tuple[dict[int, set[int]], dict[int, int]]:
    """Causal flow finding algorithm.

    For open graph g with input, output, and measurement planes, this returns causal flow.
    For more detail of causal flow, see Danos and Kashefi, PRA 74, 052310 (2006).

    Original algorithm by Mhalla and Perdrix,
    International Colloquium on Automata, Languages, and Programming (2008),
    pp. 857-868.

    Parameters
    ----------
    graph: :class:`networkx.Graph`
        Graph (incl. input and output)
    iset: set
        set of node labels for input
    oset: set
        set of node labels for output
    meas_planes: dict(int, Plane)
        measurement planes for each qubits. meas_planes[i] is the measurement plane for qubit i.
        Note that an underlying graph has a causal flow only if all measurement planes are Plane.XY.
        If not specified, all measurement planes are interpreted as Plane.XY.

    Returns
    -------
    f: list of nodes
        causal flow function. f[i] is the qubit to be measured after qubit i.
    l_k: dict
        layers obtained by gflow algorithm. l_k[d] is a node set of depth d.
    """
    check_meas_planes(meas_planes)
    nodes = set(graph.nodes)
    edges = set(graph.edges)

    if meas_planes is None:
        meas_planes = dict.fromkeys(nodes - oset, Plane.XY)

    for plane in meas_planes.values():
        if plane != Plane.XY:
            return None, None

    l_k = dict.fromkeys(nodes, 0)
    f = {}
    k = 1
    v_c = oset - iset
    return flowaux(nodes, edges, iset, oset, v_c, f, l_k, k)


def flowaux(
    nodes: set[int],
    edges: set[tuple[int, int]],
    iset: set[int],
    oset: set[int],
    v_c: set[int],
    f: dict[int, set[int]],
    l_k: dict[int, int],
    k: int,
):
    """Find one layer of the flow.

    Ref: Mhalla and Perdrix, International Colloquium on Automata,
    Languages, and Programming (Springer, 2008), pp. 857-868.

    Parameters
    ----------
    nodes: set
        labels of all qubits (nodes)
    edges: set
        edges
    iset: set
        set of node labels for input
    oset: set
        set of node labels for output
    v_c: set
        correction candidate qubits
    f: dict
        flow function. f[i] is the qubit to be measured after qubit i.
    l_k: dict
        layers obtained by flow algorithm. l_k[d] is a node set of depth d.
    k: int
        current layer number.
    meas_planes: dict
        measurement planes for each qubits. meas_planes[i] is the measurement plane for qubit i.

    Outputs
    -------
    f: list of nodes
        causal flow function. f[i] is the qubit to be measured after qubit i.
    l_k: dict
        layers obtained by gflow algorithm. l_k[d] is a node set of depth d.
    """
    v_out_prime = set()
    c_prime = set()

    for q in v_c:
        nb = search_neighbor(q, edges)
        p_set = nb & (nodes - oset)
        if len(p_set) == 1:
            # Iterate over p_set assuming there is only one element p
            (p,) = p_set
            f[p] = {q}
            l_k[p] = k
            v_out_prime |= {p}
            c_prime |= {q}
    # determine whether there exists flow
    if not v_out_prime:
        if oset == nodes:
            return f, l_k
        return None, None
    return flowaux(
        nodes,
        edges,
        iset,
        oset | v_out_prime,
        (v_c - c_prime) | (v_out_prime & (nodes - iset)),
        f,
        l_k,
        k + 1,
    )


def find_pauliflow(
    graph: nx.Graph,
    iset: set[int],
    oset: set[int],
    meas_planes: dict[int, Plane],
    meas_angles: dict[int, float],
) -> tuple[dict[int, set[int]], dict[int, int]]:
    """Focused Pauli flow finding algorithm.

    For open graph g with input, output, measurement planes and measurement angles,
    this returns a focused Pauli flow.

    Pauli flow consist of function p(i) where i is the qubit labels,
    and strict partial ordering < or layers labels l_k where each element
    specify the order of qubits to be measured to maintain determinism in MBQC.
    In practice, we must measure qubits in order specified in array l_k (increasing order
    of l_k from 1), and for each measurements of qubit i we must perform corrections on
    qubits in p(i), depending on the measurement outcome.

    For more details of Pauli flow and the finding algorithm used in this method,
    see arxiv:2410.23439.

    Parameters
    ----------
    graph: :class:`networkx.Graph`
        Graph (incl. input and output)
    iset: set
        set of node labels for input
    oset: set
        set of node labels for output
    meas_planes: dict
        measurement planes for each qubits. meas_planes[i] is the measurement plane for qubit i.
    meas_angles: dict
        measurement angles for each qubits. meas_angles[i] is the measurement angle for qubit i.

    Returns
    -------
    p: dict
        Pauli flow function. p[i] is the set of qubits to be corrected for the measurement of qubit i.
    l_k: dict
        layers obtained by Pauli flow algorithm. l_k[d] is a node set of depth d.
    """
    check_meas_planes(meas_planes)
    nodes, non_input_nodes, non_output_nodes = get_node_lists(graph, iset, oset)
    n, ni, no = len(nodes), len(iset), len(oset)
    # Get full adjacency matrix
    adj_mat = nx.to_numpy_array(graph, nodes)
    # Construct index maps from non inputs/outputs to row/col index
    non_input_idx = np.searchsorted(nodes, non_input_nodes)
    non_output_idx = np.searchsorted(nodes, non_output_nodes)
    # Step 1: Construct flow-demand and order-demand matrices (Definitions 3.4, 3.5)
    flow_demand_matrix, order_demand_matrix = construct_flow_order_demand_matrices(
        adj_mat, non_output_nodes, non_output_idx, non_input_idx, meas_planes, meas_angles
    )
    # Create index maps
    non_output_map = {v: i for i, v in enumerate(non_output_nodes)}
    # Step 3: If rank is not n - no, Pauli flow does not exist
    if MatGF2(flow_demand_matrix).get_rank() < n - no:
        return None, None
    # Compute correction matrix
    # Branch based on number of input and output nodes
    correction_matrix = None
    if ni == no:
        # Algorithm 2
        correction_matrix = MatGF2(flow_demand_matrix).right_inverse().data
    else:
        # Verbatim implementation of Algorithm 3
        c_p, k_ils, k_ls = construct_aux_pauliflow_matrices(flow_demand_matrix, order_demand_matrix)
        s = set()  # Step 11: Initialise s
        p = GF2.Zeros((no - ni, n - no))  # Columns of p correspond to non-outputs
        non_output_set = set(non_output_nodes)
        while non_output_set != s:  # Step 12
            # Step 12a: Find the first row r_z in k_ls whose first ni - no entries are 0
            r_z = 0
            for i in range(k_ls.shape[0]):
                if all(k_ls[i, : no - ni] == 0):
                    r_z = i
                    break
            # Construct l according to definition in Algorithm 3
            l = set()
            for v in non_output_set - s:
                i = non_output_map[v]
                # This step is written incorrectly in Algorithm 3 in the paper:
                # It should be the second block of k_ls, not the first.
                # Check the worked example in the paper to see this.
                if all(k_ls[r_z:, no - ni + i] == 0):
                    l.add(v)
            if not l:
                return None, None
            # Step 12b, 12c: Solve the linear systems associated with nodes in l
            for v in l:
                i = non_output_map[v]
                # Solve the linear system
                lin_sys = np.hstack([k_ls[:, : no - ni].reshape((-1, no - ni)),
                                     k_ls[:, no - ni + i].reshape(-1, 1)])
                lin_sys = lin_sys.row_reduce(ncols=no - ni)
                # Ensure solution exists (overdetermined system)
                if any(lin_sys[no - ni :, -1] == 1):
                    return None, None
                p[:, i] = lin_sys[: no - ni, -1]
            # Step 12d
            for v in l:
                s.add(v)  # Step 12d(i)
                # Step 12d(ii)
                j = non_output_map[v]
                r = [i for i in range(n - no) if k_ls[i, n - ni + j] == 1]
                r_last = r[-1]
                # Step 12d(iii)
                for rw in r[:-1]:
                    k_ls[rw, :] += k_ls[r_last, :]
                k_ls[r_last, :] += k_ils[j, :]  # Step 12d(iv)
                # Step 12d(v)
                for rw in range(n - no):
                    if rw == r_last:
                        continue
                    if all(k_ls[rw, : no - ni] == 0):
                        break
                    y = 0
                    for j in range(k_ls.shape[1]):
                        if k_ls[rw, j] == 1:
                            y = j
                            break
                    if k_ls[r_last, y] == 1:
                        k_ls[r_last, :] += k_ls[rw, :]
                # Not sure if doing this step this way makes the runtime worse
                # If it does, then this step has to be done manually
                k_ls = k_ls.row_reduce(ncols=no - ni)  # Step 12d(vi)
        c_b = np.vstack([GF2.Identity(n - no), p])  # Step 13: Construct c_b
        correction_matrix = c_p @ c_b  # Compute correction matrix
    # Compute induced relation matrix
    induced_relation_matrix = order_demand_matrix @ correction_matrix
    return get_pauliflow_and_layers(correction_matrix, induced_relation_matrix,
                                    non_input_nodes, non_output_nodes)


def get_node_lists(
    graph: nx.Graph,
    iset: set[int],
    oset: set[int],
) -> tuple[list[int], list[int], list[int]]:
    """Get ordered lists of all nodes, non-input nodes, and non-output nodes."""
    nodes = list(graph.nodes)
    non_input_nodes = list(graph.nodes - iset)
    non_output_nodes = list(graph.nodes - oset)
    nodes.sort()
    non_input_nodes.sort()
    non_output_nodes.sort()
    return nodes, non_input_nodes, non_output_nodes


def construct_flow_order_demand_matrices(
    adj_mat: np.ndarray,
    non_output_nodes: list[int],
    non_output_idx: list[int],
    non_input_idx: list[int],
    meas_planes: dict[int, Plane],
<<<<<<< HEAD
    meas_angles: dict[int, float],
) -> tuple[GF2, GF2]:
    """Construct the flow-demand and order-demand matrices as defined in Definitions 3.4 and 3.5 of arxiv:2410.23439."""
    l_x, l_y, l_z = get_pauli_nodes(meas_planes, meas_angles)
=======
    k: int,
    correction_candidate: set[int],
    solved_nodes: set[int],
    l_k: dict[int, int],
    p: dict[int, set[int]],
    ls: tuple[set[int], set[int], set[int]],
    mode: str = "single",
):
    """Find one layer of the Pauli flow.

    Ref: Simmons et al., EPTCS 343, 2021, pp. 50-101 (arXiv:2109.05654).

    Parameters
    ----------
    graph: :class:`networkx.Graph`
        Graph (incl. input and output)
    iset: set
        set of node labels for input
    oset: set
        set of node labels for output
    meas_planes: dict
        measurement planes for each qubits. meas_planes[i] is the measurement plane for qubit i.
    k: int
        current layer number.
    correction_candidate: set
        set of qubits to be corrected.
    solved_nodes: set
        set of qubits whose layers are already determined.
    l_k: dict
        layers obtained by gflow algorithm. l_k[d] is a node set of depth d.
    p: dict
        Pauli flow function. p[i] is the set of qubits to be corrected for the measurement of qubit i.
    ls: tuple
        ls = (l_x, l_y, l_z) where l_x, l_y, l_z are sets of qubits whose measurement operators are X, Y, Z, respectively.
    mode: str(optional)
        The Pauliflow finding algorithm can yield multiple equivalent solutions. So there are three options
          - "single": Returrns a single solution
          - "all": Returns all possible solutions
          - "abstract": Returns an abstract solution. Uncertainty is represented with sympy.Symbol objects,
            requiring user substitution to get a concrete answer.

    Returns
    -------
    p: dict
        Pauli flow function. p[i] is the set of qubits to be corrected for the measurement of qubit i.
    l_k: dict
        layers obtained by Pauli flow algorithm. l_k[d] is a node set of depth d.
    """
    l_x, l_y, l_z = ls
    solved_update = set()
    nodes = set(graph.nodes)
    if oset == nodes:
        return p, l_k
    unsolved_nodes = nodes - solved_nodes

    adj_mat, node_order_list = get_adjacency_matrix(graph)
    adj_mat_w_id = adj_mat.copy() + MatGF2(np.identity(adj_mat.data.shape[0], dtype=int))
    node_order_row = node_order_list.copy()
    node_order_row_lower = node_order_list.copy()
    node_order_col = node_order_list.copy()
>>>>>>> 1dc02d77

    flow_demand_matrix = np.zeros_like(adj_mat, dtype=np.int8)
    for v, i in zip(non_output_nodes, non_output_idx):
        if v in l_x:
            flow_demand_matrix[i, :] = adj_mat[i, :]
            flow_demand_matrix[i, i] = 0
        elif v in l_y:
            flow_demand_matrix[i, :] = adj_mat[i, :]
            flow_demand_matrix[i, i] = 1
        elif v in l_z:
            flow_demand_matrix[i, i] = 1
        elif meas_planes[v] == Plane.XY:
            flow_demand_matrix[i, :] = adj_mat[i, :]
            flow_demand_matrix[i, i] = 0
        elif meas_planes[v] == Plane.XZ or meas_planes[v] == Plane.YZ:
            flow_demand_matrix[i, i] = 1

    order_demand_matrix = np.zeros_like(adj_mat, dtype=np.int8)
    for v, i in zip(non_output_nodes, non_output_idx):
        if v in l_x or v in l_y or v in l_z:
            pass
        elif meas_planes[v] == Plane.YZ:
            order_demand_matrix[i, :] = adj_mat[i, :]
            order_demand_matrix[i, i] = 0
        elif meas_planes[v] == Plane.XZ:
            order_demand_matrix[i, :] = adj_mat[i, :]
            order_demand_matrix[i, i] = 1
        elif meas_planes[v] == Plane.XY:
            order_demand_matrix[i, i] = 1

    return (GF2(flow_demand_matrix[np.ix_(non_output_idx, non_input_idx)]),
            GF2(order_demand_matrix[np.ix_(non_output_idx, non_input_idx)]))


def construct_aux_pauliflow_matrices(
    flow_demand_matrix: GF2,
    order_demand_matrix: GF2,
) -> tuple[GF2, GF2, GF2]:
    """Construct and return the matrices required for Algorithm 3 of arxiv:2410.23439."""
    c0 = MatGF2(flow_demand_matrix).right_inverse().data  # Step 4: Construct c0
    f = flow_demand_matrix.null_space().T  # Step 5: Construct f
    c_p = np.hstack([c0, f])  # Step 6: Construct c_p
    n_b = order_demand_matrix @ c_p  # Step 7: Construct n_b
    # Step 8: Construct n_l and n_r
    sz = flow_demand_matrix.shape[0]
    n_l = n_b[:, : sz].reshape((-1, sz))
    n_r = n_b[:, sz :].reshape((-1, n_b.shape[1] - sz))
    # Step 9: Construct k_ils and k_ls
    k_ils = np.hstack([n_r, n_l, GF2.Identity(sz)])
    k_ls = k_ils.copy()
    # Step 10: Row reduce first block of k_ls
    k_ls = k_ls.row_reduce(ncols=n_r.shape[1])
    return c_p, k_ils, k_ls


def get_pauliflow_and_layers(
    correction_matrix: GF2,
    induced_relation_matrix: GF2,
    non_input_nodes: list[int],
    non_output_nodes: list[int],
) -> tuple[dict[int, set[int]], dict[int, int]]:
    """Extract Pauli flow and layers from correction matrix and induced relation matrix."""
    # The correction function is encoded in the correction matrix (observation 3.7)
    pf = {}
    for j in range(len(non_output_nodes)):
        pf[non_output_nodes[j]] = set()
        for i in range(correction_matrix.shape[0]):
            if correction_matrix[i, j] == 1:
                pf[non_output_nodes[j]].add(non_input_nodes[i])
    # The induced relation matrix defines a DAG on the non-output nodes (Theorem 3.1)
    # We construct a graph on the non output vertices from this matrix
    relation_graph = nx.from_numpy_array(induced_relation_matrix,
                                         create_using=nx.DiGraph, nodelist=non_output_nodes)
    if not nx.is_directed_acyclic_graph(relation_graph):
        return None, None
    # We topologically sort this graph to obtain the order of measurements
    l_k = dict(enumerate(nx.topological_sort(relation_graph)))
    return pf, l_k


def flow_from_pattern(pattern: Pattern) -> tuple[dict[int, set[int]], dict[int, int]]:
    """Check if the pattern has a valid flow. If so, return the flow and layers.

    Parameters
    ----------
    pattern: Pattern
        pattern to be based on

    Returns
    -------
    f: dict
        flow function. g[i] is the set of qubits to be corrected for the measurement of qubit i.
    l_k: dict
        layers obtained by flow algorithm. l_k[d] is a node set of depth d.
    """
    meas_planes = pattern.get_meas_plane()
    for plane in meas_planes.values():
        if plane != Plane.XY:
            return None, None
    g = nx.Graph()
    nodes, edges = pattern.get_graph()
    g.add_nodes_from(nodes)
    g.add_edges_from(edges)
    input_nodes = pattern.input_nodes if not pattern.input_nodes else set()
    output_nodes = set(pattern.output_nodes)
    nodes = set(nodes)

    layers = pattern.get_layers()
    l_k = {}
    for l in layers[1]:
        for n in layers[1][l]:
            l_k[n] = l
    lmax = max(l_k.values()) if l_k else 0
    for node, val in l_k.items():
        l_k[node] = lmax - val + 1
    for output_node in pattern.output_nodes:
        l_k[output_node] = 0

    xflow, zflow = get_corrections_from_pattern(pattern)

    if verify_flow(g, input_nodes, output_nodes, xflow):  # if xflow is valid
        zflow_from_xflow = {}
        for node, corrections in deepcopy(xflow).items():
            cand = find_odd_neighbor(g, corrections) - {node}
            if cand:
                zflow_from_xflow[node] = cand
        if zflow_from_xflow != zflow:  # if zflow is consistent with xflow
            return None, None
        return xflow, l_k
    return None, None


def gflow_from_pattern(pattern: Pattern) -> tuple[dict[int, set[int]], dict[int, int]]:
    """Check if the pattern has a valid gflow. If so, return the gflow and layers.

    Parameters
    ----------
    pattern: Pattern
        pattern to be based on

    Returns
    -------
    g: dict
        gflow function. g[i] is the set of qubits to be corrected for the measurement of qubit i.
    l_k: dict
        layers obtained by gflow algorithm. l_k[d] is a node set of depth d.
    """
    g = nx.Graph()
    nodes, edges = pattern.get_graph()
    g.add_nodes_from(nodes)
    g.add_edges_from(edges)
    input_nodes = set(pattern.input_nodes) if pattern.input_nodes else set()
    output_nodes = set(pattern.output_nodes)
    meas_planes = pattern.get_meas_plane()
    nodes = set(nodes)

    layers = pattern.get_layers()
    l_k = {}
    for l in layers[1]:
        for n in layers[1][l]:
            l_k[n] = l
    lmax = max(l_k.values()) if l_k else 0
    for node, val in l_k.items():
        l_k[node] = lmax - val + 1
    for output_node in pattern.output_nodes:
        l_k[output_node] = 0

    xflow, zflow = get_corrections_from_pattern(pattern)
    for node, plane in meas_planes.items():
        if plane in {Plane.XZ, Plane.YZ}:
            if node not in xflow:
                xflow[node] = {node}
            xflow[node] |= {node}

    if verify_gflow(g, input_nodes, output_nodes, xflow, meas_planes):  # if xflow is valid
        zflow_from_xflow = {}
        for node, corrections in deepcopy(xflow).items():
            cand = find_odd_neighbor(g, corrections) - {node}
            if cand:
                zflow_from_xflow[node] = cand
        if zflow_from_xflow != zflow:  # if zflow is consistent with xflow
            return None, None
        return xflow, l_k
    return None, None


def pauliflow_from_pattern(pattern: Pattern, mode="single") -> tuple[dict[int, set[int]], dict[int, int]]:
    """Check if the pattern has a valid Pauliflow. If so, return the Pauliflow and layers.

    Parameters
    ----------
    pattern: Pattern
        pattern to be based on
    mode: str
        The Pauliflow finding algorithm can yield multiple equivalent solutions. So there are two options
            - "single": Returns a single solution
            - "all": Returns all possible solutions

        Optional. Default is "single".

    Returns
    -------
    p: dict
        Pauli flow function. p[i] is the set of qubits to be corrected for the measurement of qubit i.
    l_k: dict
        layers obtained by Pauli flow algorithm. l_k[d] is a node set of depth d.
    """
    g = nx.Graph()
    nodes, edges = pattern.get_graph()
    nodes = set(nodes)
    g.add_nodes_from(nodes)
    g.add_edges_from(edges)
    input_nodes = set(pattern.input_nodes) if pattern.input_nodes else set()
    output_nodes = set(pattern.output_nodes)
    non_outputs = nodes - output_nodes
    meas_planes = pattern.get_meas_plane()
    meas_angles = pattern.get_angles()
    nodes = set(nodes)

    l_x, l_y, l_z = get_pauli_nodes(meas_planes, meas_angles)

    p_all, l_k = find_pauliflow(g, input_nodes, output_nodes, meas_planes, meas_angles, mode="all")
    if p_all is None:
        return None, None

    p = {}

    xflow, zflow = get_corrections_from_pattern(pattern)
    for node in non_outputs:
        xflow_node = xflow.get(node, set())
        zflow_node = zflow.get(node, set())
        p_list = list(p_all[node]) if node in p_all else []
        valid = False

        for p_i in p_list:
            if xflow_node & p_i == xflow_node:
                ignored_nodes = p_i - xflow_node - {node}
                # check if nodes in ignored_nodes are measured in X or Y basis
                if ignored_nodes & (l_x | l_y) != ignored_nodes:
                    continue
                odd_neighbers = find_odd_neighbor(g, p_i)
                if zflow_node & odd_neighbers == zflow_node:
                    ignored_nodes = zflow_node - odd_neighbers - {node}
                    # check if nodes in ignored_nodes are measured in Z or Y basis
                    if ignored_nodes & (l_y | l_z) == ignored_nodes:
                        valid = True
                        if mode == "single":
                            p[node] = set(p_i)
                            break
                        if mode == "all":
                            if node not in p:
                                p[node] = set()
                            p[node].add(frozenset(p_i))
                            continue
        if not valid:
            return None, None

    return p, l_k


def get_corrections_from_pattern(pattern: Pattern) -> tuple[dict[int, set[int]], dict[int, set[int]]]:
    """Get x and z corrections from pattern.

    Parameters
    ----------
    pattern: graphix.Pattern object
        pattern to be based on

    Returns
    -------
    xflow: dict
        xflow function. xflow[i] is the set of qubits to be corrected in the X basis for the measurement of qubit i.
    zflow: dict
        zflow function. zflow[i] is the set of qubits to be corrected in the Z basis for the measurement of qubit i.
    """
    nodes, _ = pattern.get_graph()
    nodes = set(nodes)
    xflow = {}
    zflow = {}
    for cmd in pattern:
        if cmd.kind == CommandKind.M:
            target = cmd.node
            xflow_source = cmd.s_domain & nodes
            zflow_source = cmd.t_domain & nodes
            for node in xflow_source:
                if node not in xflow:
                    xflow[node] = set()
                xflow[node] |= {target}
            for node in zflow_source:
                if node not in zflow:
                    zflow[node] = set()
                zflow[node] |= {target}
        if cmd.kind == CommandKind.X:
            target = cmd.node
            xflow_source = cmd.domain & nodes
            for node in xflow_source:
                if node not in xflow:
                    xflow[node] = set()
                xflow[node] |= {target}
        if cmd.kind == CommandKind.Z:
            target = cmd.node
            zflow_source = cmd.domain & nodes
            for node in zflow_source:
                if node not in zflow:
                    zflow[node] = set()
                zflow[node] |= {target}
    return xflow, zflow


def search_neighbor(node: int, edges: set[tuple[int, int]]) -> set[int]:
    """Find neighborhood of node in edges. This is an ancillary method for `flowaux()`.

    Parameter
    -------
    node: int
        target node number whose neighboring nodes will be collected
    edges: set of taples
        set of edges in the graph

    Outputs
    ------
    N: list of ints
        neighboring nodes
    """
    nb = set()
    for edge in edges:
        if node == edge[0]:
            nb |= {edge[1]}
        elif node == edge[1]:
            nb |= {edge[0]}
    return nb


def get_min_depth(l_k: dict[int, int]) -> int:
    """Get minimum depth of graph.

    Parameters
    ----------
    l_k: dict
        layers obtained by flow or gflow

    Returns
    -------
    d: int
        minimum depth of graph
    """
    return max(l_k.values())


def find_odd_neighbor(graph: nx.Graph, vertices: set[int]) -> set[int]:
    """Return the set containing the odd neighbor of a set of vertices.

    Parameters
    ----------
    graph : :class:`networkx.Graph`
        Underlying graph
    vertices : set
        set of nodes indices to find odd neighbors

    Returns
    -------
    odd_neighbors : set
        set of indices for odd neighbor of set `vertices`.
    """
    odd_neighbors = set()
    for vertex in vertices:
        neighbors = set(graph.neighbors(vertex))
        odd_neighbors ^= neighbors
    return odd_neighbors


def get_layers(l_k: dict[int, int]) -> tuple[int, dict[int, set[int]]]:
    """Get components of each layer.

    Parameters
    ----------
    l_k: dict
        layers obtained by flow or gflow algorithms

    Returns
    -------
    d: int
        minimum depth of graph
    layers: dict of set
        components of each layer
    """
    d = get_min_depth(l_k)
    layers = {k: set() for k in range(d + 1)}
    for i, val in l_k.items():
        layers[val] |= {i}
    return d, layers


def get_dependence_flow(
    inputs: set[int],
    flow: dict[int, set[int]],
    odd_flow: dict[int, set[int]],
) -> dict[int, set[int]]:
    """Get dependence flow from flow.

    Parameters
    ----------
    inputs: set[int]
        set of input nodes
    flow: dict[int, set]
        flow function. flow[i] is the set of qubits to be corrected for the measurement of qubit i.
    odd_flow: dict[int, set]
        odd neighbors of flow or gflow.
        odd_flow[i] is the set of odd neighbors of f(i), Odd(f(i)).

    Returns
    -------
    dependence_flow: dict[int, set]
        dependence flow function. dependence_flow[i] is the set of qubits to be corrected for the measurement of qubit i.
    """
    dependence_flow = {u: set() for u in inputs}
    # concatenate flow and odd_flow
    combined_flow = {}
    for node, corrections in flow.items():
        combined_flow[node] = corrections | odd_flow[node]
    for node, corrections in combined_flow.items():
        for correction in corrections:
            if correction not in dependence_flow:
                dependence_flow[correction] = set()
            dependence_flow[correction] |= {node}
    return dependence_flow


def get_dependence_pauliflow(
    inputs: set[int],
    flow: dict[int, set[int]],
    odd_flow: dict[int, set[int]],
    ls: tuple[set[int], set[int], set[int]],
):
    """Get dependence flow from Pauli flow.

    Parameters
    ----------
    inputs: set[int]
        set of input nodes
    flow: dict[int, set[int]]
        Pauli flow function. p[i] is the set of qubits to be corrected for the measurement of qubit i.
    odd_flow: dict[int, set[int]]
        odd neighbors of Pauli flow or gflow. Odd(p(i))
    ls: tuple
        ls = (l_x, l_y, l_z) where l_x, l_y, l_z are sets of qubits whose measurement operators are X, Y, Z, respectively.

    Returns
    -------
    dependence_pauliflow: dict[int, set[int]]
        dependence flow function. dependence_pauliflow[i] is the set of qubits to be corrected for the measurement of qubit i.
    """
    l_x, l_y, l_z = ls
    dependence_pauliflow = {u: set() for u in inputs}
    # concatenate p and odd_p
    combined_flow = {}
    for node, corrections in flow.items():
        combined_flow[node] = (corrections - (l_x | l_y)) | (odd_flow[node] - (l_y | l_z))
        for ynode in l_y:
            if ynode in corrections.symmetric_difference(odd_flow[node]):
                combined_flow[node] |= {ynode}
    for node, corrections in combined_flow.items():
        for correction in corrections:
            if correction not in dependence_pauliflow:
                dependence_pauliflow[correction] = set()
            dependence_pauliflow[correction] |= {node}
    return dependence_pauliflow


def get_layers_from_flow(
    flow: dict[int, set],
    odd_flow: dict[int, set],
    inputs: set[int],
    outputs: set[int],
    ls: tuple[set[int], set[int], set[int]] | None = None,
) -> tuple[dict[int, set], int]:
    """Get layers from flow (incl. gflow, Pauli flow).

    Parameters
    ----------
    flow: dict[int, set]
        flow function. flow[i] is the set of qubits to be corrected for the measurement of qubit i.
    odd_flow: dict[int, set]
        odd neighbors of flow or gflow. Odd(f(node))
    inputs: set
        set of input nodes
    outputs: set
        set of output nodes
    ls: tuple
        ls = (l_x, l_y, l_z) where l_x, l_y, l_z are sets of qubits whose measurement operators are X, Y, Z, respectively.
        If not None, the layers are obtained based on Pauli flow.

    Returns
    -------
    layers: dict[int, set]
        layers obtained from flow
    depth: int
        depth of the layers

    Raises
    ------
    ValueError
        If the flow is not valid(e.g. there is no partial order).
    """
    layers = {}
    depth = 0
    if ls is None:
        dependence_flow = get_dependence_flow(inputs, odd_flow, flow)
    else:
        dependence_flow = get_dependence_pauliflow(inputs, flow, odd_flow, ls)
    left_nodes = set(flow.keys())
    for output in outputs:
        if output in left_nodes:
            raise ValueError("Invalid flow")
    while True:
        layers[depth] = set()
        for node in left_nodes:
            if node not in dependence_flow or len(dependence_flow[node]) == 0 or dependence_flow[node] == {node}:
                layers[depth] |= {node}
        left_nodes -= layers[depth]
        for node in left_nodes:
            dependence_flow[node] -= layers[depth]
        if len(layers[depth]) == 0:
            if len(left_nodes) == 0:
                layers[depth] = outputs
                depth += 1
                break
            raise ValueError("Invalid flow")
        depth += 1
    return layers, depth


def get_adjacency_matrix(graph: nx.Graph) -> tuple[MatGF2, list[int]]:
    """Get adjacency matrix of the graph.

    Parameters
    ----------
    graph : :class:`networkx.Graph`
        Graph whose adjacency matrix is computed.

    Returns
    -------
    adjacency_matrix: graphix.linalg.MatGF2
        adjacency matrix of the graph. the matrix is defined on GF(2) field.
    node_list: list
        ordered list of nodes. ``node_list[i]`` is the node label of the i-th
        row/column of the adjacency matrix.

    """
    node_list = list(graph.nodes)
    node_list.sort()
    adjacency_matrix = nx.to_numpy_array(graph, nodelist=node_list)
    adjacency_matrix = MatGF2(adjacency_matrix.astype(int))
    return adjacency_matrix, node_list


def verify_flow(
    graph: nx.Graph,
    iset: set[int],
    oset: set[int],
    flow: dict[int, set],
    meas_planes: dict[int, Plane] | None = None,
) -> bool:
    """Check whether the flow is valid.

    Parameters
    ----------
    graph: :class:`networkx.Graph`
        Graph (incl. input and output)
    flow: dict[int, set]
        flow function. flow[i] is the set of qubits to be corrected for the measurement of qubit i.
    meas_planes: dict[int, str]
        optional: measurement planes for each qubits. meas_planes[i] is the measurement plane for qubit i.


    Returns
    -------
    valid_flow: bool
        True if the flow is valid. False otherwise.
    """
    if meas_planes is None:
        meas_planes = {}
    check_meas_planes(meas_planes)
    valid_flow = True
    non_outputs = set(graph.nodes) - oset
    # if meas_planes is given, check whether all measurement planes are "XY"
    for node, plane in meas_planes.items():
        if plane != Plane.XY or node not in non_outputs:
            return False

    odd_flow = {node: find_odd_neighbor(graph, corrections) for node, corrections in flow.items()}

    try:
        _, _ = get_layers_from_flow(flow, odd_flow, iset, oset)
    except ValueError:
        return False
    # check if v ~ f(v) for each node
    edges = set(graph.edges)
    for node, corrections in flow.items():
        if len(corrections) > 1:
            return False
        correction = next(iter(corrections))
        if (node, correction) not in edges and (correction, node) not in edges:
            return False
    return valid_flow


def verify_gflow(
    graph: nx.Graph,
    iset: set[int],
    oset: set[int],
    gflow: dict[int, set],
    meas_planes: dict[int, Plane],
) -> bool:
    """Check whether the gflow is valid.

    Parameters
    ----------
    graph: :class:`networkx.Graph`
        Graph (incl. input and output)
    iset: set
        set of node labels for input
    oset: set
        set of node labels for output
    gflow: dict[int, set]
        gflow function. gflow[i] is the set of qubits to be corrected for the measurement of qubit i.
        .. seealso:: :func:`find_gflow`
    meas_planes: dict[int, str]
        measurement planes for each qubits. meas_planes[i] is the measurement plane for qubit i.

    Returns
    -------
    valid_gflow: bool
        True if the gflow is valid. False otherwise.
    """
    check_meas_planes(meas_planes)
    valid_gflow = True
    non_outputs = set(graph.nodes) - oset
    odd_flow = {}
    for non_output in non_outputs:
        if non_output not in gflow:
            gflow[non_output] = set()
            odd_flow[non_output] = set()
        else:
            odd_flow[non_output] = find_odd_neighbor(graph, gflow[non_output])

    try:
        _, _ = get_layers_from_flow(gflow, odd_flow, iset, oset)
    except ValueError:
        return False

    # check for each measurement plane
    for node, plane in meas_planes.items():
        # index = node_order.index(node)
        if plane == Plane.XY:
            valid_gflow &= (node not in gflow[node]) and (node in odd_flow[node])
        elif plane == Plane.XZ:
            valid_gflow &= (node in gflow[node]) and (node in odd_flow[node])
        elif plane == Plane.YZ:
            valid_gflow &= (node in gflow[node]) and (node not in odd_flow[node])

    return valid_gflow


def verify_pauliflow(
    graph: nx.Graph,
    iset: set[int],
    oset: set[int],
    pauliflow: dict[int, set[int]],
    meas_planes: dict[int, Plane],
    meas_angles: dict[int, float],
) -> bool:
    """Check whether the Pauliflow is valid.

    Parameters
    ----------
    graph: :class:`networkx.Graph`
        Graph (incl. input and output)
    iset: set
        set of node labels for input
    oset: set
        set of node labels for output
    pauliflow: dict[int, set]
        Pauli flow function. pauliflow[i] is the set of qubits to be corrected for the measurement of qubit i.
    meas_planes: dict[int, Plane]
        measurement planes for each qubits. meas_planes[i] is the measurement plane for qubit i.
    meas_angles: dict[int, float]
        measurement angles for each qubits. meas_angles[i] is the measurement angle for qubit i.

    Returns
    -------
    valid_pauliflow: bool
        True if the Pauliflow is valid. False otherwise.
    """
    check_meas_planes(meas_planes)
    l_x, l_y, l_z = get_pauli_nodes(meas_planes, meas_angles)

    valid_pauliflow = True
    non_outputs = set(graph.nodes) - oset
    odd_flow = {}
    for non_output in non_outputs:
        if non_output not in pauliflow:
            pauliflow[non_output] = set()
            odd_flow[non_output] = set()
        else:
            odd_flow[non_output] = find_odd_neighbor(graph, pauliflow[non_output])

    try:
        layers, depth = get_layers_from_flow(pauliflow, odd_flow, iset, oset, (l_x, l_y, l_z))
    except ValueError:
        return False
    node_order = []
    for d in range(depth):
        node_order.extend(list(layers[d]))

    for node, plane in meas_planes.items():
        if node in l_x:
            valid_pauliflow &= node in odd_flow[node]
        elif node in l_z:
            valid_pauliflow &= node in pauliflow[node]
        elif node in l_y:
            valid_pauliflow &= node in pauliflow[node].symmetric_difference(odd_flow[node])
        elif plane == Plane.XY:
            valid_pauliflow &= (node not in pauliflow[node]) and (node in odd_flow[node])
        elif plane == Plane.XZ:
            valid_pauliflow &= (node in pauliflow[node]) and (node in odd_flow[node])
        elif plane == Plane.YZ:
            valid_pauliflow &= (node in pauliflow[node]) and (node not in odd_flow[node])

    return valid_pauliflow


def get_input_from_flow(flow: dict[int, set]) -> set:
    """Get input nodes from flow.

    Parameters
    ----------
    flow: dict[int, set]
        flow function. flow[i] is the set of qubits to be corrected for the measurement of qubit i.

    Returns
    -------
    inputs: set
        set of input nodes
    """
    non_output = set(flow.keys())
    for correction in flow.values():
        non_output -= correction
    return non_output


def get_output_from_flow(flow: dict[int, set]) -> set:
    """Get output nodes from flow.

    Parameters
    ----------
    flow: dict[int, set]
        flow function. flow[i] is the set of qubits to be corrected for the measurement of qubit i.

    Returns
    -------
    outputs: set
        set of output nodes
    """
    non_outputs = set(flow.keys())
    non_inputs = set()
    for correction in flow.values():
        non_inputs |= correction
    return non_inputs - non_outputs


def get_pauli_nodes(
    meas_planes: dict[int, Plane], meas_angles: dict[int, float]
) -> tuple[set[int], set[int], set[int]]:
    """Get sets of nodes measured in X, Y, Z basis.

    Parameters
    ----------
    meas_planes: dict[int, Plane]
        measurement planes for each node.
    meas_angles: dict[int, float]
        measurement angles for each node.

    Returns
    -------
    l_x: set
        set of nodes measured in X basis.
    l_y: set
        set of nodes measured in Y basis.
    l_z: set
        set of nodes measured in Z basis.
    """
    check_meas_planes(meas_planes)
    l_x, l_y, l_z = set(), set(), set()
    for node, plane in meas_planes.items():
        pm = PauliMeasurement.try_from(plane, meas_angles[node])
        if pm is None:
            continue
        if pm.axis == Axis.X:
            l_x |= {node}
        elif pm.axis == Axis.Y:
            l_y |= {node}
        elif pm.axis == Axis.Z:
            l_z |= {node}
        else:
            assert_never(pm.axis)
    return l_x, l_y, l_z<|MERGE_RESOLUTION|>--- conflicted
+++ resolved
@@ -511,73 +511,10 @@
     non_output_idx: list[int],
     non_input_idx: list[int],
     meas_planes: dict[int, Plane],
-<<<<<<< HEAD
     meas_angles: dict[int, float],
 ) -> tuple[GF2, GF2]:
     """Construct the flow-demand and order-demand matrices as defined in Definitions 3.4 and 3.5 of arxiv:2410.23439."""
     l_x, l_y, l_z = get_pauli_nodes(meas_planes, meas_angles)
-=======
-    k: int,
-    correction_candidate: set[int],
-    solved_nodes: set[int],
-    l_k: dict[int, int],
-    p: dict[int, set[int]],
-    ls: tuple[set[int], set[int], set[int]],
-    mode: str = "single",
-):
-    """Find one layer of the Pauli flow.
-
-    Ref: Simmons et al., EPTCS 343, 2021, pp. 50-101 (arXiv:2109.05654).
-
-    Parameters
-    ----------
-    graph: :class:`networkx.Graph`
-        Graph (incl. input and output)
-    iset: set
-        set of node labels for input
-    oset: set
-        set of node labels for output
-    meas_planes: dict
-        measurement planes for each qubits. meas_planes[i] is the measurement plane for qubit i.
-    k: int
-        current layer number.
-    correction_candidate: set
-        set of qubits to be corrected.
-    solved_nodes: set
-        set of qubits whose layers are already determined.
-    l_k: dict
-        layers obtained by gflow algorithm. l_k[d] is a node set of depth d.
-    p: dict
-        Pauli flow function. p[i] is the set of qubits to be corrected for the measurement of qubit i.
-    ls: tuple
-        ls = (l_x, l_y, l_z) where l_x, l_y, l_z are sets of qubits whose measurement operators are X, Y, Z, respectively.
-    mode: str(optional)
-        The Pauliflow finding algorithm can yield multiple equivalent solutions. So there are three options
-          - "single": Returrns a single solution
-          - "all": Returns all possible solutions
-          - "abstract": Returns an abstract solution. Uncertainty is represented with sympy.Symbol objects,
-            requiring user substitution to get a concrete answer.
-
-    Returns
-    -------
-    p: dict
-        Pauli flow function. p[i] is the set of qubits to be corrected for the measurement of qubit i.
-    l_k: dict
-        layers obtained by Pauli flow algorithm. l_k[d] is a node set of depth d.
-    """
-    l_x, l_y, l_z = ls
-    solved_update = set()
-    nodes = set(graph.nodes)
-    if oset == nodes:
-        return p, l_k
-    unsolved_nodes = nodes - solved_nodes
-
-    adj_mat, node_order_list = get_adjacency_matrix(graph)
-    adj_mat_w_id = adj_mat.copy() + MatGF2(np.identity(adj_mat.data.shape[0], dtype=int))
-    node_order_row = node_order_list.copy()
-    node_order_row_lower = node_order_list.copy()
-    node_order_col = node_order_list.copy()
->>>>>>> 1dc02d77
 
     flow_demand_matrix = np.zeros_like(adj_mat, dtype=np.int8)
     for v, i in zip(non_output_nodes, non_output_idx):
