"""flow finding algorithm

For a given underlying graph (G, I, O, meas_plane), this method finds a (generalized) flow [NJP 9, 250 (2007)]
in polynomincal time.
In particular, this outputs gflow with minimum depth, maximally delayed gflow.

Ref: Mhalla and Perdrix, International Colloquium on Automata,
Languages, and Programming (Springer, 2008), pp. 857-868.
Ref: Backens et al., Quantum 5, 421 (2021).

"""

from __future__ import annotations
from typing import TYPE_CHECKING

if TYPE_CHECKING:
    from graphix.pattern import Pattern

from itertools import product

from copy import deepcopy
import networkx as nx
import numpy as np
import sympy as sp

from graphix.linalg import MatGF2


def find_gflow(
    graph: nx.Graph,
    input: set[int],
    output: set[int],
    meas_planes: dict[int, str],
    mode: str = "single",
) -> tuple[dict[int, set[int]], dict[int, int]]:
    """Maximally delayed gflow finding algorithm

    For open graph g with input, output, and measurement planes, this returns maximally delayed gflow.

    gflow consist of function g(i) where i is the qubit labels,
    and strict partial ordering < or layers labels l_k where each element
    specify the order of qubits to be measured to maintain determinism in MBQC.
    In practice, we must measure qubits in order specified in array l_k (increasing order
    of l_k from 1), and for each measurements of qubit i we must perform corrections on
    qubits in g(i), depending on the measurement outcome.

    For more details of gflow, see Browne et al., NJP 9, 250 (2007).
    We use the extended gflow finding algorithm in Backens et al., Quantum 5, 421 (2021).

    Parameters
    ----------
    graph: nx.Graph
        graph (incl. in and out)
    input: set
        set of node labels for input
    output: set
        set of node labels for output
    meas_planes: dict
        measurement planes for each qubits. meas_planes[i] is the measurement plane for qubit i.
    mode: str(optional)
        The gflow finding algorithm can yield multiple equivalent solutions. So there are three options
            - "single": Returrns a single solution
            - "all": Returns all possible solutions
            - "abstract": Returns an abstract solution. Uncertainty is represented with sympy.Symbol objects,
              requiring user substitution to get a concrete answer.

        Default is "single".
    pattern: graphix.Pattern object(optional)
        pattern to be based on. This is used only when mode is "pattern".

    Returns
    -------
    g: dict
        gflow function. g[i] is the set of qubits to be corrected for the measurement of qubit i.
    l_k: dict
        layers obtained by gflow algorithm. l_k[d] is a node set of depth d.
    """
    l_k = dict()
    g = dict()
    for node in graph.nodes:
        l_k[node] = 0
    return gflowaux(graph, input, output, meas_planes, 1, l_k, g, mode=mode)


def gflowaux(
    graph: nx.Graph,
    input: set[int],
    output: set[int],
    meas_planes: dict[int, str],
    k: int,
    l_k: dict[int, int],
    g: dict[int, set[int]],
    mode: str = "single",
):
    """Function to find one layer of the gflow.

    Ref: Backens et al., Quantum 5, 421 (2021).

    Parameters
    ----------
    graph: nx.Graph
        graph (incl. in and out)
    input: set
        set of node labels for input
    output: set
        set of node labels for output
    meas_planes: dict
        measurement planes for each qubits. meas_planes[i] is the measurement plane for qubit i.
    k: int
        current layer number.
    l_k: dict
        layers obtained by gflow algorithm. l_k[d] is a node set of depth d.
    g: dict
        gflow function. g[i] is the set of qubits to be corrected for the measurement of qubit i.
    mode: str(optional)
        The gflow finding algorithm can yield multiple equivalent solutions. So there are three options
            - "single": Returrns a single solution
            - "all": Returns all possible solutions
            - "abstract": Returns an abstract solution. Uncertainty is represented with sympy.Symbol objects,
              requiring user substitution to get a concrete answer.

    Returns
    -------
    g: dict
        gflow function. g[i] is the set of qubits to be corrected for the measurement of qubit i.
    l_k: dict
        layers obtained by gflow algorithm. l_k[d] is a node set of depth d.
    """

    nodes = set(graph.nodes)
    if output == nodes:
        return g, l_k
    non_output = nodes - output
    correction_candidate = output - input
    adj_mat, node_order_list = get_adjacency_matrix(graph)
    node_order_row = node_order_list.copy()
    node_order_row.sort()
    node_order_col = node_order_list.copy()
    node_order_col.sort()
    for out in output:
        adj_mat.remove_row(node_order_row.index(out))
        node_order_row.remove(out)
    adj_mat_row_reduced = adj_mat.copy()  # later use for construct RHS
    for node in nodes - correction_candidate:
        adj_mat.remove_col(node_order_col.index(node))
        node_order_col.remove(node)

    b = MatGF2(np.zeros((adj_mat.data.shape[0], len(non_output)), dtype=int))
    for i_row in range(len(node_order_row)):
        node = node_order_row[i_row]
        vec = MatGF2(np.zeros(len(node_order_row), dtype=int))
        if meas_planes[node] == "XY":
            vec.data[i_row] = 1
        elif meas_planes[node] == "ZX":
            vec.data[i_row] = 1
            vec_add = adj_mat_row_reduced.data[:, node_order_list.index(node)]
            vec = vec + vec_add
        elif meas_planes[node] == "YZ":
            vec.data = adj_mat_row_reduced.data[:, node_order_list.index(node)].reshape(vec.data.shape)
        b.data[:, i_row] = vec.data
    adj_mat, b, _, col_permutation = adj_mat.forward_eliminate(b)
    x, kernels = adj_mat.backward_substitute(b)

    corrected_nodes = set()
    for i_row in range(len(node_order_row)):
        non_out_node = node_order_row[i_row]
        x_col = x[:, i_row]
        if 0 in x_col.shape or x_col[0] == sp.nan:  # no solution
            continue
        if mode == "single":
            sol_list = [x_col[i].subs(zip(kernels, [sp.false] * len(kernels))) for i in range(len(x_col))]
            sol = np.array(sol_list)
            sol_index = sol.nonzero()[0]
            g[non_out_node] = set(node_order_col[col_permutation.index(i)] for i in sol_index)
            if meas_planes[non_out_node] in ["ZX", "YZ"]:
                g[non_out_node] |= {non_out_node}

        elif mode == "all":
            g[non_out_node] = set()
            binary_combinations = product([0, 1], repeat=len(kernels))
            for binary_combination in binary_combinations:
                sol_list = [x_col[i].subs(zip(kernels, binary_combination)) for i in range(len(x_col))]
                sol = np.array(sol_list)
                sol_index = sol.nonzero()[0]
                g_i = set(node_order_col[col_permutation.index(i)] for i in sol_index)
                if meas_planes[non_out_node] in ["ZX", "YZ"]:
                    g_i |= {non_out_node}

                g[non_out_node] |= {frozenset(g_i)}

        elif mode == "abstract":
            g[non_out_node] = dict()
            for i in range(len(x_col)):
                node = node_order_col[col_permutation.index(i)]
                g[non_out_node][node] = x_col[i]
<<<<<<< HEAD
=======
            for i in range(len(kernels)):
                g[non_out_node][node_order_col[col_permutation.index(len(x_col) + i)]] = kernels[i]
>>>>>>> 877320f0
            if meas_planes[non_out_node] in ["ZX", "YZ"]:
                g[non_out_node][non_out_node] = sp.true

        l_k[non_out_node] = k
        corrected_nodes |= {non_out_node}

    if len(corrected_nodes) == 0:
        if output == nodes:
            return g, l_k
        else:
            return None, None
    else:
        return gflowaux(
            graph,
            input,
            output | corrected_nodes,
            meas_planes,
            k + 1,
            l_k,
            g,
            mode=mode,
        )


def find_flow(
    graph: nx.Graph,
    input: set[int],
    output: set[int],
    meas_planes: dict[int, str] = None,
) -> tuple[dict[int, set[int]], dict[int, int]]:
    """Causal flow finding algorithm

    For open graph g with input, output, and measurement planes, this returns causal flow.
    For more detail of causal flow, see Danos and Kashefi, PRA 74, 052310 (2006).

    Original algorithm by Mhalla and Perdrix,
    International Colloquium on Automata, Languages, and Programming (2008),
    pp. 857-868.

    Parameters
    ----------
    graph: nx.Graph
        graph (incl. in and out)
    input: set
        set of node labels for input
    output: set
        set of node labels for output
    meas_planes: int(optional)
        measurement planes for each qubits. meas_planes[i] is the measurement plane for qubit i.
        Note that an underlying graph has a causal flow only if all measurement planes are "XY".
        If not specified, all measurement planes are interpreted as "XY".

    Returns
    -------
    f: list of nodes
        causal flow function. f[i] is the qubit to be measured after qubit i.
    l_k: dict
        layers obtained by gflow algorithm. l_k[d] is a node set of depth d.
    """
    nodes = set(graph.nodes)
    edges = set(graph.edges)

    if meas_planes is None:
        meas_planes = {i: "XY" for i in (nodes - output)}

    for plane in meas_planes.values():
        if plane not in ["X", "Y", "XY"]:
            return None, None

    l_k = {i: 0 for i in nodes}
    f = dict()
    k = 1
    v_c = output - input
    return flowaux(nodes, edges, input, output, v_c, f, l_k, k)


def flowaux(
    nodes: set[int],
    edges: set[tuple[int, int]],
    input: set[int],
    output: set[int],
    v_c: set[int],
    f: dict[int, set[int]],
    l_k: dict[int, int],
    k: int,
):
    """Function to find one layer of the flow.

    Ref: Mhalla and Perdrix, International Colloquium on Automata,
    Languages, and Programming (Springer, 2008), pp. 857-868.

    Parameters
    ----------
    nodes: set
        labels of all qubits (nodes)
    edges: set
        edges
    input: set
        set of node labels for input
    output: set
        set of node labels for output
    v_c: set
        correction candidate qubits
    f: dict
        flow function. f[i] is the qubit to be measured after qubit i.
    l_k: dict
        layers obtained by flow algorithm. l_k[d] is a node set of depth d.
    k: int
        current layer number.
    meas_planes: dict
        measurement planes for each qubits. meas_planes[i] is the measurement plane for qubit i.

    Outputs
    -------
    f: list of nodes
        causal flow function. f[i] is the qubit to be measured after qubit i.
    l_k: dict
        layers obtained by gflow algorithm. l_k[d] is a node set of depth d.
    """
    v_out_prime = set()
    c_prime = set()

    for q in v_c:
        N = search_neighbor(q, edges)
        p_set = N & (nodes - output)
        if len(p_set) == 1:
            p = list(p_set)[0]
            f[p] = {q}
            l_k[p] = k
            v_out_prime = v_out_prime | {p}
            c_prime = c_prime | {q}
    # determine whether there exists flow
    if not v_out_prime:
        if output == nodes:
            return f, l_k
        else:
            return None, None
    return flowaux(
        nodes,
        edges,
        input,
        output | v_out_prime,
        (v_c - c_prime) | (v_out_prime & (nodes - input)),
        f,
        l_k,
        k + 1,
    )
    
    
def find_pauliflow(
    graph: nx.Graph,
    input: set[int],
    output: set[int],
    meas_planes: dict[int, str],
    meas_angles: dict[int, float],
    mode: str = "single",
) -> tuple[dict[int, set[int]], dict[int, int]]:
    """Maximally delayed Pauli flow finding algorithm

    For open graph g with input, output, measurement planes and measurement angles, this returns maximally delayed Pauli flow.

    Pauli flow consist of function p(i) where i is the qubit labels,
    and strict partial ordering < or layers labels l_k where each element
    specify the order of qubits to be measured to maintain determinism in MBQC.
    In practice, we must measure qubits in order specified in array l_k (increasing order
    of l_k from 1), and for each measurements of qubit i we must perform corrections on
    qubits in p(i), depending on the measurement outcome.

    For more details of Pauli flow and the finding algorithm used in this method,
    see Simmons et al., EPTCS 343, 2021, pp. 50-101 (arXiv:2109.05654).

    Parameters
    ----------
    graph: nx.Graph
        graph (incl. in and out)
    input: set
        set of node labels for input
    output: set
        set of node labels for output
    meas_planes: dict
        measurement planes for each qubits. meas_planes[i] is the measurement plane for qubit i.
    meas_angles: dict
        measurement angles for each qubits. meas_angles[i] is the measurement angle for qubit i.
    mode: str(optional)
        The Pauliflow finding algorithm can yield multiple equivalent solutions. So there are three options
            - "single": Returrns a single solution
            - "all": Returns all possible solutions
            - "abstract": Returns an abstract solution. Uncertainty is represented with sympy.Symbol objects,
                requiring user substitution to get a concrete answer.

    Returns
    -------
    p: dict
        Pauli flow function. p[i] is the set of qubits to be corrected for the measurement of qubit i.
    l_k: dict
        layers obtained by  Pauli flow algorithm. l_k[d] is a node set of depth d.
    """
    l_k = dict()
    p = dict()
    Lx, Ly, Lz = set(), set(), set()
    for node in graph.nodes:
        if node in output:
            l_k[node] = 0
        elif meas_planes[node] == "XY":
            if meas_angles[node] == 0:
                Lx |= {node}
            elif meas_angles[node] == 1 / 2:
                Ly |= {node}
        elif meas_planes[node] == "ZX":
            if meas_angles[node] == 0:
                Lz |= {node}
            elif meas_angles[node] == 1 / 2:
                Lx |= {node}
        elif meas_planes[node] == "YZ":
            if meas_angles[node] == 0:
                Ly |= {node}
            elif meas_angles[node] == 1 / 2:
                Lz |= {node}
    return pauliflowaux(graph, input, output, meas_planes, 0, set(), output, l_k, p, (Lx, Ly, Lz), mode)


def pauliflowaux(
    graph: nx.Graph,
    input: set[int],
    output: set[int],
    meas_planes: dict[int, str],
    k: int,
    correction_candidate: set[int],
    solved_nodes: set[int],
    l_k: dict[int, int],
    p: dict[int, set[int]],
    L: tuple[set[int], set[int], set[int]],
    mode: str = "single",
):
    """Function to find one layer of the Pauli flow.

    Ref: Simmons et al., EPTCS 343, 2021, pp. 50-101 (arXiv:2109.05654).

    Parameters
    ----------
    graph: nx.Graph
        graph (incl. in and out)
    input: set
        set of node labels for input
    output: set
        set of node labels for output
    meas_planes: dict
        measurement planes for each qubits. meas_planes[i] is the measurement plane for qubit i.
    k: int
        current layer number.
    correction_candidate: set
        set of qubits to be corrected.
    solved_nodes: set
        set of qubits whose layers are already determined.
    l_k: dict
        layers obtained by gflow algorithm. l_k[d] is a node set of depth d.
    p: dict
        Pauli flow function. p[i] is the set of qubits to be corrected for the measurement of qubit i.
    L: tuple
        L = (Lx, Ly, Lz) where Lx, Ly, Lz are sets of qubits whose measurement operators are X, Y, Z, respectively.
    mode: str(optional)
        The Pauliflow finding algorithm can yield multiple equivalent solutions. So there are three options
            - "single": Returrns a single solution
            - "all": Returns all possible solutions
            - "abstract": Returns an abstract solution. Uncertainty is represented with sympy.Symbol objects,
              requiring user substitution to get a concrete answer.

    Returns
    -------
    p: dict
        Pauli flow function. p[i] is the set of qubits to be corrected for the measurement of qubit i.
    l_k: dict
        layers obtained by Pauli flow algorithm. l_k[d] is a node set of depth d.
    """
    Lx, Ly, Lz = L
    solved_update = set()
    nodes = set(graph.nodes)
    if output == nodes:
        return p, l_k
    unsolved_nodes = nodes - solved_nodes

    adj_mat, node_order_list = get_adjacency_matrix(graph)
    adj_mat_w_id = adj_mat.copy() + MatGF2(np.identity(adj_mat.data.shape[0], dtype=int))
    node_order_row = node_order_list.copy()
    node_order_row_lower = node_order_list.copy()
    node_order_col = node_order_list.copy()

    Pbar = correction_candidate | Ly | Lz
    P = nodes - Pbar
    K = (correction_candidate | Lx | Ly) & (nodes - input)
    Y = Ly - correction_candidate

    for node in unsolved_nodes:
        adj_mat_ = adj_mat.copy()
        adj_mat_w_id_ = adj_mat_w_id.copy()
        node_order_row_ = node_order_row.copy()
        node_order_row_lower_ = node_order_row_lower.copy()
        node_order_col_ = node_order_col.copy()
        for node_ in nodes - (P | {node}):
            adj_mat_.remove_row(node_order_row_.index(node_))
            node_order_row_.remove(node_)
        for node_ in nodes - (Y - {node}):
            adj_mat_w_id_.remove_row(node_order_row_lower_.index(node_))
            node_order_row_lower_.remove(node_)
        for node_ in nodes - (K - {node}):
            adj_mat_.remove_col(node_order_col_.index(node_))
            adj_mat_w_id_.remove_col(node_order_col_.index(node_))
            node_order_col_.remove(node_)
        adj_mat_.concatenate(adj_mat_w_id_, axis=0)

        if mode == "all":
            p[node] = set()

        if mode == "abstract":
            p[node] = list()

        solved = False
        if meas_planes[node] == "XY" or node in Lx or node in Ly:
            S = MatGF2(np.zeros((len(node_order_row_), 1), dtype=int))
            S.data[node_order_row_.index(node), :] = 1
            S_lower = MatGF2(np.zeros((len(node_order_row_lower_), 1), dtype=int))
            S.concatenate(S_lower, axis=0)
            adj_mat_XY, S, _, col_permutation_XY = adj_mat_.forward_eliminate(S, copy=True)
            x_XY, kernels = adj_mat_XY.backward_substitute(S)

            if 0 not in x_XY.shape and x_XY[0, 0] != sp.nan:
                solved_update |= {node}
                x_XY = x_XY[:, 0]
                l_k[node] = k

                if mode == "single":
                    sol_list = [x_XY[i].subs(zip(kernels, [sp.false] * len(kernels))) for i in range(len(x_XY))]
                    sol = np.array(sol_list)
                    sol_index = sol.nonzero()[0]
                    p[node] = set(node_order_col_[col_permutation_XY.index(i)] for i in sol_index)
                    solved = True

                elif mode == "all":
                    binary_combinations = product([0, 1], repeat=len(kernels))
                    for binary_combination in binary_combinations:
                        sol_list = [x_XY[i].subs(zip(kernels, binary_combination)) for i in range(len(x_XY))]
                        sol = np.array(sol_list)
                        sol_index = sol.nonzero()[0]
                        p_i = set(node_order_col_[col_permutation_XY.index(i)] for i in sol_index)
                        p[node].add(frozenset(p_i))

                elif mode == "abstract":
                    p_i = dict()
                    for i in range(len(x_XY)):
                        node_temp = node_order_col_[col_permutation_XY.index(i)]
                        p_i[node_temp] = x_XY[i]
                    p[node].append(p_i)

        if not solved and (meas_planes[node] == "ZX" or node in Lz or node in Lx):
            S = MatGF2(np.zeros((len(node_order_row_), 1), dtype=int))
            S.data[node_order_row_.index(node)] = 1
            for neighbor in search_neighbor(node, graph.edges):
                if neighbor in P | {node}:
                    S.data[node_order_row_.index(neighbor), :] = 1
            S_lower = MatGF2(np.zeros((len(node_order_row_lower_), 1), dtype=int))
            for neighbor in search_neighbor(node, graph.edges):
                if neighbor in Y - {node}:
                    S_lower.data[node_order_row_lower_.index(neighbor), :] = 1
            S.concatenate(S_lower, axis=0)
            adj_mat_ZX, S, _, col_permutation_ZX = adj_mat_.forward_eliminate(S, copy=True)
            x_ZX, kernels = adj_mat_ZX.backward_substitute(S)
            if 0 not in x_ZX.shape and x_ZX[0, 0] != sp.nan:
                solved_update |= {node}
                x_ZX = x_ZX[:, 0]
                l_k[node] = k

                if mode == "single":
                    sol_list = [x_ZX[i].subs(zip(kernels, [sp.false] * len(kernels))) for i in range(len(x_ZX))]
                    sol = np.array(sol_list)
                    sol_index = sol.nonzero()[0]
                    p[node] = set(node_order_col_[col_permutation_ZX.index(i)] for i in sol_index) | {node}
                    solved = True

                elif mode == "all":
                    binary_combinations = product([0, 1], repeat=len(kernels))
                    for binary_combination in binary_combinations:
                        sol_list = [x_ZX[i].subs(zip(kernels, binary_combination)) for i in range(len(x_ZX))]
                        sol = np.array(sol_list)
                        sol_index = sol.nonzero()[0]
                        p_i = set(node_order_col_[col_permutation_ZX.index(i)] for i in sol_index) | {node}
                        p[node].add(frozenset(p_i))

                elif mode == "abstract":
                    p_i = dict()
                    for i in range(len(x_ZX)):
                        node_temp = node_order_col_[col_permutation_ZX.index(i)]
                        p_i[node_temp] = x_ZX[i]
                    p_i[node] = sp.true
                    p[node].append(p_i)

        if not solved and (meas_planes[node] == "YZ" or node in Ly or node in Lz):
            S = MatGF2(np.zeros((len(node_order_row_), 1), dtype=int))
            for neighbor in search_neighbor(node, graph.edges):
                if neighbor in P | {node}:
                    S.data[node_order_row_.index(neighbor), :] = 1
            S_lower = MatGF2(np.zeros((len(node_order_row_lower_), 1), dtype=int))
            for neighbor in search_neighbor(node, graph.edges):
                if neighbor in Y - {node}:
                    S_lower.data[node_order_row_lower_.index(neighbor), :] = 1
            S.concatenate(S_lower, axis=0)
            adj_mat_YZ, S, _, col_permutation_YZ = adj_mat_.forward_eliminate(S, copy=True)
            x_YZ, kernels = adj_mat_YZ.backward_substitute(S)
            if 0 not in x_YZ.shape and x_YZ[0, 0] != sp.nan:
                solved_update |= {node}
                x_YZ = x_YZ[:, 0]
                l_k[node] = k

                if mode == "single":
                    sol_list = [x_YZ[i].subs(zip(kernels, [sp.false] * len(kernels))) for i in range(len(x_YZ))]
                    sol = np.array(sol_list)
                    sol_index = sol.nonzero()[0]
                    p[node] = set(node_order_col_[col_permutation_YZ.index(i)] for i in sol_index) | {node}
                    solved = True

                elif mode == "all":
                    binary_combinations = product([0, 1], repeat=len(kernels))
                    for binary_combination in binary_combinations:
                        sol_list = [x_YZ[i].subs(zip(kernels, binary_combination)) for i in range(len(x_YZ))]
                        sol = np.array(sol_list)
                        sol_index = sol.nonzero()[0]
                        p_i = set(node_order_col_[col_permutation_YZ.index(i)] for i in sol_index) | {node}
                        p[node].add(frozenset(p_i))

                elif mode == "abstract":
                    p_i = dict()
                    for i in range(len(x_YZ)):
                        node_temp = node_order_col_[col_permutation_YZ.index(i)]
                        p_i[node_temp] = x_YZ[i]
                    p_i[node] = sp.true
                    p[node].append(p_i)

    if solved_update == set() and k > 0:
        if solved_nodes == nodes:
            return p, l_k
        else:
            return None, None
    else:
        B = solved_nodes | solved_update
        return pauliflowaux(graph, input, output, meas_planes, k + 1, B, B, l_k, p, (Lx, Ly, Lz), mode)


def flow_from_pattern(pattern: Pattern) -> tuple[dict[int, set[int]], dict[int, int]]:
    """Check if the pattern has a valid flow. If so, return the flow and layers.

    Parameters
    ----------
    pattern: graphix.Pattern object
        pattern to be based on

    Returns
    -------
    f: dict
        flow function. g[i] is the set of qubits to be corrected for the measurement of qubit i.
    l_k: dict
        layers obtained by flow algorithm. l_k[d] is a node set of depth d.
    """
    meas_planes = pattern.get_meas_plane()
    for plane in meas_planes.values():
        if plane not in ["X", "Y", "XY"]:
            return None, None
    G = nx.Graph()
    nodes, edges = pattern.get_graph()
    G.add_nodes_from(nodes)
    G.add_edges_from(edges)
    input_nodes = pattern.input_nodes if not pattern.input_nodes else set()
    output_nodes = set(pattern.output_nodes)
    nodes = set(nodes)

    layers = pattern.get_layers()
    l_k = dict()
    for l in layers[1].keys():
        for n in layers[1][l]:
            l_k[n] = l
    lmax = max(l_k.values()) if l_k else 0
    for node in l_k.keys():
        l_k[node] = lmax - l_k[node] + 1
    for output_node in pattern.output_nodes:
        l_k[output_node] = 0

    xflow, zflow = get_corrections_from_pattern(pattern)

    if verify_flow(G, input_nodes, output_nodes, xflow):  # if xflow is valid
        zflow_from_xflow = dict()
        for node, corrections in deepcopy(xflow).items():
            cand = find_odd_neighbor(G, corrections) - {node}
            if cand:
                zflow_from_xflow[node] = cand
        if zflow_from_xflow != zflow:  # if zflow is consistent with xflow
            return None, None
        return xflow, l_k
    else:
        return None, None


def gflow_from_pattern(pattern: Pattern) -> tuple[dict[int, set[int]], dict[int, int]]:
    """Check if the pattern has a valid gflow. If so, return the gflow and layers.

    Parameters
    ----------
    pattern: graphix.Pattern object
        pattern to be based on

    Returns
    -------
    g: dict
        gflow function. g[i] is the set of qubits to be corrected for the measurement of qubit i.
    l_k: dict
        layers obtained by gflow algorithm. l_k[d] is a node set of depth d.
    """
    G = nx.Graph()
    nodes, edges = pattern.get_graph()
    G.add_nodes_from(nodes)
    G.add_edges_from(edges)
    input_nodes = set(pattern.input_nodes) if pattern.input_nodes else set()
    output_nodes = set(pattern.output_nodes)
    meas_planes = pattern.get_meas_plane()
    nodes = set(nodes)

    layers = pattern.get_layers()
    l_k = dict()
    for l in layers[1].keys():
        for n in layers[1][l]:
            l_k[n] = l
    lmax = max(l_k.values()) if l_k else 0
    for node in l_k.keys():
        l_k[node] = lmax - l_k[node] + 1
    for output_node in pattern.output_nodes:
        l_k[output_node] = 0

    xflow, zflow = get_corrections_from_pattern(pattern)
    for node, plane in meas_planes.items():
        if plane in ["ZX", "YZ"]:
            if node not in xflow.keys():
                xflow[node] = {node}
            xflow[node] |= {node}

    if verify_gflow(G, input_nodes, output_nodes, xflow, meas_planes):  # if xflow is valid
        zflow_from_xflow = dict()
        for node, corrections in deepcopy(xflow).items():
            cand = find_odd_neighbor(G, corrections) - {node}
            if cand:
                zflow_from_xflow[node] = cand
        if zflow_from_xflow != zflow:  # if zflow is consistent with xflow
            return None, None
        return xflow, l_k
    else:
        return None, None
    
    
def pauliflow_from_pattern(pattern: Pattern, mode="single") -> tuple[dict[int, set[int]], dict[int, int]]:
    """Check if the pattern has a valid Pauliflow. If so, return the Pauliflow and layers.

    Parameters
    ----------
    pattern: graphix.Pattern object
        pattern to be based on
    mode: str(optional)
        The Pauliflow finding algorithm can yield multiple equivalent solutions. So there are two options
            - "single": Returrns a single solution
            - "all": Returns all possible solutions
    Returns
    -------
    p: dict
        Pauli flow function. p[i] is the set of qubits to be corrected for the measurement of qubit i.
    l_k: dict
        layers obtained by Pauli flow algorithm. l_k[d] is a node set of depth d.
    """
    G = nx.Graph()
    nodes, edges = pattern.get_graph()
    nodes = set(nodes)
    G.add_nodes_from(nodes)
    G.add_edges_from(edges)
    input_nodes = set(pattern.input_nodes) if pattern.input_nodes else set()
    output_nodes = set(pattern.output_nodes)
    non_outputs = nodes - output_nodes
    meas_planes = pattern.get_meas_plane()
    meas_angles = pattern.get_angles()
    nodes = set(nodes)

    Lx, Ly, Lz = set(), set(), set()
    for node in meas_planes.keys():
        if meas_planes[node] == "XY":
            if meas_angles[node] == 0:
                Lx |= {node}
            elif meas_angles[node] == 1 / 2:
                Ly |= {node}
        elif meas_planes[node] == "ZX":
            if meas_angles[node] == 0:
                Lz |= {node}
            elif meas_angles[node] == 1 / 2:
                Lx |= {node}
        elif meas_planes[node] == "YZ":
            if meas_angles[node] == 0:
                Ly |= {node}
            elif meas_angles[node] == 1 / 2:
                Lz |= {node}

    p_all, l_k = find_pauliflow(G, input_nodes, output_nodes, meas_planes, meas_angles, mode="all")
    if p_all is None:
        return None, None

    p = dict()

    xflow, zflow = get_corrections_from_pattern(pattern)
    for node in non_outputs:
        xflow_node = xflow[node] if node in xflow.keys() else set()
        zflow_node = zflow[node] if node in zflow.keys() else set()
        p_list = list(p_all[node]) if node in p_all.keys() else []
        valid = False

        for p_i in p_list:
            if xflow_node & p_i == xflow_node:
                ignored_nodes = p_i - xflow_node - {node}
                # check if nodes in ignored_nodes are measured in X or Y basis
                if ignored_nodes & (Lx | Ly) != ignored_nodes:
                    continue
                odd_neighbers = find_odd_neighbor(G, p_i)
                if zflow_node & odd_neighbers == zflow_node:
                    ignored_nodes = zflow_node - odd_neighbers - {node}
                    # check if nodes in ignored_nodes are measured in Z or Y basis
                    if ignored_nodes & (Ly | Lz) == ignored_nodes:
                        valid = True
                        if mode == "single":
                            p[node] = set(p_i)
                            break
                        elif mode == "all":
                            if node not in p.keys():
                                p[node] = set()
                            p[node].add(frozenset(p_i))
                            continue
        if not valid:
            return None, None

    return p, l_k


def get_corrections_from_pattern(pattern: Pattern) -> tuple[dict[int, set[int]], dict[int, set[int]]]:
    """Get x and z corrections from pattern

    Parameters
    ----------
    pattern: graphix.Pattern object
        pattern to be based on

    Returns
    -------
    xflow: dict
        xflow function. xflow[i] is the set of qubits to be corrected in the X basis for the measurement of qubit i.
    zflow: dict
        zflow function. zflow[i] is the set of qubits to be corrected in the Z basis for the measurement of qubit i.
    """
    nodes, _ = pattern.get_graph()
    nodes = set(nodes)
    xflow = dict()
    zflow = dict()
    for cmd in pattern:
        if cmd[0] == "M":
            target = cmd[1]
            xflow_source = {x for x in cmd[4] if cmd[4].count(x) % 2 != 0} & nodes
            zflow_source = {x for x in cmd[5] if cmd[5].count(x) % 2 != 0} & nodes
            for node in xflow_source:
                if node not in xflow.keys():
                    xflow[node] = set()
                xflow[node] |= {target}
            for node in zflow_source:
                if node not in zflow.keys():
                    zflow[node] = set()
                zflow[node] |= {target}
        if cmd[0] == "X":
            target = cmd[1]
            xflow_source = {x for x in cmd[2] if cmd[2].count(x) % 2 != 0} & nodes
            for node in xflow_source:
                if node not in xflow.keys():
                    xflow[node] = set()
                xflow[node] |= {target}
        if cmd[0] == "Z":
            target = cmd[1]
            zflow_source = {x for x in cmd[2] if cmd[2].count(x) % 2 != 0} & nodes
            for node in zflow_source:
                if node not in zflow.keys():
                    zflow[node] = set()
                zflow[node] |= {target}
    return xflow, zflow


def flow_from_pattern(pattern: Pattern) -> tuple[dict[int, set[int]], dict[int, int]]:
    """Check if the pattern has a valid flow. If so, return the flow and layers.

    Parameters
    ----------
    pattern: graphix.Pattern object
        pattern to be based on

    Returns
    -------
    f: dict
        flow function. g[i] is the set of qubits to be corrected for the measurement of qubit i.
    l_k: dict
        layers obtained by flow algorithm. l_k[d] is a node set of depth d.
    """
    meas_planes = pattern.get_meas_plane()
    for plane in meas_planes.values():
        if plane not in ["X", "Y", "XY"]:
            return None, None
    G = nx.Graph()
    nodes, edges = pattern.get_graph()
    G.add_nodes_from(nodes)
    G.add_edges_from(edges)
    input_nodes = pattern.input_nodes if not pattern.input_nodes else set()
    output_nodes = set(pattern.output_nodes)
    nodes = set(nodes)

    layers = pattern.get_layers()
    l_k = dict()
    for l in layers[1].keys():
        for n in layers[1][l]:
            l_k[n] = l
    lmax = max(l_k.values()) if l_k else 0
    for node in l_k.keys():
        l_k[node] = lmax - l_k[node] + 1
    for output_node in pattern.output_nodes:
        l_k[output_node] = 0

    xflow, zflow = get_corrections_from_pattern(pattern)

    if verify_flow(G, input_nodes, output_nodes, xflow):  # if xflow is valid
        zflow_from_xflow = dict()
        for node, corrections in deepcopy(xflow).items():
            cand = find_odd_neighbor(G, corrections) - {node}
            if cand:
                zflow_from_xflow[node] = cand
        if zflow_from_xflow != zflow:  # if zflow is consistent with xflow
            return None, None
        return xflow, l_k
    else:
        return None, None


def gflow_from_pattern(pattern: Pattern) -> tuple[dict[int, set[int]], dict[int, int]]:
    """Check if the pattern has a valid gflow. If so, return the gflow and layers.

    Parameters
    ----------
    pattern: graphix.Pattern object
        pattern to be based on

    Returns
    -------
    g: dict
        gflow function. g[i] is the set of qubits to be corrected for the measurement of qubit i.
    l_k: dict
        layers obtained by gflow algorithm. l_k[d] is a node set of depth d.
    """
    G = nx.Graph()
    nodes, edges = pattern.get_graph()
    G.add_nodes_from(nodes)
    G.add_edges_from(edges)
    input_nodes = set(pattern.input_nodes) if pattern.input_nodes else set()
    output_nodes = set(pattern.output_nodes)
    meas_planes = pattern.get_meas_plane()
    nodes = set(nodes)

    layers = pattern.get_layers()
    l_k = dict()
    for l in layers[1].keys():
        for n in layers[1][l]:
            l_k[n] = l
    lmax = max(l_k.values()) if l_k else 0
    for node in l_k.keys():
        l_k[node] = lmax - l_k[node] + 1
    for output_node in pattern.output_nodes:
        l_k[output_node] = 0

    xflow, zflow = get_corrections_from_pattern(pattern)
    for node, plane in meas_planes.items():
        if plane in ["ZX", "YZ"]:
            if node not in xflow.keys():
                xflow[node] = {node}
            xflow[node] |= {node}

    if verify_gflow(G, input_nodes, output_nodes, xflow, meas_planes):  # if xflow is valid
        zflow_from_xflow = dict()
        for node, corrections in deepcopy(xflow).items():
            cand = find_odd_neighbor(G, corrections) - {node}
            if cand:
                zflow_from_xflow[node] = cand
        if zflow_from_xflow != zflow:  # if zflow is consistent with xflow
            return None, None
        return xflow, l_k
    else:
        return None, None


def get_corrections_from_pattern(pattern: Pattern) -> tuple[dict[int, set[int]], dict[int, set[int]]]:
    """Get x and z corrections from pattern

    Parameters
    ----------
    pattern: graphix.Pattern object
        pattern to be based on

    Returns
    -------
    xflow: dict
        xflow function. xflow[i] is the set of qubits to be corrected in the X basis for the measurement of qubit i.
    zflow: dict
        zflow function. zflow[i] is the set of qubits to be corrected in the Z basis for the measurement of qubit i.
    """
    nodes, _ = pattern.get_graph()
    nodes = set(nodes)
    xflow = dict()
    zflow = dict()
    for cmd in pattern:
        if cmd[0] == "M":
            target = cmd[1]
            xflow_source = {x for x in cmd[4] if cmd[4].count(x) % 2 != 0} & nodes
            zflow_source = {x for x in cmd[5] if cmd[5].count(x) % 2 != 0} & nodes
            for node in xflow_source:
                if node not in xflow.keys():
                    xflow[node] = set()
                xflow[node] |= {target}
            for node in zflow_source:
                if node not in zflow.keys():
                    zflow[node] = set()
                zflow[node] |= {target}
        if cmd[0] == "X":
            target = cmd[1]
            xflow_source = {x for x in cmd[2] if cmd[2].count(x) % 2 != 0} & nodes
            for node in xflow_source:
                if node not in xflow.keys():
                    xflow[node] = set()
                xflow[node] |= {target}
        if cmd[0] == "Z":
            target = cmd[1]
            zflow_source = {x for x in cmd[2] if cmd[2].count(x) % 2 != 0} & nodes
            for node in zflow_source:
                if node not in zflow.keys():
                    zflow[node] = set()
                zflow[node] |= {target}
    return xflow, zflow


def search_neighbor(node: int, edges: set[tuple[int, int]]) -> set[int]:
    """Function to find neighborhood of node in edges. This is an ancillary method for `flowaux()`.

    Parameter
    -------
    node: int
        target node number whose neighboring nodes will be collected
    edges: set of taples
        set of edges in the graph

    Outputs
    ------
    N: list of ints
        neighboring nodes
    """
    N = set()
    for edge in edges:
        if node == edge[0]:
            N = N | {edge[1]}
        elif node == edge[1]:
            N = N | {edge[0]}
    return N


def get_min_depth(l_k: dict[int, int]) -> int:
    """get minimum depth of graph.

    Parameters
    ----------
    l_k: dict
        layers obtained by flow or gflow

    Returns
    -------
    d: int
        minimum depth of graph
    """
    return max(l_k.values())


def find_odd_neighbor(graph: nx.Graph, vertices: set[int]) -> set[int]:
    """Returns the set containing the odd neighbor of a set of vertices.

    Parameters
    ----------
    graph : networkx.Graph
        underlying graph.
    vertices : set
        set of nodes indices to find odd neighbors

    Returns
    -------
    odd_neighbors : set
        set of indices for odd neighbor of set `vertices`.
    """
    odd_neighbors = set()
    for vertex in vertices:
        neighbors = set(graph.neighbors(vertex))
        odd_neighbors ^= neighbors
    return odd_neighbors


def get_layers(l_k: dict[int, int]) -> tuple[int, dict[int, set[int]]]:
    """get components of each layer.
    Parameters
    -------
    l_k: dict
        layers obtained by flow or gflow algorithms

    Returns
    -------
    d: int
        minimum depth of graph
    layers: dict of set
        components of each layer
    """
    d = get_min_depth(l_k)
    layers = {k: set() for k in range(d + 1)}
    for i in l_k.keys():
        layers[l_k[i]] |= {i}
    return d, layers


def get_dependence_flow(
    inputs: set[int],
    flow: dict[int, set[int]],
    odd_flow: dict[int, set[int]],
) -> dict[int, set[int]]:
    """Get dependence flow from flow.

    Parameters
    ----------
    inputs: set[int]
        set of input nodes
    flow: dict[int, set]
        flow function. flow[i] is the set of qubits to be corrected for the measurement of qubit i.
    odd_flow: dict[int, set]
        odd neighbors of flow or gflow.
        odd_flow[i] is the set of odd neighbors of f(i), Odd(f(i)).

    Returns
    -------
    dependence_flow: dict[int, set]
        dependence flow function. dependence_flow[i] is the set of qubits to be corrected for the measurement of qubit i.
    """
    try:  # if inputs is not empty
        dependence_flow = {input: set() for input in inputs}
    except:
        dependence_flow = dict()
    # concatenate flow and odd_flow
    combined_flow = dict()
    for node, corrections in flow.items():
        combined_flow[node] = corrections | odd_flow[node]
    for node, corrections in combined_flow.items():
        for correction in corrections:
            if correction not in dependence_flow.keys():
                dependence_flow[correction] = set()
            dependence_flow[correction] |= {node}
    return dependence_flow


def get_dependence_pauliflow(
    inputs: set[int],
    flow: dict[int, set[int]],
    odd_flow: dict[int, set[int]],
    L: tuple[set[int], set[int], set[int]],
):
    """Get dependence flow from Pauli flow.

    Parameters
    ----------
    inputs: set[int]
        set of input nodes
    flow: dict[int, set[int]]
        Pauli flow function. p[i] is the set of qubits to be corrected for the measurement of qubit i.
    odd_flow: dict[int, set[int]]
        odd neighbors of Pauli flow or gflow. Odd(p(i))
    L: tuple
        L = (Lx, Ly, Lz) where Lx, Ly, Lz are sets of qubits whose measurement operators are X, Y, Z, respectively.

    Returns
    -------
    dependence_pauliflow: dict[int, set[int]]
        dependence flow function. dependence_pauliflow[i] is the set of qubits to be corrected for the measurement of qubit i.
    """
    Lx, Ly, Lz = L
    dependence_pauliflow = {input: set() for input in inputs}
    # concatenate p and odd_p
    combined_flow = dict()
    for node, corrections in flow.items():
        combined_flow[node] = (corrections - (Lx | Ly)) | (odd_flow[node] - (Ly | Lz))
        for ynode in Ly:
            if ynode in corrections.symmetric_difference(odd_flow[node]):
                combined_flow[node] |= {ynode}
    for node, corrections in combined_flow.items():
        for correction in corrections:
            if correction not in dependence_pauliflow.keys():
                dependence_pauliflow[correction] = set()
            dependence_pauliflow[correction] |= {node}
    return dependence_pauliflow


def get_layers_from_flow(
    flow: dict[int, set],
    odd_flow: dict[int, set],
    inputs: set[int],
    outputs: set[int],
    L: tuple[set[int], set[int], set[int]] | None = None,
) -> tuple[dict[int, set], int]:
    """Get layers from flow (incl. gflow, Pauli flow).

    Parameters
    ----------
    flow: dict[int, set]
        flow function. flow[i] is the set of qubits to be corrected for the measurement of qubit i.
    odd_flow: dict[int, set]
        odd neighbors of flow or gflow. Odd(f(node))
    inputs: set
        set of input nodes
    outputs: set
        set of output nodes
    L: tuple
        L = (Lx, Ly, Lz) where Lx, Ly, Lz are sets of qubits whose measurement operators are X, Y, Z, respectively.
        If not None, the layers are obtained based on Pauli flow.

    Returns
    -------
    layers: dict[int, set]
        layers obtained from flow
    depth: int
        depth of the layers

    Raises
    ------
    ValueError
        If the flow is not valid(e.g. there is no partial order).
    """
    layers = dict()
    depth = 0
    if L is None:
        dependence_flow = get_dependence_flow(inputs, odd_flow, flow)
    else:
        dependence_flow = get_dependence_pauliflow(inputs, flow, odd_flow, L)
    left_nodes = set(flow.keys())
    for output in outputs:
        if output in left_nodes:
            raise ValueError("Invalid flow")
    while True:
        layers[depth] = set()
        for node in left_nodes:
            if node not in dependence_flow.keys() or len(dependence_flow[node]) == 0:
                layers[depth] |= {node}
            elif dependence_flow[node] == {node}:
                layers[depth] |= {node}
        left_nodes -= layers[depth]
        for node in left_nodes:
            dependence_flow[node] -= layers[depth]
        if len(layers[depth]) == 0:
            if len(left_nodes) == 0:
                layers[depth] = outputs
                depth += 1
                break
            else:
                raise ValueError("Invalid flow")
        else:
            depth += 1
    return layers, depth


def get_adjacency_matrix(graph: nx.Graph) -> tuple[MatGF2, list[int]]:
    """Get adjacency matrix of the graph

    Returns
    -------
    adjacency_matrix: graphix.linalg.MatGF2
        adjacency matrix of the graph. the matrix is defined on GF(2) field.
    node_list: list
        ordered list of nodes. node_list[i] is the node label of i-th row/column of the adjacency matrix.

    """
    node_list = list(graph.nodes)
    node_list.sort()
    adjacency_matrix = nx.to_numpy_array(graph, nodelist=node_list)
    adjacency_matrix = MatGF2(adjacency_matrix.astype(int))
    return adjacency_matrix, node_list


def verify_flow(
    graph: nx.Graph,
    input: set[int],
    output: set[int],
    flow: dict[int, set],
    meas_planes: dict[int, str] = {},
) -> bool:
    """Check whether the flow is valid.

    Parameters
    ----------
    graph: nx.Graph
        graph (incl. in and out)
    flow: dict[int, set]
        flow function. flow[i] is the set of qubits to be corrected for the measurement of qubit i.
    meas_planes: dict[int, str](optional)
        measurement planes for each qubits. meas_planes[i] is the measurement plane for qubit i.


    Returns
    -------
    valid_flow: bool
        True if the flow is valid. False otherwise.
    """

    valid_flow = True
    non_outputs = set(graph.nodes) - output
    # if meas_planes is given, check whether all measurement planes are "XY"
    for node, plane in meas_planes.items():
        if plane != "XY" or node not in non_outputs:
            valid_flow = False
            return valid_flow

    odd_flow = {node: find_odd_neighbor(graph, corrections) for node, corrections in flow.items()}

    try:
        _, _ = get_layers_from_flow(flow, odd_flow, input, output)
    except ValueError:
        valid_flow = False
        return valid_flow
    # check if v ~ f(v) for each node
    edges = set(graph.edges)
    for node, correction in flow.items():
        if len(correction) > 1:
            valid_flow = False
            return valid_flow
        correction = list(correction)[0]
        if (node, correction) not in edges and (correction, node) not in edges:
            valid_flow = False
            return valid_flow
    return valid_flow


def verify_gflow(
    graph: nx.Graph,
    input: set[int],
    output: set[int],
    gflow: dict[int, set],
    meas_planes: dict[int, str],
) -> bool:
    """Check whether the gflow is valid.

    Parameters
    ----------
    graph: nx.Graph
        graph (incl. in and out)
    input: set
        set of node labels for input
    output: set
        set of node labels for output
    gflow: dict[int, set]
        gflow function. gflow[i] is the set of qubits to be corrected for the measurement of qubit i.
        .. seealso:: :func:`gflow.gflow`
    meas_planes: dict[int, str]
        measurement planes for each qubits. meas_planes[i] is the measurement plane for qubit i.

    Returns
    -------
    valid_gflow: bool
        True if the gflow is valid. False otherwise.
    """
    valid_gflow = True
    non_outputs = set(graph.nodes) - output
    odd_flow = dict()
    for non_output in non_outputs:
        if non_output not in gflow:
            gflow[non_output] = set()
            odd_flow[non_output] = set()
        else:
            odd_flow[non_output] = find_odd_neighbor(graph, gflow[non_output])

    try:
        _, _ = get_layers_from_flow(gflow, odd_flow, input, output)
    except ValueError:
        valid_flow = False
        return valid_flow

    # check for each measurement plane
    for node, plane in meas_planes.items():
        # index = node_order.index(node)
        if plane == "XY":
            valid_gflow &= (node not in gflow[node]) and (node in odd_flow[node])
        elif plane == "XZ":
            valid_gflow &= (node in gflow[node]) and (node in odd_flow[node])
        elif plane == "YZ":
            valid_gflow &= (node in gflow[node]) and (node not in odd_flow[node])

    return valid_gflow


def verify_pauliflow(
    graph: nx.Graph,
    input: set[int],
    output: set[int],
    pauliflow: dict[int, set[int]],
    meas_planes: dict[int, str],
    meas_angles: dict[int, float],
) -> bool:
    """Check whether the Pauliflow is valid.

    Parameters
    ----------
    graph: nx.Graph
        graph (incl. in and out)
    input: set
        set of node labels for input
    output: set
        set of node labels for output
    pauliflow: dict[int, set]
        Pauli flow function. pauliflow[i] is the set of qubits to be corrected for the measurement of qubit i.
    meas_planes: dict[int, str]
        measurement planes for each qubits. meas_planes[i] is the measurement plane for qubit i.
    meas_angles: dict[int, float]
        measurement angles for each qubits. meas_angles[i] is the measurement angle for qubit i.

    Returns
    -------
    valid_pauliflow: bool
        True if the Pauliflow is valid. False otherwise.
    """
    Lx, Ly, Lz = set(), set(), set()
    for node, plane in meas_planes.items():
        if plane == "XY" and meas_angles[node] == 0:
            Lx |= {node}
        elif plane == "XY" and meas_angles[node] == 1 / 2:
            Ly |= {node}
        elif plane == "ZX" and meas_angles[node] == 0:
            Lz |= {node}
        elif plane == "ZX" and meas_angles[node] == 1 / 2:
            Lx |= {node}
        elif plane == "YZ" and meas_angles[node] == 0:
            Ly |= {node}
        elif plane == "YZ" and meas_angles[node] == 1 / 2:
            Lz |= {node}

    valid_pauliflow = True
    non_outputs = set(graph.nodes) - output
    odd_flow = dict()
    for non_output in non_outputs:
        if non_output not in pauliflow.keys():
            pauliflow[non_output] = set()
            odd_flow[non_output] = set()
        else:
            odd_flow[non_output] = find_odd_neighbor(graph, pauliflow[non_output])

    try:
        layers, depth = get_layers_from_flow(pauliflow, odd_flow, input, output, (Lx, Ly, Lz))
    except ValueError:
        valid_flow = False
        return valid_flow
    node_order = []
    for d in range(depth):
        print("layers[d] is ", layers[d])
        node_order.extend(list(layers[d]))
    print("node_order is ", node_order)

    for node, plane in meas_planes.items():
        if node in Lx:
            valid_pauliflow &= node in odd_flow[node]
        elif node in Lz:
            valid_pauliflow &= node in pauliflow[node]
        elif node in Ly:
            valid_pauliflow &= node in pauliflow[node].symmetric_difference(odd_flow[node])
        elif plane == "XY":
            valid_pauliflow &= (node not in pauliflow[node]) and (node in odd_flow[node])
        elif plane == "XZ":
            valid_pauliflow &= (node in pauliflow[node]) and (node in odd_flow[node])
        elif plane == "YZ":
            valid_pauliflow &= (node in pauliflow[node]) and (node not in odd_flow[node])

    return valid_pauliflow


def get_input_from_flow(flow: dict[int, set]) -> set:
    """Get input nodes from flow.

    Parameters
    ----------
    flow: dict[int, set]
        flow function. flow[i] is the set of qubits to be corrected for the measurement of qubit i.

    Returns
    -------
    inputs: set
        set of input nodes
    """
    non_output = set(flow.keys())
    for correction in flow.values():
        non_output -= correction
    inputs = non_output
    return inputs


def get_output_from_flow(flow: dict[int, set]) -> set:
    """Get output nodes from flow.

    Parameters
    ----------
    flow: dict[int, set]
        flow function. flow[i] is the set of qubits to be corrected for the measurement of qubit i.

    Returns
    -------
    outputs: set
        set of output nodes
    """
    non_outputs = set(flow.keys())
    non_inputs = set()
    for correction in flow.values():
        non_inputs |= correction
    outputs = non_inputs - non_outputs
    return outputs<|MERGE_RESOLUTION|>--- conflicted
+++ resolved
@@ -193,11 +193,6 @@
             for i in range(len(x_col)):
                 node = node_order_col[col_permutation.index(i)]
                 g[non_out_node][node] = x_col[i]
-<<<<<<< HEAD
-=======
-            for i in range(len(kernels)):
-                g[non_out_node][node_order_col[col_permutation.index(len(x_col) + i)]] = kernels[i]
->>>>>>> 877320f0
             if meas_planes[non_out_node] in ["ZX", "YZ"]:
                 g[non_out_node][non_out_node] = sp.true
 
