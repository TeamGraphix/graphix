"""
quantum states and operators
"""

from functools import reduce
from itertools import product

import numpy as np
<<<<<<< HEAD

# TODO modify that

# Everywhere this is called. use StateVec(State))
# class States:
#     plus = np.array([1.0 / np.sqrt(2), 1.0 / np.sqrt(2)])  # plus
#     minus = np.array([1.0 / np.sqrt(2), -1.0 / np.sqrt(2)])  # minus
#     zero = np.array([1.0, 0.0])  # zero
#     one = np.array([0.0, 1.0])  # one
#     iplus = np.array([1.0 / np.sqrt(2), 1.0j / np.sqrt(2)])  # +1 eigenstate of Pauli Y
#     iminus = np.array([1.0 / np.sqrt(2), -1.0j / np.sqrt(2)])  # -1 eigenstate of Pauli Y
#     vec = [plus, minus, zero, one, iplus, iminus]
=======
>>>>>>> 33ed1ea4


class Ops:
    """Basic single- and two-qubits operators"""

    x = np.array([[0, 1], [1, 0]])
    y = np.array([[0, -1j], [1j, 0]])
    z = np.array([[1, 0], [0, -1]])
    s = np.array([[1, 0], [0, 1j]])
    h = np.array([[1, 1], [1, -1]]) / np.sqrt(2)
    cz = np.array([[1, 0, 0, 0], [0, 1, 0, 0], [0, 0, 1, 0], [0, 0, 0, -1]])
    cnot = np.array([[1, 0, 0, 0], [0, 1, 0, 0], [0, 0, 0, 1], [0, 0, 1, 0]])
    swap = np.array([[1, 0, 0, 0], [0, 0, 1, 0], [0, 1, 0, 0], [0, 0, 0, 1]])
    ccx = np.array(
        [
            [1, 0, 0, 0, 0, 0, 0, 0],
            [0, 1, 0, 0, 0, 0, 0, 0],
            [0, 0, 1, 0, 0, 0, 0, 0],
            [0, 0, 0, 1, 0, 0, 0, 0],
            [0, 0, 0, 0, 1, 0, 0, 0],
            [0, 0, 0, 0, 0, 1, 0, 0],
            [0, 0, 0, 0, 0, 0, 0, 1],
            [0, 0, 0, 0, 0, 0, 1, 0],
        ]
    )
    Pauli_ops = [np.eye(2), x, y, z]

    @staticmethod
    def Rx(theta):
        """x rotation

        Parameters
        ----------
        theta : float
            rotation angle in radian

        Returns
        ----------
        operator : 2*2 np.array
        """

        return np.array([[np.cos(theta / 2), -1j * np.sin(theta / 2)], [-1j * np.sin(theta / 2), np.cos(theta / 2)]])

    @staticmethod
    def Ry(theta):
        """y rotation

        Parameters
        ----------
        theta : float
            rotation angle in radian

        Returns
        ----------
        operator : 2*2 np.array
        """
        return np.array([[np.cos(theta / 2), -np.sin(theta / 2)], [np.sin(theta / 2), np.cos(theta / 2)]])

    @staticmethod
    def Rz(theta):
        """z rotation

        Parameters
        ----------
        theta : float
            rotation angle in radian

        Returns
        ----------
        operator : 2*2 np.array
        """
        return np.array([[np.exp(-1j * theta / 2), 0], [0, np.exp(1j * theta / 2)]])

    @staticmethod
    def Rzz(theta):
        """zz-rotation.
        Equivalent to the sequence
        CNOT(control, target),
        Rz(target, angle),
        CNOT(control, target)

        Parameters
        ----------
        theta : float
            rotation angle in radian

        Returns
        ----------
        operator : 4*4 np.array
        """
        return Ops.cnot @ np.kron(np.eye(2), Ops.Rz(theta)) @ Ops.cnot

    @staticmethod
    def build_tensor_Pauli_ops(n_qubits: int):
        """Method to build all the 4^n tensor Pauli operators {I, X, Y, Z}^{\otimes n}

        :param n_qubits: number of copies (qubits) to consider
        :type n_qubits: int
        :return: the array of the 4^n operators of shape (2^n, 2^n)
        :rtype: np.ndarray
        """

        if isinstance(n_qubits, int):
            if not 1 <= n_qubits:
                raise ValueError(f"The number of qubits must be an integer <= 1 and not {n_qubits}.")
        else:
            raise TypeError(f"The number of qubits must be an integer and not {n_qubits}.")

        tensor_Pauli_ops = [reduce(lambda x, y: np.kron(x, y), i) for i in product(Ops.Pauli_ops, repeat=n_qubits)]

        return np.array(tensor_Pauli_ops)<|MERGE_RESOLUTION|>--- conflicted
+++ resolved
@@ -6,21 +6,6 @@
 from itertools import product
 
 import numpy as np
-<<<<<<< HEAD
-
-# TODO modify that
-
-# Everywhere this is called. use StateVec(State))
-# class States:
-#     plus = np.array([1.0 / np.sqrt(2), 1.0 / np.sqrt(2)])  # plus
-#     minus = np.array([1.0 / np.sqrt(2), -1.0 / np.sqrt(2)])  # minus
-#     zero = np.array([1.0, 0.0])  # zero
-#     one = np.array([0.0, 1.0])  # one
-#     iplus = np.array([1.0 / np.sqrt(2), 1.0j / np.sqrt(2)])  # +1 eigenstate of Pauli Y
-#     iminus = np.array([1.0 / np.sqrt(2), -1.0j / np.sqrt(2)])  # -1 eigenstate of Pauli Y
-#     vec = [plus, minus, zero, one, iplus, iminus]
-=======
->>>>>>> 33ed1ea4
 
 
 class Ops:
