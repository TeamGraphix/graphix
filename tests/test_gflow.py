from __future__ import annotations

<<<<<<< HEAD
import sys
from typing import TYPE_CHECKING, Dict, NamedTuple, Set, Tuple
=======
import unittest
from itertools import product
>>>>>>> 1a7c64a8

import networkx as nx
import pytest

<<<<<<< HEAD
from graphix.gflow import find_flow, find_gflow, verify_flow, verify_gflow
=======
from graphix.gflow import (
    find_flow,
    find_gflow,
    find_pauliflow,
    get_input_from_flow,
    verify_flow,
    verify_gflow,
    verify_pauliflow,
)
>>>>>>> 1a7c64a8
from tests.random_circuit import get_rand_circuit

if TYPE_CHECKING:
    from collections.abc import Iterable, Iterator

    from numpy.random import Generator

<<<<<<< HEAD
seed = 30
=======
class GraphForTest:
    def __init__(
        self,
        graph: nx.Graph,
        inputs: set,
        outputs: set,
        meas_planes: dict[int, set],
        meas_angles: dict[int, float],
        flow_exist: bool,
        gflow_exist: bool,
        pauliflow_exist: bool,
        label: str,
    ):
        self.graph = graph
        self.inputs = inputs
        self.outputs = outputs
        self.meas_planes = meas_planes
        self.meas_angles = meas_angles
        self.flow_exist = flow_exist
        self.gflow_exist = gflow_exist
        self.pauliflow_exist = pauliflow_exist
        self.label = label
>>>>>>> 1a7c64a8


class GraphForTest(NamedTuple):
    graph: nx.Graph
    inputs: set[int]
    outputs: set[int]
    meas_planes: dict[int, str]
    label: str
    flow_exist: bool
    gflow_exist: bool


def _graph1() -> GraphForTest:
    # no measurement
    # 1
    # |
    # 2
    nodes = [1, 2]
    edges = [(1, 2)]
    graph = nx.Graph()
    graph.add_nodes_from(nodes)
    graph.add_edges_from(edges)
    inputs = {1, 2}
    outputs = {1, 2}
    meas_planes = {}
<<<<<<< HEAD
    return GraphForTest(
        graph,
        inputs,
        outputs,
        meas_planes,
        "no measurement",
        flow_exist=True,
        gflow_exist=True,
    )
=======
    test_graph = GraphForTest(graph, inputs, outputs, meas_planes, None, True, True, None, "no measurement")
    graphs.append(test_graph)
>>>>>>> 1a7c64a8


def _graph2() -> GraphForTest:
    # line graph with flow and gflow
    # 1 - 2 - 3 - 4 - 5
    nodes = [1, 2, 3, 4, 5]
    edges = [(1, 2), (2, 3), (3, 4), (4, 5)]
    graph = nx.Graph()
    graph.add_nodes_from(nodes)
    graph.add_edges_from(edges)
    inputs = {1}
    outputs = {5}
    meas_planes = {1: "XY", 2: "XY", 3: "XY", 4: "XY"}
    return GraphForTest(
        graph,
        inputs,
        outputs,
        meas_planes,
<<<<<<< HEAD
=======
        None,
        True,
        True,
        None,
>>>>>>> 1a7c64a8
        "line graph with flow and gflow",
        flow_exist=True,
        gflow_exist=True,
    )


def _graph3() -> GraphForTest:
    # graph with flow and gflow
    # 1 - 3 - 5
    #     |
    # 2 - 4 - 6
    nodes = [1, 2, 3, 4, 5, 6]
    edges = [(1, 3), (2, 4), (3, 4), (3, 5), (4, 6)]
    graph = nx.Graph()
    graph.add_nodes_from(nodes)
    graph.add_edges_from(edges)
    inputs = {1, 2}
    outputs = {5, 6}
    meas_planes = {1: "XY", 2: "XY", 3: "XY", 4: "XY"}
<<<<<<< HEAD
    return GraphForTest(
        graph,
        inputs,
        outputs,
        meas_planes,
        "graph with flow and gflow",
        flow_exist=True,
        gflow_exist=True,
    )

=======
    test_graph = GraphForTest(graph, inputs, outputs, meas_planes, None, True, True, None, "graph with flow and gflow")
    graphs.append(test_graph)
>>>>>>> 1a7c64a8

def _graph4() -> GraphForTest:
    # graph with gflow but flow
    #   ______
    #  /      |
    # 1 - 4   |
    #    /    |
    #   /     |
    #  /      |
    # 2 - 5   |
    #  \ /    |
    #   X    /
    #  / \  /
    # 3 - 6
    nodes = [1, 2, 3, 4, 5, 6]
    edges = [(1, 4), (1, 6), (2, 4), (2, 5), (2, 6), (3, 5), (3, 6)]
    inputs = {1, 2, 3}
    outputs = {4, 5, 6}
    graph = nx.Graph()
    graph.add_nodes_from(nodes)
    graph.add_edges_from(edges)
    meas_planes = {1: "XY", 2: "XY", 3: "XY"}
<<<<<<< HEAD
    return GraphForTest(
        graph,
        inputs,
        outputs,
        meas_planes,
        "graph with gflow but no flow",
        flow_exist=False,
        gflow_exist=True,
    )

=======
    test_graph = GraphForTest(
        graph, inputs, outputs, meas_planes, None, False, True, None, "graph with gflow but no flow"
    )
    graphs.append(test_graph)
>>>>>>> 1a7c64a8

def _graph5() -> GraphForTest:
    # graph with extended gflow but flow
    #   0 - 1
    #  /|   |
    # 4 |   |
    #  \|   |
    #   2 - 5 - 3
    nodes = [0, 1, 2, 3, 4, 5]
    edges = [(0, 1), (0, 2), (0, 4), (1, 5), (2, 4), (2, 5), (3, 5)]
    inputs = {0, 1}
    outputs = {4, 5}
    graph = nx.Graph()
    graph.add_nodes_from(nodes)
    graph.add_edges_from(edges)
<<<<<<< HEAD
    meas_planes = {0: "XY", 1: "XY", 2: "ZX", 3: "YZ"}
    return GraphForTest(
=======
    meas_planes = {0: "XY", 1: "XY", 2: "XZ", 3: "YZ"}
    test_graph = GraphForTest(
>>>>>>> 1a7c64a8
        graph,
        inputs,
        outputs,
        meas_planes,
<<<<<<< HEAD
=======
        None,
        False,
        True,
        None,
>>>>>>> 1a7c64a8
        "graph with extended gflow but no flow",
        flow_exist=False,
        gflow_exist=True,
    )


def _graph6() -> GraphForTest:
    # graph with no flow and no gflow
    # 1 - 3
    #  \ /
    #   X
    #  / \
    # 2 - 4
    nodes = [1, 2, 3, 4]
    edges = [(1, 3), (1, 4), (2, 3), (2, 4)]
    inputs = {1, 2}
    outputs = {3, 4}
    graph = nx.Graph()
    graph.add_nodes_from(nodes)
    graph.add_edges_from(edges)
    meas_planes = {1: "XY", 2: "XY"}
    return GraphForTest(
        graph,
        inputs,
        outputs,
        meas_planes,
<<<<<<< HEAD
=======
        None,
        False,
        False,
        None,
>>>>>>> 1a7c64a8
        "graph with no flow and no gflow",
        flow_exist=False,
        gflow_exist=False,
    )
<<<<<<< HEAD


def generate_test_graphs() -> list[GraphForTest]:
    return [
        _graph1(),
        _graph2(),
        _graph3(),
        _graph4(),
        _graph5(),
        _graph6(),
    ]


if sys.version_info >= (3, 9):
    TestCaseType = dict[str, dict[str, tuple[bool, dict[int, set[int]]]]]
else:
    TestCaseType = Dict[str, Dict[str, Tuple[bool, Dict[int, Set[int]]]]]

FLOW_TEST_CASES: TestCaseType = {
    "no measurement": {
        "empty flow": (True, {}),
        "measure output": (False, {1: {2}}),
    },
    "line graph with flow and gflow": {
        "correct flow": (True, {1: {2}, 2: {3}, 3: {4}, 4: {5}}),
        "acausal flow": (False, {1: {3}, 3: {2, 4}, 2: {1}, 4: {5}}),
        "gflow": (False, {1: {2, 5}, 2: {3, 5}, 3: {4, 5}, 4: {5}}),
    },
    "graph with flow and gflow": {
        "correct flow": (True, {1: {3}, 2: {4}, 3: {5}, 4: {6}}),
        "acausal flow": (False, {1: {4}, 2: {3}, 3: {4}, 4: {1}}),
        "gflow": (False, {1: {3, 5}, 2: {4, 5}, 3: {5, 6}, 4: {6}}),
    },
}


GFLOW_TEST_CASES: TestCaseType = {
    "no measurement": {
        "empty flow": (True, {}),
        "measure output": (False, {1: {2}}),
    },
    "line graph with flow and gflow": {
        "correct flow": (True, {1: {2}, 2: {3}, 3: {4}, 4: {5}}),
        "acausal flow": (False, {1: {3}, 3: {2, 4}, 2: {1}, 4: {5}}),
        "gflow": (True, {1: {2, 5}, 2: {3, 5}, 3: {4, 5}, 4: {5}}),
    },
    "graph with flow and gflow": {
        "correct flow": (True, {1: {3}, 2: {4}, 3: {5}, 4: {6}}),
        "acausal flow": (False, {1: {4}, 2: {3}, 3: {4}, 4: {1}}),
        "gflow": (True, {1: {3, 5}, 2: {4, 5}, 3: {5, 6}, 4: {6}}),
    },
    "graph with extended gflow but no flow": {
        "correct gflow": (
            True,
            {0: {1, 2, 3, 4}, 1: {2, 3, 4, 5}, 2: {2, 4}, 3: {3}},
        ),
        "correct gflow 2": (True, {0: {1, 2, 4}, 1: {3, 5}, 2: {2, 4}, 3: {3}}),
        "incorrect gflow": (
            False,
            {0: {1, 2, 3, 4}, 1: {2, 3, 4, 5}, 2: {2, 4}, 3: {3, 4}},
        ),
        "incorrect gflow 2": (
            False,
            {0: {1, 3, 4}, 1: {2, 3, 4, 5}, 2: {2, 4}, 3: {3}},
        ),
    },
}

if sys.version_info >= (3, 9):
    TestDataType = tuple[GraphForTest, tuple[bool, dict[int, set[int]]]]
else:
    TestDataType = Tuple[GraphForTest, Tuple[bool, Dict[int, Set[int]]]]


def iterate_compatible(
    graphs: Iterable[GraphForTest],
    cases: TestCaseType,
) -> Iterator[TestDataType]:
    for g in graphs:
        for k, v in cases.items():
            if g.label != k:
                continue
            for vv in v.values():
                yield (g, vv)


class TestGflow:
    @pytest.mark.parametrize("test_graph", generate_test_graphs())
    def test_flow(self, test_graph: GraphForTest) -> None:
        f, l_k = find_flow(
            test_graph.graph,
            test_graph.inputs,
            test_graph.outputs,
            test_graph.meas_planes,
        )
        assert test_graph.flow_exist == (f is not None)

    @pytest.mark.parametrize("test_graph", generate_test_graphs())
    def test_gflow(self, test_graph: GraphForTest) -> None:
        g, l_k = find_gflow(
            test_graph.graph,
            test_graph.inputs,
            test_graph.outputs,
            test_graph.meas_planes,
        )
        assert test_graph.gflow_exist == (g is not None)

    @pytest.mark.parametrize("data", iterate_compatible(generate_test_graphs(), FLOW_TEST_CASES))
    def test_verify_flow(self, data: TestDataType) -> None:
        test_graph, test_case = data
        expected, flow = test_case
        valid = verify_flow(
            test_graph.graph,
            test_graph.inputs,
            test_graph.outputs,
            flow,
            test_graph.meas_planes,
        )
        assert expected == valid

    @pytest.mark.parametrize("data", iterate_compatible(generate_test_graphs(), GFLOW_TEST_CASES))
    def test_verify_gflow(self, data: TestDataType) -> None:
        test_graph, test_case = data
        expected, gflow = test_case

        valid = verify_gflow(
            test_graph.graph,
            test_graph.inputs,
            test_graph.outputs,
            gflow,
            test_graph.meas_planes,
        )
        assert expected == valid

    def test_with_rand_circ(self, fx_rng: Generator) -> None:
=======
    graphs.append(test_graph)

    # graph with no flow or gflow but pauliflow, No.1
    #     3
    #     |
    #     2
    #     |
    # 0 - 1 - 4
    nodes = [0, 1, 2, 3, 4]
    edges = [(0, 1), (1, 2), (1, 4), (2, 3)]
    inputs = {0}
    outputs = {4}
    graph = nx.Graph()
    graph.add_nodes_from(nodes)
    graph.add_edges_from(edges)
    meas_planes = {0: "XY", 1: "XY", 2: "XY", 3: "XY"}
    meas_angles = {0: 0.1, 1: 0, 2: 0.1, 3: 0}
    test_graph = GraphForTest(
        graph,
        inputs,
        outputs,
        meas_planes,
        meas_angles,
        False,
        False,
        True,
        "graph with no flow and no gflow but pauliflow, No.1",
    )
    graphs.append(test_graph)

    # graph with no flow or gflow but pauliflow, No.2
    # 1   2   3
    # | /     |
    # 0 - - - 4
    nodes = [0, 1, 2, 3, 4]
    edges = [(0, 1), (0, 2), (0, 4), (3, 4)]
    inputs = {0}
    outputs = {4}
    graph = nx.Graph()
    graph.add_nodes_from(nodes)
    graph.add_edges_from(edges)
    meas_planes = {0: "YZ", 1: "XZ", 2: "XY", 3: "YZ"}
    meas_angles = {0: 0.5, 1: 0, 2: 0.5, 3: 0}
    test_graph = GraphForTest(
        graph,
        inputs,
        outputs,
        meas_planes,
        meas_angles,
        False,
        False,
        True,
        "graph with no flow and no gflow but pauliflow, No.2",
    )
    graphs.append(test_graph)

    graphs.append(test_graph)

    # graph with no flow or gflow but pauliflow, No.3
    # 0 - 1 -- 3
    #    \|   /|
    #     |\ / |
    #     | /\ |
    #     2 -- 4
    nodes = [0, 1, 2, 3, 4]
    edges = [(0, 1), (0, 4), (1, 2), (1, 3), (2, 3), (2, 4), (3, 4)]
    inputs = {0}
    outputs = {3, 4}
    graph = nx.Graph()
    graph.add_nodes_from(nodes)
    graph.add_edges_from(edges)
    meas_planes = {0: "YZ", 1: "XZ", 2: "XY"}
    meas_angles = {0: 0.5, 1: 0.1, 2: 0.5}
    test_graph = GraphForTest(
        graph,
        inputs,
        outputs,
        meas_planes,
        meas_angles,
        False,
        False,
        True,
        "graph with no flow and no gflow but pauliflow, No.3",
    )
    graphs.append(test_graph)

    return graphs


def get_rand_graph(n_nodes, edge_prob=0.3, seed=None):
    np.random.seed(seed)
    graph = nx.Graph()
    nodes = list(range(n_nodes))
    graph.add_nodes_from(nodes)
    edge_candidates = set(list(product(nodes, nodes))) - set([(i, i) for i in nodes])
    for edge in edge_candidates:
        if np.random.random() < 0.3:
            graph.add_edge(*edge)

    input_nodes_number = np.random.randint(1, len(nodes) - 1)
    vin = set(np.random.choice(nodes, input_nodes_number, replace=False))
    output_nodes_number = np.random.randint(1, len(nodes) - input_nodes_number)
    vout = set(np.random.choice(list(set(nodes) - vin), output_nodes_number, replace=False))

    meas_planes = dict()
    meas_plane_candidates = ["XY", "XZ", "YZ"]
    meas_angles = dict()
    meas_angle_candidates = [0, 0.25, 0.5, 0.75]
    for node in set(graph.nodes()) - vout:
        meas_planes[node] = np.random.choice(meas_plane_candidates)
        meas_angles[node] = np.random.choice(meas_angle_candidates)

    return graph, vin, vout, meas_planes, meas_angles


class TestGflow(unittest.TestCase):
    def test_flow(self):
        test_graphs = generate_test_graphs()
        for test_graph in test_graphs:
            with self.subTest(test_graph.label):
                f, l_k = find_flow(
                    test_graph.graph,
                    test_graph.inputs,
                    test_graph.outputs,
                    test_graph.meas_planes,
                )
                self.assertEqual(test_graph.flow_exist, f is not None)

    def test_gflow(self):
        test_graphs = generate_test_graphs()
        for test_graph in test_graphs:
            with self.subTest(test_graph.label):
                g, l_k = find_gflow(
                    test_graph.graph,
                    test_graph.inputs,
                    test_graph.outputs,
                    test_graph.meas_planes,
                )
                self.assertEqual(test_graph.gflow_exist, g is not None)

    def test_pauliflow(self):
        test_graphs = generate_test_graphs()
        for test_graph in test_graphs:
            if test_graph.meas_angles is None:
                continue
            with self.subTest(test_graph.label):
                p, l_k = find_pauliflow(
                    test_graph.graph,
                    test_graph.inputs,
                    test_graph.outputs,
                    test_graph.meas_planes,
                    test_graph.meas_angles,
                )
                self.assertEqual(test_graph.pauliflow_exist, p is not None)

    def test_verify_flow(self):
        flow_test_cases = dict()
        flow_test_cases["no measurement"] = {
            "empty flow": (True, dict()),
            "measure output": (False, {1: {2}}),
        }
        flow_test_cases["line graph with flow and gflow"] = {
            "correct flow": (True, {1: {2}, 2: {3}, 3: {4}, 4: {5}}),
            "acausal flow": (False, {1: {3}, 3: {2, 4}, 2: {1}, 4: {5}}),
            "gflow": (False, {1: {2, 5}, 2: {3, 5}, 3: {4, 5}, 4: {5}}),
        }
        flow_test_cases["graph with flow and gflow"] = {
            "correct flow": (True, {1: {3}, 2: {4}, 3: {5}, 4: {6}}),
            "acausal flow": (False, {1: {4}, 2: {3}, 3: {4}, 4: {1}}),
            "gflow": (False, {1: {3, 5}, 2: {4, 5}, 3: {5, 6}, 4: {6}}),
        }

        test_graphs = generate_test_graphs()
        for test_graph in test_graphs:
            if test_graph.label not in flow_test_cases:
                continue
            with self.subTest(test_graph.label):
                for test_case, (expected, flow) in flow_test_cases[test_graph.label].items():
                    with self.subTest([test_graph.label, test_case]):
                        valid = verify_flow(
                            test_graph.graph,
                            test_graph.inputs,
                            test_graph.outputs,
                            flow,
                            test_graph.meas_planes,
                        )
                        self.assertEqual(expected, valid)

    def test_verify_gflow(self):
        gflow_test_cases = dict()
        gflow_test_cases["no measurement"] = {
            "empty flow": (True, dict()),
            "measure output": (False, {1: {2}}),
        }
        gflow_test_cases["line graph with flow and gflow"] = {
            "correct flow": (True, {1: {2}, 2: {3}, 3: {4}, 4: {5}}),
            "acausal flow": (False, {1: {3}, 3: {2, 4}, 2: {1}, 4: {5}}),
            "gflow": (True, {1: {2, 5}, 2: {3, 5}, 3: {4, 5}, 4: {5}}),
        }
        gflow_test_cases["graph with flow and gflow"] = {
            "correct flow": (True, {1: {3}, 2: {4}, 3: {5}, 4: {6}}),
            "acausal flow": (False, {1: {4}, 2: {3}, 3: {4}, 4: {1}}),
            "gflow": (True, {1: {3, 5}, 2: {4, 5}, 3: {5, 6}, 4: {6}}),
        }
        gflow_test_cases["graph with extended gflow but no flow"] = {
            "correct gflow": (
                True,
                {0: {1, 2, 3, 4}, 1: {2, 3, 4, 5}, 2: {2, 4}, 3: {3}},
            ),
            "correct glow 2": (True, {0: {1, 2, 4}, 1: {3, 5}, 2: {2, 4}, 3: {3}}),
            "incorrect gflow": (
                False,
                {0: {1, 2, 3, 4}, 1: {2, 3, 4, 5}, 2: {2, 4}, 3: {3, 4}},
            ),
            "incorrect gflow 2": (
                False,
                {0: {1, 3, 4}, 1: {2, 3, 4, 5}, 2: {2, 4}, 3: {3}},
            ),
        }

        test_graphs = generate_test_graphs()
        for test_graph in test_graphs:
            if test_graph.label not in gflow_test_cases:
                continue
            with self.subTest(test_graph.label):
                for test_case, (expected, gflow) in gflow_test_cases[test_graph.label].items():
                    with self.subTest([test_graph.label, test_case]):
                        valid = verify_gflow(
                            test_graph.graph,
                            test_graph.inputs,
                            test_graph.outputs,
                            gflow,
                            test_graph.meas_planes,
                        )
                        self.assertEqual(expected, valid)

    def test_verify_pauliflow(self):
        pauliflow_test_cases = dict()
        pauliflow_test_cases["graph with no flow and no gflow but pauliflow, No.1"] = {
            "correct pauliflow": (True, {0: {1}, 1: {4}, 2: {3}, 3: {2, 4}}),
            "correct pauliflow 2": (True, {0: {1, 3}, 1: {3, 4}, 2: {3}, 3: {2, 3, 4}}),
            "incorrect pauliflow": (False, {0: {1}, 1: {2}, 2: {3}, 3: {4}}),
            "incorrect pauliflow 2": (False, {0: {1, 3}, 1: {3, 4}, 2: {3, 4}, 3: {2, 3, 4}}),
        }
        pauliflow_test_cases["graph with no flow and no gflow but pauliflow, No.2"] = {
            "correct pauliflow": (True, {0: {0, 1}, 1: {1}, 2: {2}, 3: {4}}),
            "correct pauliflow 2": (True, {0: {0, 1, 2}, 1: {1}, 2: {2}, 3: {1, 2, 4}}),
            "incorrect pauliflow": (False, {0: {1}, 1: {1, 2}, 2: {2, 3}, 3: {4}}),
            "incorrect pauliflow 2": (False, {0: {0}, 1: {1}, 2: {3}, 3: {3}}),
        }
        pauliflow_test_cases["graph with no flow and no gflow but pauliflow, No.3"] = {
            "correct pauliflow": (True, {0: {0, 3, 4}, 1: {1, 2}, 2: {4}}),
            "correct pauliflow 2": (True, {0: {0, 2, 4}, 1: {1, 3}, 2: {2, 3, 4}}),
            "incorrect pauliflow": (False, {0: {0, 3, 4}, 1: {1}, 2: {3, 4}}),
            "incorrect pauliflow 2": (False, {0: {0, 3}, 1: {1, 2, 3}, 2: {2, 3, 4}}),
        }

        test_graphs = generate_test_graphs()
        for test_graph in test_graphs:
            if test_graph.label not in pauliflow_test_cases:
                continue
            with self.subTest(test_graph.label):
                for test_case, (expected, pauliflow) in pauliflow_test_cases[test_graph.label].items():
                    with self.subTest([test_graph.label, test_case]):
                        valid = verify_pauliflow(
                            test_graph.graph,
                            test_graph.inputs,
                            test_graph.outputs,
                            pauliflow,
                            test_graph.meas_planes,
                            test_graph.meas_angles,
                        )
                        self.assertEqual(expected, valid)

    def test_with_rand_circ(self):
>>>>>>> 1a7c64a8
        # test for large graph
        # graph transpiled from circuit always has a flow
        circ = get_rand_circuit(10, 10, fx_rng)
        pattern = circ.transpile().pattern
        nodes, edges = pattern.get_graph()
        graph = nx.Graph()
        graph.add_nodes_from(nodes)
        graph.add_edges_from(edges)
        input_ = set(pattern.input_nodes)
        output = set(pattern.output_nodes)
        meas_planes = pattern.get_meas_plane()
        f, l_k = find_flow(graph, input_, output, meas_planes)
        valid = verify_flow(graph, input_, output, f, meas_planes)

        assert valid

    # TODO: Remove after fixed
    @pytest.mark.skip()
    def test_rand_circ_gflow(self, fx_rng: Generator) -> None:
        # test for large graph
        # pauli-node measured graph always has gflow
        circ = get_rand_circuit(5, 5, fx_rng)
        pattern = circ.transpile().pattern
        pattern.standardize()
        pattern.shift_signals()
        pattern.perform_pauli_measurements()
        nodes, edges = pattern.get_graph()
        graph = nx.Graph()
        graph.add_nodes_from(nodes)
        graph.add_edges_from(edges)
        input_ = set()
        output = set(pattern.output_nodes)
        meas_planes = pattern.get_meas_plane()
        g, l_k = find_gflow(graph, input_, output, meas_planes)

<<<<<<< HEAD
        valid = verify_gflow(graph, input_, output, g, meas_planes)
=======
    def test_rand_graph(self):
        # test finding algorithm and verification for random graphs
        n_nodes = 5
        for i in range(50):
            graph, vin, vout, meas_planes, meas_angles = get_rand_graph(n_nodes, seed=seed)
            f, l_k = find_flow(graph, vin, vout, meas_planes)
            if f:
                valid = verify_flow(graph, vin, vout, f, meas_planes)
                self.assertEqual(True, valid)

            g, l_k = find_gflow(graph, vin, vout, meas_planes)
            if g:
                valid = verify_gflow(graph, vin, vout, g, meas_planes)
                self.assertEqual(True, valid)

            p, l_k = find_pauliflow(graph, vin, vout, meas_planes, meas_angles)
            if p:
                valid = verify_pauliflow(graph, vin, vout, p, meas_planes, meas_angles)
                self.assertEqual(True, valid)

>>>>>>> 1a7c64a8

        assert valid<|MERGE_RESOLUTION|>--- conflicted
+++ resolved
@@ -1,29 +1,21 @@
 from __future__ import annotations
 
-<<<<<<< HEAD
+import itertools
 import sys
 from typing import TYPE_CHECKING, Dict, NamedTuple, Set, Tuple
-=======
-import unittest
-from itertools import product
->>>>>>> 1a7c64a8
 
 import networkx as nx
 import pytest
-
-<<<<<<< HEAD
-from graphix.gflow import find_flow, find_gflow, verify_flow, verify_gflow
-=======
+from numpy.random import Generator
+
 from graphix.gflow import (
     find_flow,
     find_gflow,
     find_pauliflow,
-    get_input_from_flow,
     verify_flow,
     verify_gflow,
     verify_pauliflow,
 )
->>>>>>> 1a7c64a8
 from tests.random_circuit import get_rand_circuit
 
 if TYPE_CHECKING:
@@ -31,32 +23,7 @@
 
     from numpy.random import Generator
 
-<<<<<<< HEAD
 seed = 30
-=======
-class GraphForTest:
-    def __init__(
-        self,
-        graph: nx.Graph,
-        inputs: set,
-        outputs: set,
-        meas_planes: dict[int, set],
-        meas_angles: dict[int, float],
-        flow_exist: bool,
-        gflow_exist: bool,
-        pauliflow_exist: bool,
-        label: str,
-    ):
-        self.graph = graph
-        self.inputs = inputs
-        self.outputs = outputs
-        self.meas_planes = meas_planes
-        self.meas_angles = meas_angles
-        self.flow_exist = flow_exist
-        self.gflow_exist = gflow_exist
-        self.pauliflow_exist = pauliflow_exist
-        self.label = label
->>>>>>> 1a7c64a8
 
 
 class GraphForTest(NamedTuple):
@@ -64,9 +31,11 @@
     inputs: set[int]
     outputs: set[int]
     meas_planes: dict[int, str]
+    meas_angles: dict[int, float] | None
     label: str
     flow_exist: bool
     gflow_exist: bool
+    pauliflow_exist: bool | None
 
 
 def _graph1() -> GraphForTest:
@@ -82,20 +51,17 @@
     inputs = {1, 2}
     outputs = {1, 2}
     meas_planes = {}
-<<<<<<< HEAD
-    return GraphForTest(
-        graph,
-        inputs,
-        outputs,
-        meas_planes,
+    return GraphForTest(
+        graph,
+        inputs,
+        outputs,
+        meas_planes,
+        None,
         "no measurement",
         flow_exist=True,
         gflow_exist=True,
-    )
-=======
-    test_graph = GraphForTest(graph, inputs, outputs, meas_planes, None, True, True, None, "no measurement")
-    graphs.append(test_graph)
->>>>>>> 1a7c64a8
+        pauliflow_exist=None,
+    )
 
 
 def _graph2() -> GraphForTest:
@@ -114,16 +80,11 @@
         inputs,
         outputs,
         meas_planes,
-<<<<<<< HEAD
-=======
         None,
-        True,
-        True,
-        None,
->>>>>>> 1a7c64a8
         "line graph with flow and gflow",
         flow_exist=True,
         gflow_exist=True,
+        pauliflow_exist=None,
     )
 
 
@@ -140,21 +101,18 @@
     inputs = {1, 2}
     outputs = {5, 6}
     meas_planes = {1: "XY", 2: "XY", 3: "XY", 4: "XY"}
-<<<<<<< HEAD
-    return GraphForTest(
-        graph,
-        inputs,
-        outputs,
-        meas_planes,
+    return GraphForTest(
+        graph,
+        inputs,
+        outputs,
+        meas_planes,
+        None,
         "graph with flow and gflow",
         flow_exist=True,
         gflow_exist=True,
-    )
-
-=======
-    test_graph = GraphForTest(graph, inputs, outputs, meas_planes, None, True, True, None, "graph with flow and gflow")
-    graphs.append(test_graph)
->>>>>>> 1a7c64a8
+        pauliflow_exist=None,
+    )
+
 
 def _graph4() -> GraphForTest:
     # graph with gflow but flow
@@ -177,23 +135,18 @@
     graph.add_nodes_from(nodes)
     graph.add_edges_from(edges)
     meas_planes = {1: "XY", 2: "XY", 3: "XY"}
-<<<<<<< HEAD
-    return GraphForTest(
-        graph,
-        inputs,
-        outputs,
-        meas_planes,
+    return GraphForTest(
+        graph,
+        inputs,
+        outputs,
+        meas_planes,
+        None,
         "graph with gflow but no flow",
         flow_exist=False,
         gflow_exist=True,
-    )
-
-=======
-    test_graph = GraphForTest(
-        graph, inputs, outputs, meas_planes, None, False, True, None, "graph with gflow but no flow"
-    )
-    graphs.append(test_graph)
->>>>>>> 1a7c64a8
+        pauliflow_exist=None,
+    )
+
 
 def _graph5() -> GraphForTest:
     # graph with extended gflow but flow
@@ -209,27 +162,17 @@
     graph = nx.Graph()
     graph.add_nodes_from(nodes)
     graph.add_edges_from(edges)
-<<<<<<< HEAD
     meas_planes = {0: "XY", 1: "XY", 2: "ZX", 3: "YZ"}
     return GraphForTest(
-=======
-    meas_planes = {0: "XY", 1: "XY", 2: "XZ", 3: "YZ"}
-    test_graph = GraphForTest(
->>>>>>> 1a7c64a8
-        graph,
-        inputs,
-        outputs,
-        meas_planes,
-<<<<<<< HEAD
-=======
+        graph,
+        inputs,
+        outputs,
+        meas_planes,
         None,
-        False,
-        True,
-        None,
->>>>>>> 1a7c64a8
         "graph with extended gflow but no flow",
         flow_exist=False,
         gflow_exist=True,
+        pauliflow_exist=None,
     )
 
 
@@ -253,18 +196,97 @@
         inputs,
         outputs,
         meas_planes,
-<<<<<<< HEAD
-=======
         None,
-        False,
-        False,
-        None,
->>>>>>> 1a7c64a8
         "graph with no flow and no gflow",
         flow_exist=False,
         gflow_exist=False,
-    )
-<<<<<<< HEAD
+        pauliflow_exist=None,
+    )
+
+
+def _graph7() -> GraphForTest:
+    # graph with no flow or gflow but pauliflow, No.1
+    #     3
+    #     |
+    #     2
+    #     |
+    # 0 - 1 - 4
+    nodes = [0, 1, 2, 3, 4]
+    edges = [(0, 1), (1, 2), (1, 4), (2, 3)]
+    inputs = {0}
+    outputs = {4}
+    graph = nx.Graph()
+    graph.add_nodes_from(nodes)
+    graph.add_edges_from(edges)
+    meas_planes = {0: "XY", 1: "XY", 2: "XY", 3: "XY"}
+    meas_angles = {0: 0.1, 1: 0, 2: 0.1, 3: 0}
+    return GraphForTest(
+        graph,
+        inputs,
+        outputs,
+        meas_planes,
+        meas_angles,
+        "graph with no flow and no gflow but pauliflow, No.1",
+        flow_exist=False,
+        gflow_exist=False,
+        pauliflow_exist=True,
+    )
+
+
+def _graph8() -> GraphForTest:
+    # graph with no flow or gflow but pauliflow, No.2
+    # 1   2   3
+    # | /     |
+    # 0 - - - 4
+    nodes = [0, 1, 2, 3, 4]
+    edges = [(0, 1), (0, 2), (0, 4), (3, 4)]
+    inputs = {0}
+    outputs = {4}
+    graph = nx.Graph()
+    graph.add_nodes_from(nodes)
+    graph.add_edges_from(edges)
+    meas_planes = {0: "YZ", 1: "XZ", 2: "XY", 3: "YZ"}
+    meas_angles = {0: 0.5, 1: 0, 2: 0.5, 3: 0}
+    return GraphForTest(
+        graph,
+        inputs,
+        outputs,
+        meas_planes,
+        meas_angles,
+        "graph with no flow and no gflow but pauliflow, No.2",
+        flow_exist=False,
+        gflow_exist=False,
+        pauliflow_exist=True,
+    )
+
+
+def _graph9() -> GraphForTest:
+    # graph with no flow or gflow but pauliflow, No.3
+    # 0 - 1 -- 3
+    #    \|   /|
+    #     |\ / |
+    #     | /\ |
+    #     2 -- 4
+    nodes = [0, 1, 2, 3, 4]
+    edges = [(0, 1), (0, 4), (1, 2), (1, 3), (2, 3), (2, 4), (3, 4)]
+    inputs = {0}
+    outputs = {3, 4}
+    graph = nx.Graph()
+    graph.add_nodes_from(nodes)
+    graph.add_edges_from(edges)
+    meas_planes = {0: "YZ", 1: "XZ", 2: "XY"}
+    meas_angles = {0: 0.5, 1: 0.1, 2: 0.5}
+    return GraphForTest(
+        graph,
+        inputs,
+        outputs,
+        meas_planes,
+        meas_angles,
+        "graph with no flow and no gflow but pauliflow, No.3",
+        flow_exist=False,
+        gflow_exist=False,
+        pauliflow_exist=True,
+    )
 
 
 def generate_test_graphs() -> list[GraphForTest]:
@@ -275,6 +297,9 @@
         _graph4(),
         _graph5(),
         _graph6(),
+        _graph7(),
+        _graph8(),
+        _graph9(),
     ]
 
 
@@ -333,6 +358,27 @@
     },
 }
 
+PAULIFLOW_TEST_CASES: TestCaseType = {
+    "graph with no flow and no gflow but pauliflow, No.1": {
+        "correct pauliflow": (True, {0: {1}, 1: {4}, 2: {3}, 3: {2, 4}}),
+        "correct pauliflow 2": (True, {0: {1, 3}, 1: {3, 4}, 2: {3}, 3: {2, 3, 4}}),
+        "incorrect pauliflow": (False, {0: {1}, 1: {2}, 2: {3}, 3: {4}}),
+        "incorrect pauliflow 2": (False, {0: {1, 3}, 1: {3, 4}, 2: {3, 4}, 3: {2, 3, 4}}),
+    },
+    "graph with no flow and no gflow but pauliflow, No.2": {
+        "correct pauliflow": (True, {0: {0, 1}, 1: {1}, 2: {2}, 3: {4}}),
+        "correct pauliflow 2": (True, {0: {0, 1, 2}, 1: {1}, 2: {2}, 3: {1, 2, 4}}),
+        "incorrect pauliflow": (False, {0: {1}, 1: {1, 2}, 2: {2, 3}, 3: {4}}),
+        "incorrect pauliflow 2": (False, {0: {0}, 1: {1}, 2: {3}, 3: {3}}),
+    },
+    "graph with no flow and no gflow but pauliflow, No.3": {
+        "correct pauliflow": (True, {0: {0, 3, 4}, 1: {1, 2}, 2: {4}}),
+        "correct pauliflow 2": (True, {0: {0, 2, 4}, 1: {1, 3}, 2: {2, 3, 4}}),
+        "incorrect pauliflow": (False, {0: {0, 3, 4}, 1: {1}, 2: {3, 4}}),
+        "incorrect pauliflow 2": (False, {0: {0, 3}, 1: {1, 2, 3}, 2: {2, 3, 4}}),
+    },
+}
+
 if sys.version_info >= (3, 9):
     TestDataType = tuple[GraphForTest, tuple[bool, dict[int, set[int]]]]
 else:
@@ -349,6 +395,40 @@
                 continue
             for vv in v.values():
                 yield (g, vv)
+
+
+class RandomMeasGraph(NamedTuple):
+    graph: nx.Graph
+    vin: set[int]
+    vout: set[int]
+    meas_planes: dict[int, str]
+    meas_angles: dict[int, float]
+
+
+def get_rand_graph(rng: Generator, n_nodes: int, edge_prob: float = 0.3) -> RandomMeasGraph:
+    graph = nx.Graph()
+    nodes = range(n_nodes)
+    graph.add_nodes_from(nodes)
+    edge_candidates = set(itertools.product(nodes, nodes)) - {(i, i) for i in nodes}
+    for edge in edge_candidates:
+        if rng.uniform() < edge_prob:
+            graph.add_edge(*edge)
+
+    input_nodes_number = rng.integers(1, len(nodes) - 1)
+    vin = set(rng.choice(nodes, input_nodes_number, replace=False))
+    output_nodes_number = rng.integers(1, len(nodes) - input_nodes_number)
+    vout = set(rng.choice(list(set(nodes) - vin), output_nodes_number, replace=False))
+
+    meas_planes = {}
+    meas_plane_candidates = ["XY", "XZ", "YZ"]
+    meas_angles = {}
+    meas_angle_candidates = [0, 0.25, 0.5, 0.75]
+
+    for node in set(graph.nodes()) - vout:
+        meas_planes[node] = rng.choice(meas_plane_candidates)
+        meas_angles[node] = rng.choice(meas_angle_candidates)
+
+    return RandomMeasGraph(graph, vin, vout, meas_planes, meas_angles)
 
 
 class TestGflow:
@@ -399,284 +479,24 @@
         )
         assert expected == valid
 
+    @pytest.mark.parametrize("data", iterate_compatible(generate_test_graphs(), PAULIFLOW_TEST_CASES))
+    def test_verify_pauliflow(self, data: TestDataType) -> None:
+        test_graph, test_case = data
+        expected, pauliflow = test_case
+        angles = test_graph.meas_angles
+        assert angles is not None
+
+        valid = verify_pauliflow(
+            test_graph.graph,
+            test_graph.inputs,
+            test_graph.outputs,
+            pauliflow,
+            test_graph.meas_planes,
+            angles,
+        )
+        assert expected == valid
+
     def test_with_rand_circ(self, fx_rng: Generator) -> None:
-=======
-    graphs.append(test_graph)
-
-    # graph with no flow or gflow but pauliflow, No.1
-    #     3
-    #     |
-    #     2
-    #     |
-    # 0 - 1 - 4
-    nodes = [0, 1, 2, 3, 4]
-    edges = [(0, 1), (1, 2), (1, 4), (2, 3)]
-    inputs = {0}
-    outputs = {4}
-    graph = nx.Graph()
-    graph.add_nodes_from(nodes)
-    graph.add_edges_from(edges)
-    meas_planes = {0: "XY", 1: "XY", 2: "XY", 3: "XY"}
-    meas_angles = {0: 0.1, 1: 0, 2: 0.1, 3: 0}
-    test_graph = GraphForTest(
-        graph,
-        inputs,
-        outputs,
-        meas_planes,
-        meas_angles,
-        False,
-        False,
-        True,
-        "graph with no flow and no gflow but pauliflow, No.1",
-    )
-    graphs.append(test_graph)
-
-    # graph with no flow or gflow but pauliflow, No.2
-    # 1   2   3
-    # | /     |
-    # 0 - - - 4
-    nodes = [0, 1, 2, 3, 4]
-    edges = [(0, 1), (0, 2), (0, 4), (3, 4)]
-    inputs = {0}
-    outputs = {4}
-    graph = nx.Graph()
-    graph.add_nodes_from(nodes)
-    graph.add_edges_from(edges)
-    meas_planes = {0: "YZ", 1: "XZ", 2: "XY", 3: "YZ"}
-    meas_angles = {0: 0.5, 1: 0, 2: 0.5, 3: 0}
-    test_graph = GraphForTest(
-        graph,
-        inputs,
-        outputs,
-        meas_planes,
-        meas_angles,
-        False,
-        False,
-        True,
-        "graph with no flow and no gflow but pauliflow, No.2",
-    )
-    graphs.append(test_graph)
-
-    graphs.append(test_graph)
-
-    # graph with no flow or gflow but pauliflow, No.3
-    # 0 - 1 -- 3
-    #    \|   /|
-    #     |\ / |
-    #     | /\ |
-    #     2 -- 4
-    nodes = [0, 1, 2, 3, 4]
-    edges = [(0, 1), (0, 4), (1, 2), (1, 3), (2, 3), (2, 4), (3, 4)]
-    inputs = {0}
-    outputs = {3, 4}
-    graph = nx.Graph()
-    graph.add_nodes_from(nodes)
-    graph.add_edges_from(edges)
-    meas_planes = {0: "YZ", 1: "XZ", 2: "XY"}
-    meas_angles = {0: 0.5, 1: 0.1, 2: 0.5}
-    test_graph = GraphForTest(
-        graph,
-        inputs,
-        outputs,
-        meas_planes,
-        meas_angles,
-        False,
-        False,
-        True,
-        "graph with no flow and no gflow but pauliflow, No.3",
-    )
-    graphs.append(test_graph)
-
-    return graphs
-
-
-def get_rand_graph(n_nodes, edge_prob=0.3, seed=None):
-    np.random.seed(seed)
-    graph = nx.Graph()
-    nodes = list(range(n_nodes))
-    graph.add_nodes_from(nodes)
-    edge_candidates = set(list(product(nodes, nodes))) - set([(i, i) for i in nodes])
-    for edge in edge_candidates:
-        if np.random.random() < 0.3:
-            graph.add_edge(*edge)
-
-    input_nodes_number = np.random.randint(1, len(nodes) - 1)
-    vin = set(np.random.choice(nodes, input_nodes_number, replace=False))
-    output_nodes_number = np.random.randint(1, len(nodes) - input_nodes_number)
-    vout = set(np.random.choice(list(set(nodes) - vin), output_nodes_number, replace=False))
-
-    meas_planes = dict()
-    meas_plane_candidates = ["XY", "XZ", "YZ"]
-    meas_angles = dict()
-    meas_angle_candidates = [0, 0.25, 0.5, 0.75]
-    for node in set(graph.nodes()) - vout:
-        meas_planes[node] = np.random.choice(meas_plane_candidates)
-        meas_angles[node] = np.random.choice(meas_angle_candidates)
-
-    return graph, vin, vout, meas_planes, meas_angles
-
-
-class TestGflow(unittest.TestCase):
-    def test_flow(self):
-        test_graphs = generate_test_graphs()
-        for test_graph in test_graphs:
-            with self.subTest(test_graph.label):
-                f, l_k = find_flow(
-                    test_graph.graph,
-                    test_graph.inputs,
-                    test_graph.outputs,
-                    test_graph.meas_planes,
-                )
-                self.assertEqual(test_graph.flow_exist, f is not None)
-
-    def test_gflow(self):
-        test_graphs = generate_test_graphs()
-        for test_graph in test_graphs:
-            with self.subTest(test_graph.label):
-                g, l_k = find_gflow(
-                    test_graph.graph,
-                    test_graph.inputs,
-                    test_graph.outputs,
-                    test_graph.meas_planes,
-                )
-                self.assertEqual(test_graph.gflow_exist, g is not None)
-
-    def test_pauliflow(self):
-        test_graphs = generate_test_graphs()
-        for test_graph in test_graphs:
-            if test_graph.meas_angles is None:
-                continue
-            with self.subTest(test_graph.label):
-                p, l_k = find_pauliflow(
-                    test_graph.graph,
-                    test_graph.inputs,
-                    test_graph.outputs,
-                    test_graph.meas_planes,
-                    test_graph.meas_angles,
-                )
-                self.assertEqual(test_graph.pauliflow_exist, p is not None)
-
-    def test_verify_flow(self):
-        flow_test_cases = dict()
-        flow_test_cases["no measurement"] = {
-            "empty flow": (True, dict()),
-            "measure output": (False, {1: {2}}),
-        }
-        flow_test_cases["line graph with flow and gflow"] = {
-            "correct flow": (True, {1: {2}, 2: {3}, 3: {4}, 4: {5}}),
-            "acausal flow": (False, {1: {3}, 3: {2, 4}, 2: {1}, 4: {5}}),
-            "gflow": (False, {1: {2, 5}, 2: {3, 5}, 3: {4, 5}, 4: {5}}),
-        }
-        flow_test_cases["graph with flow and gflow"] = {
-            "correct flow": (True, {1: {3}, 2: {4}, 3: {5}, 4: {6}}),
-            "acausal flow": (False, {1: {4}, 2: {3}, 3: {4}, 4: {1}}),
-            "gflow": (False, {1: {3, 5}, 2: {4, 5}, 3: {5, 6}, 4: {6}}),
-        }
-
-        test_graphs = generate_test_graphs()
-        for test_graph in test_graphs:
-            if test_graph.label not in flow_test_cases:
-                continue
-            with self.subTest(test_graph.label):
-                for test_case, (expected, flow) in flow_test_cases[test_graph.label].items():
-                    with self.subTest([test_graph.label, test_case]):
-                        valid = verify_flow(
-                            test_graph.graph,
-                            test_graph.inputs,
-                            test_graph.outputs,
-                            flow,
-                            test_graph.meas_planes,
-                        )
-                        self.assertEqual(expected, valid)
-
-    def test_verify_gflow(self):
-        gflow_test_cases = dict()
-        gflow_test_cases["no measurement"] = {
-            "empty flow": (True, dict()),
-            "measure output": (False, {1: {2}}),
-        }
-        gflow_test_cases["line graph with flow and gflow"] = {
-            "correct flow": (True, {1: {2}, 2: {3}, 3: {4}, 4: {5}}),
-            "acausal flow": (False, {1: {3}, 3: {2, 4}, 2: {1}, 4: {5}}),
-            "gflow": (True, {1: {2, 5}, 2: {3, 5}, 3: {4, 5}, 4: {5}}),
-        }
-        gflow_test_cases["graph with flow and gflow"] = {
-            "correct flow": (True, {1: {3}, 2: {4}, 3: {5}, 4: {6}}),
-            "acausal flow": (False, {1: {4}, 2: {3}, 3: {4}, 4: {1}}),
-            "gflow": (True, {1: {3, 5}, 2: {4, 5}, 3: {5, 6}, 4: {6}}),
-        }
-        gflow_test_cases["graph with extended gflow but no flow"] = {
-            "correct gflow": (
-                True,
-                {0: {1, 2, 3, 4}, 1: {2, 3, 4, 5}, 2: {2, 4}, 3: {3}},
-            ),
-            "correct glow 2": (True, {0: {1, 2, 4}, 1: {3, 5}, 2: {2, 4}, 3: {3}}),
-            "incorrect gflow": (
-                False,
-                {0: {1, 2, 3, 4}, 1: {2, 3, 4, 5}, 2: {2, 4}, 3: {3, 4}},
-            ),
-            "incorrect gflow 2": (
-                False,
-                {0: {1, 3, 4}, 1: {2, 3, 4, 5}, 2: {2, 4}, 3: {3}},
-            ),
-        }
-
-        test_graphs = generate_test_graphs()
-        for test_graph in test_graphs:
-            if test_graph.label not in gflow_test_cases:
-                continue
-            with self.subTest(test_graph.label):
-                for test_case, (expected, gflow) in gflow_test_cases[test_graph.label].items():
-                    with self.subTest([test_graph.label, test_case]):
-                        valid = verify_gflow(
-                            test_graph.graph,
-                            test_graph.inputs,
-                            test_graph.outputs,
-                            gflow,
-                            test_graph.meas_planes,
-                        )
-                        self.assertEqual(expected, valid)
-
-    def test_verify_pauliflow(self):
-        pauliflow_test_cases = dict()
-        pauliflow_test_cases["graph with no flow and no gflow but pauliflow, No.1"] = {
-            "correct pauliflow": (True, {0: {1}, 1: {4}, 2: {3}, 3: {2, 4}}),
-            "correct pauliflow 2": (True, {0: {1, 3}, 1: {3, 4}, 2: {3}, 3: {2, 3, 4}}),
-            "incorrect pauliflow": (False, {0: {1}, 1: {2}, 2: {3}, 3: {4}}),
-            "incorrect pauliflow 2": (False, {0: {1, 3}, 1: {3, 4}, 2: {3, 4}, 3: {2, 3, 4}}),
-        }
-        pauliflow_test_cases["graph with no flow and no gflow but pauliflow, No.2"] = {
-            "correct pauliflow": (True, {0: {0, 1}, 1: {1}, 2: {2}, 3: {4}}),
-            "correct pauliflow 2": (True, {0: {0, 1, 2}, 1: {1}, 2: {2}, 3: {1, 2, 4}}),
-            "incorrect pauliflow": (False, {0: {1}, 1: {1, 2}, 2: {2, 3}, 3: {4}}),
-            "incorrect pauliflow 2": (False, {0: {0}, 1: {1}, 2: {3}, 3: {3}}),
-        }
-        pauliflow_test_cases["graph with no flow and no gflow but pauliflow, No.3"] = {
-            "correct pauliflow": (True, {0: {0, 3, 4}, 1: {1, 2}, 2: {4}}),
-            "correct pauliflow 2": (True, {0: {0, 2, 4}, 1: {1, 3}, 2: {2, 3, 4}}),
-            "incorrect pauliflow": (False, {0: {0, 3, 4}, 1: {1}, 2: {3, 4}}),
-            "incorrect pauliflow 2": (False, {0: {0, 3}, 1: {1, 2, 3}, 2: {2, 3, 4}}),
-        }
-
-        test_graphs = generate_test_graphs()
-        for test_graph in test_graphs:
-            if test_graph.label not in pauliflow_test_cases:
-                continue
-            with self.subTest(test_graph.label):
-                for test_case, (expected, pauliflow) in pauliflow_test_cases[test_graph.label].items():
-                    with self.subTest([test_graph.label, test_case]):
-                        valid = verify_pauliflow(
-                            test_graph.graph,
-                            test_graph.inputs,
-                            test_graph.outputs,
-                            pauliflow,
-                            test_graph.meas_planes,
-                            test_graph.meas_angles,
-                        )
-                        self.assertEqual(expected, valid)
-
-    def test_with_rand_circ(self):
->>>>>>> 1a7c64a8
         # test for large graph
         # graph transpiled from circuit always has a flow
         circ = get_rand_circuit(10, 10, fx_rng)
@@ -712,29 +532,38 @@
         meas_planes = pattern.get_meas_plane()
         g, l_k = find_gflow(graph, input_, output, meas_planes)
 
-<<<<<<< HEAD
         valid = verify_gflow(graph, input_, output, g, meas_planes)
-=======
-    def test_rand_graph(self):
+
+        assert valid
+
+    def test_rand_graph_flow(self, fx_rng: Generator) -> None:
         # test finding algorithm and verification for random graphs
         n_nodes = 5
-        for i in range(50):
-            graph, vin, vout, meas_planes, meas_angles = get_rand_graph(n_nodes, seed=seed)
+        for _ in range(50):
+            graph, vin, vout, meas_planes, meas_angles = get_rand_graph(fx_rng, n_nodes)
             f, l_k = find_flow(graph, vin, vout, meas_planes)
             if f:
                 valid = verify_flow(graph, vin, vout, f, meas_planes)
-                self.assertEqual(True, valid)
+                assert valid
+
+    def test_rand_graph_gflow(self, fx_rng: Generator) -> None:
+        # test finding algorithm and verification for random graphs
+        n_nodes = 5
+        for _ in range(50):
+            graph, vin, vout, meas_planes, meas_angles = get_rand_graph(fx_rng, n_nodes)
 
             g, l_k = find_gflow(graph, vin, vout, meas_planes)
             if g:
                 valid = verify_gflow(graph, vin, vout, g, meas_planes)
-                self.assertEqual(True, valid)
+                assert valid
+
+    def test_rand_graph_pauliflow(self, fx_rng: Generator) -> None:
+        # test finding algorithm and verification for random graphs
+        n_nodes = 5
+        for _ in range(50):
+            graph, vin, vout, meas_planes, meas_angles = get_rand_graph(fx_rng, n_nodes)
 
             p, l_k = find_pauliflow(graph, vin, vout, meas_planes, meas_angles)
             if p:
                 valid = verify_pauliflow(graph, vin, vout, p, meas_planes, meas_angles)
-                self.assertEqual(True, valid)
-
->>>>>>> 1a7c64a8
-
-        assert valid+                assert valid