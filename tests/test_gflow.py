--- conflicted
+++ resolved
@@ -6,36 +6,21 @@
 
 import networkx as nx
 import pytest
-<<<<<<< HEAD
-from numpy.random import Generator
-
-import graphix.pauli
-from graphix.command import M, X, Z
-=======
 from numpy.random import PCG64, Generator
 
 from graphix import command
 from graphix.fundamentals import Plane
->>>>>>> 7da20956
 from graphix.gflow import (
     find_flow,
     find_gflow,
     find_pauliflow,
     get_corrections_from_pattern,
-<<<<<<< HEAD
-    get_input_from_flow,
-=======
->>>>>>> 7da20956
     verify_flow,
     verify_gflow,
     verify_pauliflow,
 )
 from graphix.pattern import Pattern
-<<<<<<< HEAD
-from tests.random_circuit import get_rand_circuit
-=======
 from graphix.random_objects import rand_circuit
->>>>>>> 7da20956
 
 if TYPE_CHECKING:
     from collections.abc import Iterable, Iterator
@@ -92,17 +77,10 @@
     inputs = {1}
     outputs = {5}
     meas_planes = {
-<<<<<<< HEAD
-        1: graphix.pauli.Plane.XY,
-        2: graphix.pauli.Plane.XY,
-        3: graphix.pauli.Plane.XY,
-        4: graphix.pauli.Plane.XY,
-=======
         1: Plane.XY,
         2: Plane.XY,
         3: Plane.XY,
         4: Plane.XY,
->>>>>>> 7da20956
     }
     return GraphForTest(
         graph,
@@ -130,17 +108,10 @@
     inputs = {1, 2}
     outputs = {5, 6}
     meas_planes = {
-<<<<<<< HEAD
-        1: graphix.pauli.Plane.XY,
-        2: graphix.pauli.Plane.XY,
-        3: graphix.pauli.Plane.XY,
-        4: graphix.pauli.Plane.XY,
-=======
         1: Plane.XY,
         2: Plane.XY,
         3: Plane.XY,
         4: Plane.XY,
->>>>>>> 7da20956
     }
     return GraphForTest(
         graph,
@@ -175,11 +146,7 @@
     graph = nx.Graph()
     graph.add_nodes_from(nodes)
     graph.add_edges_from(edges)
-<<<<<<< HEAD
-    meas_planes = {1: graphix.pauli.Plane.XY, 2: graphix.pauli.Plane.XY, 3: graphix.pauli.Plane.XY}
-=======
     meas_planes = {1: Plane.XY, 2: Plane.XY, 3: Plane.XY}
->>>>>>> 7da20956
     return GraphForTest(
         graph,
         inputs,
@@ -208,17 +175,10 @@
     graph.add_nodes_from(nodes)
     graph.add_edges_from(edges)
     meas_planes = {
-<<<<<<< HEAD
-        0: graphix.pauli.Plane.XY,
-        1: graphix.pauli.Plane.XY,
-        2: graphix.pauli.Plane.XZ,
-        3: graphix.pauli.Plane.YZ,
-=======
         0: Plane.XY,
         1: Plane.XY,
         2: Plane.XZ,
         3: Plane.YZ,
->>>>>>> 7da20956
     }
     return GraphForTest(
         graph,
@@ -247,11 +207,7 @@
     graph = nx.Graph()
     graph.add_nodes_from(nodes)
     graph.add_edges_from(edges)
-<<<<<<< HEAD
-    meas_planes = {1: graphix.pauli.Plane.XY, 2: graphix.pauli.Plane.XY}
-=======
     meas_planes = {1: Plane.XY, 2: Plane.XY}
->>>>>>> 7da20956
     return GraphForTest(
         graph,
         inputs,
@@ -280,17 +236,10 @@
     graph.add_nodes_from(nodes)
     graph.add_edges_from(edges)
     meas_planes = {
-<<<<<<< HEAD
-        0: graphix.pauli.Plane.XY,
-        1: graphix.pauli.Plane.XY,
-        2: graphix.pauli.Plane.XY,
-        3: graphix.pauli.Plane.XY,
-=======
         0: Plane.XY,
         1: Plane.XY,
         2: Plane.XY,
         3: Plane.XY,
->>>>>>> 7da20956
     }
     meas_angles = {0: 0.1, 1: 0, 2: 0.1, 3: 0}
     return GraphForTest(
@@ -319,17 +268,10 @@
     graph.add_nodes_from(nodes)
     graph.add_edges_from(edges)
     meas_planes = {
-<<<<<<< HEAD
-        0: graphix.pauli.Plane.YZ,
-        1: graphix.pauli.Plane.XZ,
-        2: graphix.pauli.Plane.XY,
-        3: graphix.pauli.Plane.YZ,
-=======
         0: Plane.YZ,
         1: Plane.XZ,
         2: Plane.XY,
         3: Plane.YZ,
->>>>>>> 7da20956
     }
     meas_angles = {0: 0.5, 1: 0, 2: 0.5, 3: 0}
     return GraphForTest(
@@ -359,11 +301,7 @@
     graph = nx.Graph()
     graph.add_nodes_from(nodes)
     graph.add_edges_from(edges)
-<<<<<<< HEAD
-    meas_planes = {0: graphix.pauli.Plane.YZ, 1: graphix.pauli.Plane.XZ, 2: graphix.pauli.Plane.XY}
-=======
     meas_planes = {0: Plane.YZ, 1: Plane.XZ, 2: Plane.XY}
->>>>>>> 7da20956
     meas_angles = {0: 0.5, 1: 0.1, 2: 0.5}
     return GraphForTest(
         graph,
@@ -508,11 +446,7 @@
     vout = set(rng.choice(list(set(nodes) - vin), output_nodes_number, replace=False))
 
     meas_planes = {}
-<<<<<<< HEAD
-    meas_plane_candidates = [graphix.pauli.Plane.XY, graphix.pauli.Plane.XZ, graphix.pauli.Plane.YZ]
-=======
     meas_plane_candidates = [Plane.XY, Plane.XZ, Plane.YZ]
->>>>>>> 7da20956
     meas_angles = {}
     meas_angle_candidates = [0, 0.25, 0.5, 0.75]
 
@@ -664,21 +598,12 @@
             assert valid
 
     def test_corrections_from_pattern(self) -> None:
-<<<<<<< HEAD
-        pattern = Pattern(input_nodes=range(5))
-        pattern.add(graphix.command.M(node=0))
-        pattern.add(graphix.command.M(node=1))
-        pattern.add(graphix.command.M(node=2, s_domain=(0,), t_domain=(1,)))
-        pattern.add(graphix.command.X(node=3, domain=(2,)))
-        pattern.add(graphix.command.Z(node=4, domain=(3,)))
-=======
         pattern = Pattern(input_nodes=list(range(5)))
         pattern.add(command.M(node=0))
         pattern.add(command.M(node=1))
         pattern.add(command.M(node=2, s_domain={0}, t_domain={1}))
         pattern.add(command.X(node=3, domain={2}))
         pattern.add(command.Z(node=4, domain={3}))
->>>>>>> 7da20956
         xflow, zflow = get_corrections_from_pattern(pattern)
         assert xflow == {0: {2}, 2: {3}}
         assert zflow == {1: {2}, 3: {4}}