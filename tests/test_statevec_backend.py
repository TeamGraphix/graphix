--- conflicted
+++ resolved
@@ -2,18 +2,10 @@
 import unittest
 
 import numpy as np
-<<<<<<< HEAD
-
-from graphix.ops import States
-from graphix.sim.statevec import Statevec
-import tests.test_graphsim
-
-=======
 from graphix import Circuit
 from graphix.states import BasicStates, PlanarState
 from graphix.sim.statevec import Statevec, meas_op, StatevectorBackend
 import graphix.pauli
->>>>>>> b8d1c5f6
 
 class TestStatevec(unittest.TestCase):
     def test_remove_one_qubit(self):
