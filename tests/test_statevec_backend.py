<<<<<<< HEAD
from __future__ import annotations

=======
>>>>>>> 1a7c64a8
import unittest
from copy import deepcopy

import numpy as np
from graphix.ops import States
from graphix.sim.statevec import Statevec, meas_op


class TestStatevec(unittest.TestCase):
    def test_remove_one_qubit(self):
        n = 10
        k = 3

        sv = Statevec(nqubit=n)
        for i in range(n):
            sv.entangle([i, (i + 1) % n])
        m_op = meas_op(np.pi / 5)
        sv.evolve(m_op, [k])
        sv2 = deepcopy(sv)

        sv.remove_qubit(k)
        sv2.ptrace([k])
        sv2.normalize()

        np.testing.assert_almost_equal(np.abs(sv.psi.flatten().dot(sv2.psi.flatten().conj())), 1)

    def test_measurement_into_each_XYZ_basis(self):
        n = 3
        k = 0
        # for measurement into |-> returns [[0, 0], ..., [0, 0]] (whose norm is zero)
        for state in [States.plus, States.zero, States.one, States.iplus, States.iminus]:
            m_op = np.outer(state, state.T.conjugate())
            sv = Statevec(nqubit=n)
            sv.evolve(m_op, [k])
            sv.remove_qubit(k)

            sv2 = Statevec(nqubit=n - 1)
            np.testing.assert_almost_equal(np.abs(sv.psi.flatten().dot(sv2.psi.flatten().conj())), 1)

    def test_measurement_into_minus_state(self):
        n = 3
        k = 0
        m_op = np.outer(States.minus, States.minus.T.conjugate())
        sv = Statevec(nqubit=n)
        sv.evolve(m_op, [k])
        with self.assertRaises(AssertionError):
            sv.remove_qubit(k)


if __name__ == "__main__":
    unittest.main()<|MERGE_RESOLUTION|>--- conflicted
+++ resolved
@@ -1,8 +1,3 @@
-<<<<<<< HEAD
-from __future__ import annotations
-
-=======
->>>>>>> 1a7c64a8
 import unittest
 from copy import deepcopy
 
