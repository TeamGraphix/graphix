from __future__ import annotations

from copy import deepcopy

import numpy as np
<<<<<<< HEAD
=======
import numpy.typing as npt
>>>>>>> dd15e5d6
import pytest

import graphix.pauli
from graphix import Circuit
from graphix.sim.statevec import Statevec, StatevectorBackend, meas_op
from graphix.states import BasicStates, PlanarState


<<<<<<< HEAD
class TestStatevecBackend(unittest.TestCase):
    def test_remove_one_qubit(self):
=======
class TestStatevec:
    def test_remove_one_qubit(self) -> None:
>>>>>>> dd15e5d6
        n = 10
        k = 3

        sv = Statevec(nqubit=n)
        for i in range(n):
            sv.entangle([i, (i + 1) % n])
        m_op = meas_op(np.pi / 5)
        sv.evolve(m_op, [k])
        sv2 = deepcopy(sv)

        sv.remove_qubit(k)
        sv2.ptrace([k])
        sv2.normalize()

        assert np.abs(sv.psi.flatten().dot(sv2.psi.flatten().conj())) == pytest.approx(1)

    @pytest.mark.parametrize("state", [States.plus, States.zero, States.one, States.iplus, States.iminus])
    def test_measurement_into_each_xyz_basis(self, state: npt.NDArray) -> None:
        n = 3
        k = 0
        # for measurement into |-> returns [[0, 0], ..., [0, 0]] (whose norm is zero)
<<<<<<< HEAD
        # NOTE weird choice (MINUS is orthogonal to PLUS so zero)
        for state in [BasicStates.PLUS, BasicStates.ZERO, BasicStates.ONE, BasicStates.PLUS_I, BasicStates.MINUS_I]:
            m_op = np.outer(state.get_statevector(), state.get_statevector().T.conjugate())

            sv = Statevec(nqubit=n)
            sv.evolve(m_op, [k])
            sv.remove_qubit(k)
=======
        m_op = np.outer(state, state.T.conjugate())
        sv = Statevec(nqubit=n)
        sv.evolve(m_op, [k])
        sv.remove_qubit(k)
>>>>>>> dd15e5d6

        sv2 = Statevec(nqubit=n - 1)
        assert np.abs(sv.psi.flatten().dot(sv2.psi.flatten().conj())) == pytest.approx(1)

    def test_measurement_into_minus_state(self) -> None:
        n = 3
        k = 0
        m_op = np.outer(BasicStates.MINUS.get_statevector(), BasicStates.MINUS.get_statevector().T.conjugate())
        sv = Statevec(nqubit=n)
        sv.evolve(m_op, [k])
        with pytest.raises(AssertionError):
<<<<<<< HEAD
            sv.remove_qubit(k)


class TestStatevecNew(unittest.TestCase):
    # more tests not really needed since redundant with Statevec constructor tests

    def setUp(self):
        # set up the random numbers
        self.rng = np.random.default_rng()  # seed=422

        circ = Circuit(1)
        circ.h(0)
        self.hadamardpattern = circ.transpile().pattern

    # test initialization only
    def test_init_success(self):
        # plus state (default)
        backend = StatevectorBackend(self.hadamardpattern)
        vec = Statevec(nqubit=1)
        assert np.allclose(vec.psi, backend.state.psi)
        # assert backend.state.Nqubit == 1
        assert len(backend.state.dims()) == 1

        # minus state
        backend = StatevectorBackend(self.hadamardpattern, input_state=BasicStates.MINUS)
        vec = Statevec(nqubit=1, data=BasicStates.MINUS)
        assert np.allclose(vec.psi, backend.state.psi)
        # assert backend.state.Nqubit == 1
        assert len(backend.state.dims()) == 1

        # random planar state
        rand_angle = self.rng.random() * 2 * np.pi
        rand_plane = self.rng.choice(np.array([i for i in graphix.pauli.Plane]))
        state = PlanarState(plane=rand_plane, angle=rand_angle)
        backend = StatevectorBackend(self.hadamardpattern, input_state=state)
        vec = Statevec(nqubit=1, data=state)
        assert np.allclose(vec.psi, backend.state.psi)
        # assert backend.state.Nqubit == 1
        assert len(backend.state.dims()) == 1

        # data input and Statevec input

    def test_init_fail(self):
        # incorrect number of dimensions for State input
        # only one input node, two states provided
        # doesn't fail! just takes the first qubit!
        # Discard second qubit so can be whatever

        rand_angle = self.rng.random(2) * 2 * np.pi
        rand_plane = self.rng.choice(np.array([i for i in graphix.pauli.Plane]), 2)

        state = PlanarState(plane=rand_plane[0], angle=rand_angle[0])
        state2 = PlanarState(plane=rand_plane[1], angle=rand_angle[1])
        with pytest.raises(ValueError):
            StatevectorBackend(self.hadamardpattern, input_state=[state, state2])


if __name__ == "__main__":
    unittest.main()
=======
            sv.remove_qubit(k)
>>>>>>> dd15e5d6
<|MERGE_RESOLUTION|>--- conflicted
+++ resolved
@@ -1,27 +1,21 @@
 from __future__ import annotations
 
 from copy import deepcopy
+from typing import TYPE_CHECKING
 
 import numpy as np
-<<<<<<< HEAD
-=======
-import numpy.typing as npt
->>>>>>> dd15e5d6
 import pytest
 
 import graphix.pauli
-from graphix import Circuit
 from graphix.sim.statevec import Statevec, StatevectorBackend, meas_op
 from graphix.states import BasicStates, PlanarState
 
+if TYPE_CHECKING:
+    from numpy.random import Generator
 
-<<<<<<< HEAD
-class TestStatevecBackend(unittest.TestCase):
-    def test_remove_one_qubit(self):
-=======
+
 class TestStatevec:
     def test_remove_one_qubit(self) -> None:
->>>>>>> dd15e5d6
         n = 10
         k = 3
 
@@ -38,25 +32,18 @@
 
         assert np.abs(sv.psi.flatten().dot(sv2.psi.flatten().conj())) == pytest.approx(1)
 
-    @pytest.mark.parametrize("state", [States.plus, States.zero, States.one, States.iplus, States.iminus])
-    def test_measurement_into_each_xyz_basis(self, state: npt.NDArray) -> None:
+    @pytest.mark.parametrize(
+        "state", [BasicStates.PLUS, BasicStates.ZERO, BasicStates.ONE, BasicStates.PLUS_I, BasicStates.MINUS_I]
+    )
+    def test_measurement_into_each_xyz_basis(self, state: BasicStates) -> None:
         n = 3
         k = 0
         # for measurement into |-> returns [[0, 0], ..., [0, 0]] (whose norm is zero)
-<<<<<<< HEAD
-        # NOTE weird choice (MINUS is orthogonal to PLUS so zero)
-        for state in [BasicStates.PLUS, BasicStates.ZERO, BasicStates.ONE, BasicStates.PLUS_I, BasicStates.MINUS_I]:
-            m_op = np.outer(state.get_statevector(), state.get_statevector().T.conjugate())
-
-            sv = Statevec(nqubit=n)
-            sv.evolve(m_op, [k])
-            sv.remove_qubit(k)
-=======
-        m_op = np.outer(state, state.T.conjugate())
+        statevector = state.get_statevector()
+        m_op = np.outer(statevector, statevector.T.conjugate())
         sv = Statevec(nqubit=n)
         sv.evolve(m_op, [k])
         sv.remove_qubit(k)
->>>>>>> dd15e5d6
 
         sv2 = Statevec(nqubit=n - 1)
         assert np.abs(sv.psi.flatten().dot(sv2.psi.flatten().conj())) == pytest.approx(1)
@@ -68,42 +55,33 @@
         sv = Statevec(nqubit=n)
         sv.evolve(m_op, [k])
         with pytest.raises(AssertionError):
-<<<<<<< HEAD
             sv.remove_qubit(k)
 
 
-class TestStatevecNew(unittest.TestCase):
+class TestStatevecNew:
     # more tests not really needed since redundant with Statevec constructor tests
 
-    def setUp(self):
-        # set up the random numbers
-        self.rng = np.random.default_rng()  # seed=422
-
-        circ = Circuit(1)
-        circ.h(0)
-        self.hadamardpattern = circ.transpile().pattern
-
     # test initialization only
-    def test_init_success(self):
+    def test_init_success(self, hadamardpattern, fx_rng: Generator):
         # plus state (default)
-        backend = StatevectorBackend(self.hadamardpattern)
+        backend = StatevectorBackend(hadamardpattern)
         vec = Statevec(nqubit=1)
         assert np.allclose(vec.psi, backend.state.psi)
         # assert backend.state.Nqubit == 1
         assert len(backend.state.dims()) == 1
 
         # minus state
-        backend = StatevectorBackend(self.hadamardpattern, input_state=BasicStates.MINUS)
+        backend = StatevectorBackend(hadamardpattern, input_state=BasicStates.MINUS)
         vec = Statevec(nqubit=1, data=BasicStates.MINUS)
         assert np.allclose(vec.psi, backend.state.psi)
         # assert backend.state.Nqubit == 1
         assert len(backend.state.dims()) == 1
 
         # random planar state
-        rand_angle = self.rng.random() * 2 * np.pi
-        rand_plane = self.rng.choice(np.array([i for i in graphix.pauli.Plane]))
+        rand_angle = fx_rng.random() * 2 * np.pi
+        rand_plane = fx_rng.choice(np.array([i for i in graphix.pauli.Plane]))
         state = PlanarState(plane=rand_plane, angle=rand_angle)
-        backend = StatevectorBackend(self.hadamardpattern, input_state=state)
+        backend = StatevectorBackend(hadamardpattern, input_state=state)
         vec = Statevec(nqubit=1, data=state)
         assert np.allclose(vec.psi, backend.state.psi)
         # assert backend.state.Nqubit == 1
@@ -111,23 +89,16 @@
 
         # data input and Statevec input
 
-    def test_init_fail(self):
+    def test_init_fail(self, hadamardpattern, fx_rng: Generator):
         # incorrect number of dimensions for State input
         # only one input node, two states provided
         # doesn't fail! just takes the first qubit!
         # Discard second qubit so can be whatever
 
-        rand_angle = self.rng.random(2) * 2 * np.pi
-        rand_plane = self.rng.choice(np.array([i for i in graphix.pauli.Plane]), 2)
+        rand_angle = fx_rng.random(2) * 2 * np.pi
+        rand_plane = fx_rng.choice(np.array([i for i in graphix.pauli.Plane]), 2)
 
         state = PlanarState(plane=rand_plane[0], angle=rand_angle[0])
         state2 = PlanarState(plane=rand_plane[1], angle=rand_angle[1])
         with pytest.raises(ValueError):
-            StatevectorBackend(self.hadamardpattern, input_state=[state, state2])
-
-
-if __name__ == "__main__":
-    unittest.main()
-=======
-            sv.remove_qubit(k)
->>>>>>> dd15e5d6
+            StatevectorBackend(hadamardpattern, input_state=[state, state2])