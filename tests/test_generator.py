--- conflicted
+++ resolved
@@ -22,11 +22,7 @@
         angles = fx_rng.normal(size=6)
         results = []
         repeats = 3  # for testing the determinism of a pattern
-<<<<<<< HEAD
-        meas_planes = dict.fromkeys(list(range(6)), Plane.XY)
-=======
         meas_planes = dict.fromkeys(range(6), Plane.XY)
->>>>>>> 4da550b4
         for _ in range(repeats):
             pattern = generate_from_graph(graph, angles, list(inputs), list(outputs), meas_planes=meas_planes)
             pattern.standardize()
@@ -43,11 +39,8 @@
         inputs = {1, 3, 5}
         outputs = {2, 4, 6}
         angles = fx_rng.normal(size=6)
-<<<<<<< HEAD
         meas_planes = dict.fromkeys(list(range(1, 6)), Plane.XY)
-=======
-        meas_planes = dict.fromkeys(range(1, 6), Plane.XY)
->>>>>>> 4da550b4
+
         results = []
         repeats = 3  # for testing the determinism of a pattern
         for _ in range(repeats):
