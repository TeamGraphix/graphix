from __future__ import annotations

from typing import TYPE_CHECKING

import networkx as nx
import numpy as np
import pytest

<<<<<<< HEAD
import graphix.pauli
import tests.random_circuit as rc
=======
from graphix.fundamentals import Plane
>>>>>>> 7da20956
from graphix.generator import generate_from_graph
from graphix.random_objects import rand_gate

if TYPE_CHECKING:
    from numpy.random import Generator


class TestGenerator:
    def test_pattern_generation_determinism_flow(self, fx_rng: Generator) -> None:
        graph = nx.Graph([(0, 3), (1, 4), (2, 5), (1, 3), (2, 4), (3, 6), (4, 7), (5, 8)])
        inputs = {0, 1, 2}
        outputs = {6, 7, 8}
        angles = fx_rng.normal(size=6)
        results = []
        repeats = 3  # for testing the determinism of a pattern
<<<<<<< HEAD
        meas_planes = {i: graphix.pauli.Plane.XY for i in range(6)}
=======
        meas_planes = {i: Plane.XY for i in range(6)}
>>>>>>> 7da20956
        for _ in range(repeats):
            pattern = generate_from_graph(graph, angles, list(inputs), list(outputs), meas_planes=meas_planes)
            pattern.standardize()
            pattern.minimize_space()
            state = pattern.simulate_pattern(rng=fx_rng)
            results.append(state)
        combinations = [(0, 1), (0, 2), (1, 2)]
        for i, j in combinations:
            inner_product = np.dot(results[i].flatten(), results[j].flatten().conjugate())
            assert abs(inner_product) == pytest.approx(1)

    def test_pattern_generation_determinism_gflow(self, fx_rng: Generator) -> None:
        graph = nx.Graph([(1, 2), (2, 3), (3, 4), (4, 5), (5, 6), (3, 6), (1, 6)])
        inputs = {1, 3, 5}
        outputs = {2, 4, 6}
        angles = fx_rng.normal(size=6)
<<<<<<< HEAD
        meas_planes = {i: graphix.pauli.Plane.XY for i in range(1, 6)}
=======
        meas_planes = {i: Plane.XY for i in range(1, 6)}
>>>>>>> 7da20956
        results = []
        repeats = 3  # for testing the determinism of a pattern
        for _ in range(repeats):
            pattern = generate_from_graph(graph, angles, list(inputs), list(outputs), meas_planes=meas_planes)
            pattern.standardize()
            pattern.minimize_space()
            state = pattern.simulate_pattern(rng=fx_rng)
            results.append(state)
        combinations = [(0, 1), (0, 2), (1, 2)]
        for i, j in combinations:
            inner_product = np.dot(results[i].flatten(), results[j].flatten().conjugate())
            assert abs(inner_product) == pytest.approx(1)

    def test_pattern_generation_flow(self, fx_rng: Generator) -> None:
        nqubits = 3
        depth = 2
        pairs = [(0, 1), (1, 2)]
        circuit = rand_gate(nqubits, depth, pairs, fx_rng)
        # transpile into graph
        pattern = circuit.transpile().pattern
        pattern.standardize()
        pattern.shift_signals()
        # get the graph and generate pattern again with flow algorithm
        nodes, edges = pattern.get_graph()
        g = nx.Graph()
        g.add_nodes_from(nodes)
        g.add_edges_from(edges)
        input_list = [0, 1, 2]
        angles = {}
        for cmd in pattern.get_measurement_commands():
            angles[cmd.node] = cmd.angle
        meas_planes = pattern.get_meas_plane()
        pattern2 = generate_from_graph(g, angles, input_list, pattern.output_nodes, meas_planes)
        # check that the new one runs and returns correct result
        pattern2.standardize()
        pattern2.shift_signals()
        pattern2.minimize_space()
        state = circuit.simulate_statevector().statevec
        state_mbqc = pattern2.simulate_pattern(rng=fx_rng)
        assert np.abs(np.dot(state_mbqc.flatten().conjugate(), state.flatten())) == pytest.approx(1)<|MERGE_RESOLUTION|>--- conflicted
+++ resolved
@@ -6,12 +6,7 @@
 import numpy as np
 import pytest
 
-<<<<<<< HEAD
-import graphix.pauli
-import tests.random_circuit as rc
-=======
 from graphix.fundamentals import Plane
->>>>>>> 7da20956
 from graphix.generator import generate_from_graph
 from graphix.random_objects import rand_gate
 
@@ -27,11 +22,7 @@
         angles = fx_rng.normal(size=6)
         results = []
         repeats = 3  # for testing the determinism of a pattern
-<<<<<<< HEAD
-        meas_planes = {i: graphix.pauli.Plane.XY for i in range(6)}
-=======
         meas_planes = {i: Plane.XY for i in range(6)}
->>>>>>> 7da20956
         for _ in range(repeats):
             pattern = generate_from_graph(graph, angles, list(inputs), list(outputs), meas_planes=meas_planes)
             pattern.standardize()
@@ -48,11 +39,7 @@
         inputs = {1, 3, 5}
         outputs = {2, 4, 6}
         angles = fx_rng.normal(size=6)
-<<<<<<< HEAD
-        meas_planes = {i: graphix.pauli.Plane.XY for i in range(1, 6)}
-=======
         meas_planes = {i: Plane.XY for i in range(1, 6)}
->>>>>>> 7da20956
         results = []
         repeats = 3  # for testing the determinism of a pattern
         for _ in range(repeats):
