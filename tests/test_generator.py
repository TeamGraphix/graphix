--- conflicted
+++ resolved
@@ -6,12 +6,8 @@
 import numpy as np
 import pytest
 
-<<<<<<< HEAD
+import graphix.pauli
 import graphix.random_circuit as rc
-=======
-import graphix.pauli
-import tests.random_circuit as rc
->>>>>>> c563fc04
 from graphix.generator import generate_from_graph
 
 if TYPE_CHECKING:
