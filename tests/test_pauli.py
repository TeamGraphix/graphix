<<<<<<< HEAD
import unittest

import numpy as np
=======
from __future__ import annotations

import itertools
from typing import TYPE_CHECKING

import numpy as np
import pytest
>>>>>>> 33ed1ea4

import graphix.clifford
import graphix.pauli

if TYPE_CHECKING:
    from graphix.clifford import Clifford
    from graphix.pauli import ComplexUnit, Pauli, Plane


class TestPauli:
    @pytest.mark.parametrize(
        ("u", "p"),
        itertools.product(
            graphix.pauli.UNITS,
            graphix.pauli.LIST,
        ),
    )
    def test_unit_mul(self, u: ComplexUnit, p: Pauli) -> None:
        assert np.allclose((u * p).matrix, u.complex * p.matrix)

    @pytest.mark.parametrize(
        ("a", "b"),
        itertools.product(
            graphix.pauli.LIST,
            graphix.pauli.LIST,
        ),
    )
    def test_matmul(self, a: Pauli, b: Pauli) -> None:
        assert np.allclose((a @ b).matrix, a.matrix @ b.matrix)

    @pytest.mark.parametrize(
        ("plane", "s", "t", "clifford", "angle", "choice"),
        itertools.product(
            graphix.pauli.Plane,
            (False, True),
            (False, True),
            graphix.clifford.TABLE,
            (0, np.pi),
            (False, True),
        ),
    )
    def test_measure_update(
        self,
        plane: Plane,
        s: bool,
        t: bool,
        clifford: Clifford,
        angle: float,
        choice: bool,
    ) -> None:
        vop = clifford.index
        if s:
            vop = graphix.clifford.CLIFFORD_MUL[1, vop]
        if t:
            vop = graphix.clifford.CLIFFORD_MUL[3, vop]
        vec = plane.polar(angle)
        op_mat_ref = np.eye(2, dtype=np.complex128) / 2
        for i in range(3):
            op_mat_ref += (-1) ** (choice) * vec[i] * graphix.clifford.CLIFFORD[i + 1] / 2
        clifford_mat = graphix.clifford.CLIFFORD[vop]
        op_mat_ref = clifford_mat.conj().T @ op_mat_ref @ clifford_mat
        measure_update = graphix.pauli.MeasureUpdate.compute(plane, s, t, clifford)
        new_angle = angle * measure_update.coeff + measure_update.add_term
        vec = measure_update.new_plane.polar(new_angle)
        op_mat = np.eye(2, dtype=np.complex128) / 2
        for i in range(3):
            op_mat += (-1) ** (choice) * vec[i] * graphix.clifford.CLIFFORD[i + 1] / 2
        assert np.allclose(op_mat, op_mat_ref) or np.allclose(op_mat, -op_mat_ref)<|MERGE_RESOLUTION|>--- conflicted
+++ resolved
@@ -1,8 +1,3 @@
-<<<<<<< HEAD
-import unittest
-
-import numpy as np
-=======
 from __future__ import annotations
 
 import itertools
@@ -10,7 +5,6 @@
 
 import numpy as np
 import pytest
->>>>>>> 33ed1ea4
 
 import graphix.clifford
 import graphix.pauli
