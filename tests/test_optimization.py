from __future__ import annotations

import numpy as np
import pytest
from numpy.random import PCG64, Generator

from graphix.clifford import Clifford
from graphix.command import C, Command, CommandKind, E, M, N, X, Z
from graphix.fundamentals import Plane
from graphix.gflow import gflow_from_pattern
<<<<<<< HEAD
from graphix.optimization import incorporate_pauli_results, remove_useless_domains
=======
from graphix.optimization import StandardizedPattern, incorporate_pauli_results
>>>>>>> 55abf0a7
from graphix.pattern import Pattern
from graphix.random_objects import rand_circuit
from graphix.states import PlanarState


def test_standardize_clifford_entanglement(fx_rng: Generator) -> None:
    alpha = 2 * np.pi * fx_rng.random()
    i_lst = [0]
    o_lst = [0, 1]

    supported_gates = {0, 1, 2, 3, 4, 5, 9, 10}

    for i in range(24):
        for j in range(24):
            cmds: list[Command] = [N(1), C(0, Clifford(i)), C(1, Clifford(j)), E((0, 1))]
            p = Pattern(input_nodes=i_lst, output_nodes=o_lst, cmds=cmds)
            p_ref = p.copy()

            if i not in supported_gates:
                with pytest.raises(
                    NotImplementedError,
                    match=r"Pattern contains a Clifford followed by an E command on qubit 0 which only commute up to a two-qubit Clifford. Standarization is not supported.",
                ):
                    p.standardize()
            elif j not in supported_gates:
                with pytest.raises(
                    NotImplementedError,
                    match=r"Pattern contains a Clifford followed by an E command on qubit 1 which only commute up to a two-qubit Clifford. Standarization is not supported.",
                ):
                    p.standardize()
            else:
                p.standardize()

                # check C commands are at the end
                assert p[0].kind == CommandKind.N
                assert p[1].kind == CommandKind.E
                assert p[2].kind == CommandKind.C
                assert p[3].kind == CommandKind.C

                state_ref = p_ref.simulate_pattern(input_state=PlanarState(Plane.XY, alpha))
                state_p = p.simulate_pattern(input_state=PlanarState(Plane.XY, alpha))
                assert np.abs(np.dot(state_p.flatten().conjugate(), state_ref.flatten())) == pytest.approx(1)


@pytest.mark.parametrize("jumps", range(1, 11))
def test_incorporate_pauli_results(fx_bg: PCG64, jumps: int) -> None:
    rng = Generator(fx_bg.jumped(jumps))
    nqubits = 3
    depth = 3
    circuit = rand_circuit(nqubits, depth, rng)
    pattern = circuit.transpile().pattern
    pattern.standardize()
    pattern.shift_signals()
    pattern.perform_pauli_measurements()
    pattern2 = incorporate_pauli_results(pattern)
    state = pattern.simulate_pattern(rng=rng)
    state2 = pattern2.simulate_pattern(rng=rng)
    assert np.abs(np.dot(state.flatten().conjugate(), state2.flatten())) == pytest.approx(1)


@pytest.mark.parametrize("jumps", range(1, 11))
def test_flow_after_pauli_preprocessing(fx_bg: PCG64, jumps: int) -> None:
    rng = Generator(fx_bg.jumped(jumps))
    nqubits = 3
    depth = 3
    circuit = rand_circuit(nqubits, depth, rng)
    pattern = circuit.transpile().pattern
    pattern.standardize()
    pattern.shift_signals()
    # pattern.move_pauli_measurements_to_the_front()
    pattern.perform_pauli_measurements()
    pattern2 = incorporate_pauli_results(pattern)
    pattern2.standardize()
    f, _l = gflow_from_pattern(pattern2)
    assert f is not None


<<<<<<< HEAD
@pytest.mark.parametrize("jumps", range(1, 11))
def test_remove_useless_domains(fx_bg: PCG64, jumps: int) -> None:
    rng = Generator(fx_bg.jumped(jumps))
    nqubits = 3
    depth = 3
    circuit = rand_circuit(nqubits, depth, rng)
    pattern = circuit.transpile().pattern
    pattern.standardize()
    pattern.shift_signals()
    pattern.perform_pauli_measurements()
    pattern2 = remove_useless_domains(pattern)
    state = pattern.simulate_pattern(rng=rng)
    state2 = pattern2.simulate_pattern(rng=rng)
=======
def test_to_space_optimal_pattern() -> None:
    pattern = Pattern(
        cmds=[
            N(8),
            N(17),
            N(18),
            E((8, 17)),
            E((17, 18)),
            M(8, angle=-0.75),
            Z(18, {8}),
            X(17, {8}),
            C(17, (Clifford.S @ Clifford.Z)),
            C(18, (Clifford.S @ Clifford.Z)),
        ],
        output_nodes=[17, 18],
    )
    pattern2 = StandardizedPattern.from_pattern(pattern).to_space_optimal_pattern()
    state = pattern.simulate_pattern()
    state2 = pattern2.simulate_pattern()
>>>>>>> 55abf0a7
    assert np.abs(np.dot(state.flatten().conjugate(), state2.flatten())) == pytest.approx(1)<|MERGE_RESOLUTION|>--- conflicted
+++ resolved
@@ -8,11 +8,7 @@
 from graphix.command import C, Command, CommandKind, E, M, N, X, Z
 from graphix.fundamentals import Plane
 from graphix.gflow import gflow_from_pattern
-<<<<<<< HEAD
-from graphix.optimization import incorporate_pauli_results, remove_useless_domains
-=======
-from graphix.optimization import StandardizedPattern, incorporate_pauli_results
->>>>>>> 55abf0a7
+from graphix.optimization import StandardizedPattern, incorporate_pauli_results, remove_useless_domains
 from graphix.pattern import Pattern
 from graphix.random_objects import rand_circuit
 from graphix.states import PlanarState
@@ -90,7 +86,6 @@
     assert f is not None
 
 
-<<<<<<< HEAD
 @pytest.mark.parametrize("jumps", range(1, 11))
 def test_remove_useless_domains(fx_bg: PCG64, jumps: int) -> None:
     rng = Generator(fx_bg.jumped(jumps))
@@ -104,7 +99,9 @@
     pattern2 = remove_useless_domains(pattern)
     state = pattern.simulate_pattern(rng=rng)
     state2 = pattern2.simulate_pattern(rng=rng)
-=======
+    assert np.abs(np.dot(state.flatten().conjugate(), state2.flatten())) == pytest.approx(1)
+
+
 def test_to_space_optimal_pattern() -> None:
     pattern = Pattern(
         cmds=[
@@ -124,5 +121,4 @@
     pattern2 = StandardizedPattern.from_pattern(pattern).to_space_optimal_pattern()
     state = pattern.simulate_pattern()
     state2 = pattern2.simulate_pattern()
->>>>>>> 55abf0a7
     assert np.abs(np.dot(state.flatten().conjugate(), state2.flatten())) == pytest.approx(1)