from __future__ import annotations

import copy
import itertools
import sys
import typing
from typing import TYPE_CHECKING

import numpy as np
import pytest
from numpy.random import PCG64, Generator

import graphix.clifford
import graphix.ops
import graphix.pauli
import graphix.sim.base_backend
import graphix.states
<<<<<<< HEAD
import tests.random_circuit as rc
from graphix.command import C, E, M, N, X, Z
from graphix.pattern import CommandNode, Pattern, shift_outcomes
=======
from graphix.command import E, M, N
from graphix.pattern import CommandNode, Pattern
>>>>>>> a9493b72
from graphix.pauli import Plane
from graphix.random_objects import rand_circuit, rand_gate
from graphix.sim.density_matrix import DensityMatrix
from graphix.simulator import PatternSimulator
from graphix.transpiler import Circuit

if TYPE_CHECKING:
    import collections.abc
    from collections.abc import Sequence

    from graphix.sim.statevec import Statevec


def compare_backend_result_with_statevec(backend: str, backend_state, statevec: Statevec) -> float:
    if backend == "statevector":
        return np.abs(np.dot(backend_state.flatten().conjugate(), statevec.flatten()))
    elif backend == "densitymatrix":
        return np.abs(np.dot(backend_state.rho.flatten().conjugate(), DensityMatrix(statevec).rho.flatten()))
    else:
        raise NotImplementedError(backend)


Outcome = typing.Literal[0, 1]


class IterGenerator:
    def __init__(self, it: collections.abc.Iterable[Outcome]) -> None:
        self.__it = iter(it)

    def choice(self, _outcomes: list[Outcome]) -> Outcome:
        return next(self.__it)


class TestPattern:
    # this fails without behaviour modification
    def test_manual_generation(self) -> None:
        pattern = Pattern()
        pattern.add(N(node=0))
        pattern.add(N(node=1))
        pattern.add(M(node=0))

    def test_standardize(self, fx_rng: Generator) -> None:
        nqubits = 2
        depth = 1
        circuit = rand_circuit(nqubits, depth, fx_rng)
        pattern = circuit.transpile().pattern
        pattern.standardize(method="global")
        assert pattern.is_standard()
        state = circuit.simulate_statevector().statevec
        state_mbqc = pattern.simulate_pattern(rng=fx_rng)
        assert np.abs(np.dot(state_mbqc.flatten().conjugate(), state.flatten())) == pytest.approx(1)

    def test_minimize_space(self, fx_rng: Generator) -> None:
        nqubits = 5
        depth = 5
        circuit = rand_circuit(nqubits, depth, fx_rng)
        pattern = circuit.transpile().pattern
        pattern.standardize(method="global")
        pattern.minimize_space()
        state = circuit.simulate_statevector().statevec
        state_mbqc = pattern.simulate_pattern(rng=fx_rng)
        assert np.abs(np.dot(state_mbqc.flatten().conjugate(), state.flatten())) == pytest.approx(1)

    @pytest.mark.parametrize("jumps", range(1, 11))
    def test_minimize_space_with_gflow(self, fx_bg: PCG64, jumps: int, use_rustworkx: bool = True) -> None:
        rng = Generator(fx_bg.jumped(jumps))
        nqubits = 3
        depth = 3
        pairs = [(i, np.mod(i + 1, nqubits)) for i in range(nqubits)]
        circuit = rand_gate(nqubits, depth, pairs, rng)
        pattern = circuit.transpile().pattern
        pattern.standardize(method="global")
        pattern.shift_signals(method="global")
        pattern.perform_pauli_measurements(use_rustworkx=use_rustworkx)
        pattern.minimize_space()
        state = circuit.simulate_statevector().statevec
        state_mbqc = pattern.simulate_pattern(rng=rng)
        assert np.abs(np.dot(state_mbqc.flatten().conjugate(), state.flatten())) == pytest.approx(1)

    @pytest.mark.filterwarnings("ignore:Simulating using densitymatrix backend with no noise.")
    @pytest.mark.parametrize("backend_type", ["statevector", "densitymatrix", "tensornetwork"])
    def test_empty_output_nodes(
        self, backend_type: typing.Literal["statevector", "densitymatrix", "tensornetwork"]
    ) -> None:
        pattern = Pattern(input_nodes=[0])
        pattern.add(M(node=0, angle=0.5))

        def simulate_and_measure():
            sim = PatternSimulator(pattern, backend_type)
            sim.run()
            if backend_type == "statevector":
                assert sim.backend.state.dims() == ()
            elif backend_type == "densitymatrix":
                assert sim.backend.state.dims() == (1, 1)
            elif backend_type == "tensornetwork":
                assert sim.backend.state.to_statevector().shape == (1,)
            return sim.measure_method.results[0]

        nb_shots = 1000
        nb_ones = sum(1 for _ in range(nb_shots) if simulate_and_measure())
        assert abs(nb_ones - nb_shots / 2) < nb_shots / 10

    def test_minimize_space_graph_maxspace_with_flow(self, fx_rng: Generator) -> None:
        max_qubits = 20
        for nqubits in range(2, max_qubits):
            depth = 5
            pairs = [(i, np.mod(i + 1, nqubits)) for i in range(nqubits)]
            circuit = rand_gate(nqubits, depth, pairs, fx_rng)
            pattern = circuit.transpile().pattern
            pattern.standardize(method="global")
            pattern.minimize_space()
            assert pattern.max_space() == nqubits + 1

    def test_parallelize_pattern(self, fx_rng: Generator) -> None:
        nqubits = 2
        depth = 1
        circuit = rand_circuit(nqubits, depth, fx_rng)
        pattern = circuit.transpile().pattern
        pattern.standardize(method="global")
        pattern.parallelize_pattern()
        state = circuit.simulate_statevector().statevec
        state_mbqc = pattern.simulate_pattern(rng=fx_rng)
        assert np.abs(np.dot(state_mbqc.flatten().conjugate(), state.flatten())) == pytest.approx(1)

    @pytest.mark.parametrize("jumps", range(1, 11))
    def test_shift_signals(self, fx_bg: PCG64, jumps: int) -> None:
        rng = Generator(fx_bg.jumped(jumps))
        nqubits = 2
        depth = 1
        circuit = rand_circuit(nqubits, depth, rng)
        pattern = circuit.transpile().pattern
        pattern.standardize(method="global")
        pattern.shift_signals(method="global")
        assert pattern.is_standard()
        state = circuit.simulate_statevector().statevec
        state_mbqc = pattern.simulate_pattern(rng=rng)
        assert np.abs(np.dot(state_mbqc.flatten().conjugate(), state.flatten())) == pytest.approx(1)

    @pytest.mark.parametrize("jumps", range(1, 11))
    @pytest.mark.parametrize("backend", ["statevector", "densitymatrix"])
    # TODO: tensor network backend is excluded because "parallel preparation strategy does not support not-standardized pattern".
    def test_pauli_measurement_random_circuit(
        self, fx_bg: PCG64, jumps: int, backend: graphix.sim.base_backend.Backend, use_rustworkx: bool = True
    ) -> None:
        rng = Generator(fx_bg.jumped(jumps))
        nqubits = 3
        depth = 3
        circuit = rand_circuit(nqubits, depth, rng)
        pattern = circuit.transpile().pattern
        pattern.standardize(method="global")
        pattern.shift_signals(method="global")
        pattern.perform_pauli_measurements(use_rustworkx=use_rustworkx)
        pattern.minimize_space()
        state = circuit.simulate_statevector().statevec
        state_mbqc = pattern.simulate_pattern(backend, rng=rng)
        assert compare_backend_result_with_statevec(backend, state_mbqc, state) == pytest.approx(1)

    @pytest.mark.parametrize("plane", Plane)
    @pytest.mark.parametrize("angle", [0.0, 0.5, 1.0, 1.5])
    def test_pauli_measurement_single(self, plane: Plane, angle: float, use_rustworkx: bool = True) -> None:
        pattern = Pattern(input_nodes=[0, 1])
        pattern.add(E(nodes=[0, 1]))
        pattern.add(M(node=0, plane=plane, angle=angle))
        pattern_ref = pattern.copy()
        pattern.perform_pauli_measurements(use_rustworkx=use_rustworkx)
        state = pattern.simulate_pattern()
        state_ref = pattern_ref.simulate_pattern(pr_calc=False, rng=IterGenerator([0]))
        assert np.abs(np.dot(state.flatten().conjugate(), state_ref.flatten())) == pytest.approx(1)

    @pytest.mark.parametrize("jumps", range(1, 11))
    def test_pauli_measurement_leave_input_random_circuit(
        self, fx_bg: PCG64, jumps: int, use_rustworkx: bool = True
    ) -> None:
        rng = Generator(fx_bg.jumped(jumps))
        nqubits = 3
        depth = 3
        circuit = rand_circuit(nqubits, depth, rng)
        pattern = circuit.transpile().pattern
        pattern.standardize(method="global")
        pattern.shift_signals(method="global")
        pattern.perform_pauli_measurements(use_rustworkx=use_rustworkx, leave_input=True)
        pattern.minimize_space()
        state = circuit.simulate_statevector().statevec
        state_mbqc = pattern.simulate_pattern(rng=rng)
        assert np.abs(np.dot(state_mbqc.flatten().conjugate(), state.flatten())) == pytest.approx(1)

    @pytest.mark.parametrize("jumps", range(1, 11))
    def test_pauli_measurement_opt_gate(self, fx_bg: PCG64, jumps: int, use_rustworkx: bool = True) -> None:
        rng = Generator(fx_bg.jumped(jumps))
        nqubits = 3
        depth = 3
        circuit = rand_circuit(nqubits, depth, rng, use_rzz=True)
        pattern = circuit.transpile(opt=True).pattern
        pattern.standardize(method="global")
        pattern.shift_signals(method="global")
        pattern.perform_pauli_measurements(use_rustworkx=use_rustworkx)
        pattern.minimize_space()
        state = circuit.simulate_statevector().statevec
        state_mbqc = pattern.simulate_pattern(rng=rng)
        assert np.abs(np.dot(state_mbqc.flatten().conjugate(), state.flatten())) == pytest.approx(1)

    @pytest.mark.parametrize("jumps", range(1, 11))
    def test_pauli_measurement_opt_gate_transpiler(self, fx_bg: PCG64, jumps: int, use_rustworkx: bool = True) -> None:
        rng = Generator(fx_bg.jumped(jumps))
        nqubits = 3
        depth = 3
        circuit = rand_circuit(nqubits, depth, rng, use_rzz=True)
        pattern = circuit.standardize_and_transpile(opt=True).pattern
        pattern.standardize(method="global")
        pattern.shift_signals(method="global")
        pattern.perform_pauli_measurements(use_rustworkx=use_rustworkx)
        pattern.minimize_space()
        state = circuit.simulate_statevector().statevec
        state_mbqc = pattern.simulate_pattern(rng=rng)
        assert np.abs(np.dot(state_mbqc.flatten().conjugate(), state.flatten())) == pytest.approx(1)

    @pytest.mark.parametrize("jumps", range(1, 11))
    def test_pauli_measurement_opt_gate_transpiler_without_signalshift(
        self,
        fx_bg: PCG64,
        jumps: int,
        use_rustworkx: bool = True,
    ) -> None:
        rng = Generator(fx_bg.jumped(jumps))
        nqubits = 3
        depth = 3
        circuit = rand_circuit(nqubits, depth, rng, use_rzz=True)
        pattern = circuit.standardize_and_transpile(opt=True).pattern
        pattern.perform_pauli_measurements(use_rustworkx=use_rustworkx)
        pattern.minimize_space()
        state = circuit.simulate_statevector().statevec
        state_mbqc = pattern.simulate_pattern(rng=rng)
        assert np.abs(np.dot(state_mbqc.flatten().conjugate(), state.flatten())) == pytest.approx(1)

    @pytest.mark.parametrize(
        "use_rustworkx",
        [
            False,
            pytest.param(
                True,
                marks=pytest.mark.skipif(sys.modules.get("rustworkx") is None, reason="rustworkx not installed"),
            ),
        ],
    )
    def test_pauli_measurement(self, use_rustworkx: bool) -> None:
        # test pattern is obtained from 3-qubit QFT with pauli measurement
        circuit = Circuit(3)
        for i in range(3):
            circuit.h(i)
        circuit.x(1)
        circuit.x(2)

        # QFT
        circuit.h(2)
        cp(circuit, np.pi / 4, 0, 2)
        cp(circuit, np.pi / 2, 1, 2)
        circuit.h(1)
        cp(circuit, np.pi / 2, 0, 1)
        circuit.h(0)
        swap(circuit, 0, 2)

        pattern = circuit.transpile().pattern
        pattern.standardize(method="global")
        pattern.shift_signals(method="global")
        pattern.perform_pauli_measurements(use_rustworkx=use_rustworkx)

        isolated_nodes = pattern.get_isolated_nodes()
        # 48-node is the isolated and output node.
        isolated_nodes_ref = {48}

        assert isolated_nodes == isolated_nodes_ref

    @pytest.mark.parametrize(
        "use_rustworkx",
        [
            False,
            pytest.param(
                True,
                marks=pytest.mark.skipif(sys.modules.get("rustworkx") is None, reason="rustworkx not installed"),
            ),
        ],
    )
    def test_pauli_measurement_leave_input(self, use_rustworkx: bool) -> None:
        # test pattern is obtained from 3-qubit QFT with pauli measurement
        circuit = Circuit(3)
        for i in range(3):
            circuit.h(i)
        circuit.x(1)
        circuit.x(2)

        # QFT
        circuit.h(2)
        cp(circuit, np.pi / 4, 0, 2)
        cp(circuit, np.pi / 2, 1, 2)
        circuit.h(1)
        cp(circuit, np.pi / 2, 0, 1)
        circuit.h(0)
        swap(circuit, 0, 2)

        pattern = circuit.transpile().pattern
        pattern.standardize(method="global")
        pattern.shift_signals(method="global")
        pattern.perform_pauli_measurements(use_rustworkx=use_rustworkx, leave_input=True)

        isolated_nodes = pattern.get_isolated_nodes()
        # There is no isolated node.
        isolated_nodes_ref = set()

        assert isolated_nodes == isolated_nodes_ref

    def test_get_meas_plane(self) -> None:
        preset_meas_plane = [
            graphix.pauli.Plane.XY,
            graphix.pauli.Plane.XY,
            graphix.pauli.Plane.XY,
            graphix.pauli.Plane.YZ,
            graphix.pauli.Plane.YZ,
            graphix.pauli.Plane.YZ,
            graphix.pauli.Plane.XZ,
            graphix.pauli.Plane.XZ,
            graphix.pauli.Plane.XZ,
        ]
        vop_list = [0, 5, 6]  # [identity, S gate, H gate]
        pattern = Pattern(input_nodes=list(range(len(preset_meas_plane))))
        for i in range(len(preset_meas_plane)):
            pattern.add(M(node=i, plane=preset_meas_plane[i]).clifford(graphix.clifford.get(vop_list[i % 3])))
        ref_meas_plane = {
            0: graphix.pauli.Plane.XY,
            1: graphix.pauli.Plane.XY,
            2: graphix.pauli.Plane.YZ,
            3: graphix.pauli.Plane.YZ,
            4: graphix.pauli.Plane.XZ,
            5: graphix.pauli.Plane.XY,
            6: graphix.pauli.Plane.XZ,
            7: graphix.pauli.Plane.YZ,
            8: graphix.pauli.Plane.XZ,
        }
        meas_plane = pattern.get_meas_plane()
        assert meas_plane == ref_meas_plane

    @pytest.mark.parametrize("plane", Plane)
    @pytest.mark.parametrize("method", ["local", "global", "direct"])
    def test_shift_signals_plane(self, plane: Plane, method: str) -> None:
        pattern = Pattern(input_nodes=[0])
        for i in (1, 2, 3):
            pattern.add(N(node=i))
            pattern.add(E(nodes=[0, i]))
        pattern.add(M(node=0, angle=0.5))
        pattern.add(M(node=1, angle=0.5))
        pattern.add(M(node=2, angle=0.5, plane=plane, s_domain=[0], t_domain=[1]))
        pattern.add(Z(node=3, domain=[2]))
        pattern_ref = copy.deepcopy(pattern)
        pattern.standardize(method="global")
        signal_dict = pattern.shift_signals(method=method)
        # Test for every possible outcome of each measure
        for outcomes_ref in itertools.product(*([[0, 1]] * 3)):
            state_ref = pattern_ref.simulate_pattern(pr_calc=False, rng=IterGenerator(iter(outcomes_ref)))
            outcomes_p = shift_outcomes(dict(enumerate(outcomes_ref)), signal_dict)
            state_p = pattern.simulate_pattern(
                pr_calc=False, rng=IterGenerator(outcomes_p[i] for i in range(len(outcomes_p)))
            )
            assert np.abs(np.dot(state_p.flatten().conjugate(), state_ref.flatten())) == pytest.approx(1)

    @pytest.mark.parametrize("jumps", range(1, 11))
    def test_standardize_direct(self, fx_bg: PCG64, jumps: int) -> None:
        rng = Generator(fx_bg.jumped(jumps))
        nqubits = 5
        depth = 4
        circuit = rc.get_rand_circuit(nqubits, depth, rng)
        pattern = circuit.transpile().pattern
        pattern.standardize(method="direct")
        assert pattern.is_standard()
        pattern.minimize_space()
        state_p = pattern.simulate_pattern()
        state_ref = circuit.simulate_statevector().statevec
        assert np.abs(np.dot(state_p.flatten().conjugate(), state_ref.flatten())) == pytest.approx(1)

    @pytest.mark.parametrize("jumps", range(1, 11))
    def test_shift_signals_direct(self, fx_bg: PCG64, jumps: int) -> None:
        rng = Generator(fx_bg.jumped(jumps))
        nqubits = 5
        depth = 4
        circuit = rc.get_rand_circuit(nqubits, depth, rng)
        pattern = circuit.transpile().pattern
        pattern.standardize()
        pattern.shift_signals(method="direct")
        pattern.minimize_space()
        state_p = pattern.simulate_pattern()
        state_ref = circuit.simulate_statevector().statevec
        assert np.abs(np.dot(state_p.flatten().conjugate(), state_ref.flatten())) == pytest.approx(1)

    @pytest.mark.parametrize("jumps", range(1, 11))
    @pytest.mark.parametrize("method", ["global", "direct"])
    def test_pauli_measurement_then_standardize(
        self, fx_bg: PCG64, jumps: int, method: str, use_rustworkx: bool = True
    ) -> None:
        rng = Generator(fx_bg.jumped(jumps))
        nqubits = 3
        depth = 3
        circuit = rc.get_rand_circuit(nqubits, depth, rng)
        pattern = circuit.transpile().pattern
        pattern.perform_pauli_measurements(use_rustworkx=use_rustworkx)
        pattern.standardize(method=method)
        pattern.minimize_space()
        state = circuit.simulate_statevector().statevec
        state_mbqc = pattern.simulate_pattern()
        assert compare_backend_result_with_statevec("statevector", state_mbqc, state) == pytest.approx(1)

    @pytest.mark.parametrize("jumps", range(1, 11))
    def test_standardize_two_cliffords(self, fx_bg: PCG64, jumps: int):
        rng = Generator(fx_bg.jumped(jumps))
        c0, c1 = rng.integers(len(graphix.clifford.TABLE), size=2)
        pattern = Pattern(input_nodes=[0])
        pattern.add(C(node=0, cliff_index=c0))
        pattern.add(C(node=0, cliff_index=c1))
        pattern_ref = pattern.copy()
        pattern.standardize(method="direct")
        state_ref = pattern_ref.simulate_pattern()
        state_p = pattern.simulate_pattern()
        assert np.abs(np.dot(state_p.flatten().conjugate(), state_ref.flatten())) == pytest.approx(1)

    @pytest.mark.parametrize("jumps", range(1, 48))
    def test_standardize_domains_and_clifford(self, fx_bg: PCG64, jumps: int):
        rng = Generator(fx_bg.jumped(jumps))
        x, z = rng.integers(2, size=2)
        c = rng.integers(len(graphix.clifford.TABLE))
        pattern = Pattern(input_nodes=[0])
        pattern.results[1] = x
        pattern.add(X(node=0, domain={1}))
        pattern.results[2] = z
        pattern.add(Z(node=0, domain={2}))
        pattern.add(C(node=0, cliff_index=c))
        pattern_ref = pattern.copy()
        pattern.standardize(method="direct")
        state_ref = pattern_ref.simulate_pattern()
        state_p = pattern.simulate_pattern()
        assert np.abs(np.dot(state_p.flatten().conjugate(), state_ref.flatten())) == pytest.approx(1)


def cp(circuit: Circuit, theta: float, control: int, target: int) -> None:
    """Controlled rotation gate, decomposed"""
    circuit.rz(control, theta / 2)
    circuit.rz(target, theta / 2)
    circuit.cnot(control, target)
    circuit.rz(target, -1 * theta / 2)
    circuit.cnot(control, target)


def swap(circuit: Circuit, a: int, b: int) -> None:
    """swap gate, decomposed"""
    circuit.cnot(a, b)
    circuit.cnot(b, a)
    circuit.cnot(a, b)


class TestLocalPattern:
    @pytest.mark.parametrize(
        "test",
        [
            ((0, 1), (0, 1), True),
            ((1, 0), (0, 1), True),
            ((0, 1), (2, 0), False),
            ((0, 1), (2, 3), False),
            ((1, 3), (4, 1), False),
        ],
    )
    def test_assert_equal_edge(self, test: tuple[tuple[int, int], tuple[int, int], bool]) -> None:
        assert assert_equal_edge(test[0], test[1]) == test[2]

    def test_no_gate(self) -> None:
        n = 3
        circuit = Circuit(n)
        pattern = circuit.transpile().pattern
        localpattern = pattern.get_local_pattern()
        for node in localpattern.nodes.values():
            assert node.seq == []

    def test_get_graph(self, fx_rng: Generator) -> None:
        nqubits = 5
        depth = 4
        pairs = [(i, np.mod(i + 1, nqubits)) for i in range(nqubits)]
        circuit = rand_gate(nqubits, depth, pairs, fx_rng)
        pattern = circuit.transpile().pattern
        nodes_ref, edges_ref = pattern.get_graph()

        localpattern = pattern.get_local_pattern()
        nodes, edges = localpattern.get_graph()

        # nodes check
        nodes_check1 = True
        nodes_check2 = True
        for node in nodes:
            if node not in nodes_ref:
                nodes_check1 = False
        for node in nodes_ref:
            if node not in nodes:
                nodes_check2 = False
        assert nodes_check1
        assert nodes_check2

        # edges check
        edges_check1 = True
        edges_check2 = True
        for edge in edges:
            edge_match = False
            for edge_ref in edges_ref:
                edge_match |= assert_equal_edge(edge, edge_ref)
            if not edge_match:
                edges_check1 = False
        for edge in edges_ref:
            edge_match = False
            for edge_ref in edges:
                edge_match |= assert_equal_edge(edge, edge_ref)
            if not edge_match:
                edges_check2 = False
        assert edges_check1
        assert edges_check2

    @pytest.mark.parametrize("jumps", range(1, 11))
    def test_standardize(self, fx_bg: PCG64, jumps: int) -> None:
        rng = Generator(fx_bg.jumped(jumps))
        nqubits = 5
        depth = 4
        circuit = rand_circuit(nqubits, depth, rng)
        pattern = circuit.transpile().pattern
        localpattern = pattern.get_local_pattern()
        localpattern.standardize()
        pattern = localpattern.get_pattern()
        assert pattern.is_standard()
        pattern.minimize_space()
        state_p = pattern.simulate_pattern(rng=rng)
        state_ref = circuit.simulate_statevector().statevec
        assert np.abs(np.dot(state_p.flatten().conjugate(), state_ref.flatten())) == pytest.approx(1)

    @pytest.mark.parametrize("jumps", range(1, 11))
    def test_shift_signals(self, fx_bg: PCG64, jumps: int) -> None:
        rng = Generator(fx_bg.jumped(jumps))
        nqubits = 5
        depth = 4
        circuit = rand_circuit(nqubits, depth, rng)
        pattern = circuit.transpile().pattern
        localpattern = pattern.get_local_pattern()
        localpattern.standardize()
        localpattern.shift_signals()
        pattern = localpattern.get_pattern()
        assert pattern.is_standard()
        pattern.minimize_space()
        state_p = pattern.simulate_pattern(rng=rng)
        state_ref = circuit.simulate_statevector().statevec
        assert np.abs(np.dot(state_p.flatten().conjugate(), state_ref.flatten())) == pytest.approx(1)

    @pytest.mark.parametrize("jumps", range(1, 11))
    def test_standardize_and_shift_signals(self, fx_bg: PCG64, jumps: int) -> None:
        rng = Generator(fx_bg.jumped(jumps))
        nqubits = 5
        depth = 4
        circuit = rand_circuit(nqubits, depth, rng)
        pattern = circuit.transpile().pattern
        pattern.standardize_and_shift_signals()
        assert pattern.is_standard()
        pattern.minimize_space()
        state_p = pattern.simulate_pattern(rng=rng)
        state_ref = circuit.simulate_statevector().statevec
        assert np.abs(np.dot(state_p.flatten().conjugate(), state_ref.flatten())) == pytest.approx(1)

    @pytest.mark.parametrize("jumps", range(1, 4))
    def test_mixed_pattern_operations(self, fx_bg: PCG64, jumps: int) -> None:
        rng = Generator(fx_bg.jumped(jumps))
        processes = [
            [["standardize", "global"], ["standardize", "local"]],
            [["standardize", "local"], ["signal", "global"], ["signal", "local"]],
            [
                ["standardize", "local"],
                ["signal", "global"],
                ["standardize", "global"],
                ["signal", "local"],
            ],
        ]
        nqubits = 3
        depth = 2
        circuit = rand_circuit(nqubits, depth, rng)
        state_ref = circuit.simulate_statevector().statevec
        for process in processes:
            pattern = circuit.transpile().pattern
            for operation in process:
                if operation[0] == "standardize":
                    pattern.standardize(method=operation[1])
                elif operation[0] == "signal":
                    pattern.shift_signals(method=operation[1])
            assert pattern.is_standard()
            pattern.minimize_space()
            state_p = pattern.simulate_pattern(rng=rng)
            assert np.abs(np.dot(state_p.flatten().conjugate(), state_ref.flatten())) == pytest.approx(1)

    @pytest.mark.parametrize("jumps", range(1, 11))
    def test_opt_transpile_standardize(self, fx_bg: PCG64, jumps: int) -> None:
        rng = Generator(fx_bg.jumped(jumps))
        nqubits = 5
        depth = 4
        circuit = rand_circuit(nqubits, depth, rng)
        pattern = circuit.transpile(opt=True).pattern
        pattern.standardize(method="local")
        assert pattern.is_standard()
        pattern.minimize_space()
        state_p = pattern.simulate_pattern(rng=rng)
        state_ref = circuit.simulate_statevector().statevec
        assert np.abs(np.dot(state_p.flatten().conjugate(), state_ref.flatten())) == pytest.approx(1)

    @pytest.mark.parametrize("jumps", range(1, 11))
    def test_opt_transpile_shift_signals(self, fx_bg: PCG64, jumps: int) -> None:
        rng = Generator(fx_bg.jumped(jumps))
        nqubits = 5
        depth = 4
        circuit = rand_circuit(nqubits, depth, rng)
        pattern = circuit.transpile(opt=True).pattern
        pattern.standardize(method="local")
        pattern.shift_signals(method="local")
        assert pattern.is_standard()
        pattern.minimize_space()
        state_p = pattern.simulate_pattern(rng=rng)
        state_ref = circuit.simulate_statevector().statevec
        assert np.abs(np.dot(state_p.flatten().conjugate(), state_ref.flatten())) == pytest.approx(1)

    @pytest.mark.parametrize(
        "test",
        [
            ([1, 2, 3, -1], True),
            ([1, 2, 3, -2, -3, -2, -4], True),
            ([1, -4, 2, -3, -1, 3], False),
            ([1, 2, 3, -1, -4, 2], False),
        ],
    )
    def test_node_is_standardized(self, test: tuple[list[int], bool]) -> None:
        seq, ref = test
        node = CommandNode(0, seq, [], [], False, [], [])
        result = node.is_standard()
        assert result == ref

    @pytest.mark.parametrize("jumps", range(1, 11))
    def test_localpattern_is_standard(self, fx_bg: PCG64, jumps: int) -> None:
        rng = Generator(fx_bg.jumped(jumps))
        nqubits = 5
        depth = 4
        circuit = rand_circuit(nqubits, depth, rng)
        localpattern = circuit.transpile().pattern.get_local_pattern()
        result1 = localpattern.is_standard()
        localpattern.standardize()
        result2 = localpattern.is_standard()
        assert not result1
        assert result2

    def test_pauli_measurement_end_with_measure(self) -> None:
        # https://github.com/TeamGraphix/graphix/issues/153
        p = Pattern(input_nodes=[0])
        p.add(N(node=1))
        p.add(M(node=1, plane=graphix.pauli.Plane.XY))
        p.perform_pauli_measurements()

    @pytest.mark.parametrize("backend", ["statevector", "densitymatrix"])
    def test_arbitrary_inputs(self, fx_rng: Generator, nqb: int, rand_circ: Circuit, backend: str) -> None:
        rand_angles = fx_rng.random(nqb) * 2 * np.pi
        rand_planes = fx_rng.choice(np.array([i for i in graphix.pauli.Plane]), nqb)
        states = [graphix.states.PlanarState(plane=i, angle=j) for i, j in zip(rand_planes, rand_angles)]
        randpattern = rand_circ.transpile().pattern
        out = randpattern.simulate_pattern(backend=backend, input_state=states, rng=fx_rng)
        out_circ = rand_circ.simulate_statevector(input_state=states).statevec
        assert compare_backend_result_with_statevec(backend, out, out_circ) == pytest.approx(1)

    def test_arbitrary_inputs_tn(self, fx_rng: Generator, nqb: int, rand_circ: Circuit) -> None:
        rand_angles = fx_rng.random(nqb) * 2 * np.pi
        rand_planes = fx_rng.choice(np.array([i for i in graphix.pauli.Plane]), nqb)
        states = [graphix.states.PlanarState(plane=i, angle=j) for i, j in zip(rand_planes, rand_angles)]
        randpattern = rand_circ.transpile().pattern
        with pytest.raises(NotImplementedError):
            randpattern.simulate_pattern(
                backend="tensornetwork", graph_prep="sequential", input_state=states, rng=fx_rng
            )


def assert_equal_edge(edge: Sequence[int], ref: Sequence[int]) -> bool:
    return any(all(ei == ri for ei, ri in zip(edge, other)) for other in (ref, reversed(ref)))<|MERGE_RESOLUTION|>--- conflicted
+++ resolved
@@ -10,29 +10,21 @@
 import pytest
 from numpy.random import PCG64, Generator
 
-import graphix.clifford
-import graphix.ops
-import graphix.pauli
-import graphix.sim.base_backend
-import graphix.states
-<<<<<<< HEAD
-import tests.random_circuit as rc
+from graphix import clifford
 from graphix.command import C, E, M, N, X, Z
 from graphix.pattern import CommandNode, Pattern, shift_outcomes
-=======
-from graphix.command import E, M, N
-from graphix.pattern import CommandNode, Pattern
->>>>>>> a9493b72
 from graphix.pauli import Plane
 from graphix.random_objects import rand_circuit, rand_gate
 from graphix.sim.density_matrix import DensityMatrix
 from graphix.simulator import PatternSimulator
+from graphix.states import PlanarState
 from graphix.transpiler import Circuit
 
 if TYPE_CHECKING:
     import collections.abc
     from collections.abc import Sequence
 
+    from graphix.sim.base_backend import Backend
     from graphix.sim.statevec import Statevec
 
 
@@ -165,7 +157,7 @@
     @pytest.mark.parametrize("backend", ["statevector", "densitymatrix"])
     # TODO: tensor network backend is excluded because "parallel preparation strategy does not support not-standardized pattern".
     def test_pauli_measurement_random_circuit(
-        self, fx_bg: PCG64, jumps: int, backend: graphix.sim.base_backend.Backend, use_rustworkx: bool = True
+        self, fx_bg: PCG64, jumps: int, backend: Backend, use_rustworkx: bool = True
     ) -> None:
         rng = Generator(fx_bg.jumped(jumps))
         nqubits = 3
@@ -335,30 +327,30 @@
 
     def test_get_meas_plane(self) -> None:
         preset_meas_plane = [
-            graphix.pauli.Plane.XY,
-            graphix.pauli.Plane.XY,
-            graphix.pauli.Plane.XY,
-            graphix.pauli.Plane.YZ,
-            graphix.pauli.Plane.YZ,
-            graphix.pauli.Plane.YZ,
-            graphix.pauli.Plane.XZ,
-            graphix.pauli.Plane.XZ,
-            graphix.pauli.Plane.XZ,
+            Plane.XY,
+            Plane.XY,
+            Plane.XY,
+            Plane.YZ,
+            Plane.YZ,
+            Plane.YZ,
+            Plane.XZ,
+            Plane.XZ,
+            Plane.XZ,
         ]
         vop_list = [0, 5, 6]  # [identity, S gate, H gate]
         pattern = Pattern(input_nodes=list(range(len(preset_meas_plane))))
         for i in range(len(preset_meas_plane)):
-            pattern.add(M(node=i, plane=preset_meas_plane[i]).clifford(graphix.clifford.get(vop_list[i % 3])))
+            pattern.add(M(node=i, plane=preset_meas_plane[i]).clifford(clifford.get(vop_list[i % 3])))
         ref_meas_plane = {
-            0: graphix.pauli.Plane.XY,
-            1: graphix.pauli.Plane.XY,
-            2: graphix.pauli.Plane.YZ,
-            3: graphix.pauli.Plane.YZ,
-            4: graphix.pauli.Plane.XZ,
-            5: graphix.pauli.Plane.XY,
-            6: graphix.pauli.Plane.XZ,
-            7: graphix.pauli.Plane.YZ,
-            8: graphix.pauli.Plane.XZ,
+            0: Plane.XY,
+            1: Plane.XY,
+            2: Plane.YZ,
+            3: Plane.YZ,
+            4: Plane.XZ,
+            5: Plane.XY,
+            6: Plane.XZ,
+            7: Plane.YZ,
+            8: Plane.XZ,
         }
         meas_plane = pattern.get_meas_plane()
         assert meas_plane == ref_meas_plane
@@ -391,7 +383,7 @@
         rng = Generator(fx_bg.jumped(jumps))
         nqubits = 5
         depth = 4
-        circuit = rc.get_rand_circuit(nqubits, depth, rng)
+        circuit = rand_circuit(nqubits, depth, rng)
         pattern = circuit.transpile().pattern
         pattern.standardize(method="direct")
         assert pattern.is_standard()
@@ -405,7 +397,7 @@
         rng = Generator(fx_bg.jumped(jumps))
         nqubits = 5
         depth = 4
-        circuit = rc.get_rand_circuit(nqubits, depth, rng)
+        circuit = rand_circuit(nqubits, depth, rng)
         pattern = circuit.transpile().pattern
         pattern.standardize()
         pattern.shift_signals(method="direct")
@@ -422,7 +414,7 @@
         rng = Generator(fx_bg.jumped(jumps))
         nqubits = 3
         depth = 3
-        circuit = rc.get_rand_circuit(nqubits, depth, rng)
+        circuit = rand_circuit(nqubits, depth, rng)
         pattern = circuit.transpile().pattern
         pattern.perform_pauli_measurements(use_rustworkx=use_rustworkx)
         pattern.standardize(method=method)
@@ -434,10 +426,10 @@
     @pytest.mark.parametrize("jumps", range(1, 11))
     def test_standardize_two_cliffords(self, fx_bg: PCG64, jumps: int):
         rng = Generator(fx_bg.jumped(jumps))
-        c0, c1 = rng.integers(len(graphix.clifford.TABLE), size=2)
+        c0, c1 = rng.integers(len(clifford.TABLE), size=2)
         pattern = Pattern(input_nodes=[0])
-        pattern.add(C(node=0, cliff_index=c0))
-        pattern.add(C(node=0, cliff_index=c1))
+        pattern.add(C(node=0, clifford=clifford.TABLE[c0]))
+        pattern.add(C(node=0, clifford=clifford.TABLE[c1]))
         pattern_ref = pattern.copy()
         pattern.standardize(method="direct")
         state_ref = pattern_ref.simulate_pattern()
@@ -448,13 +440,13 @@
     def test_standardize_domains_and_clifford(self, fx_bg: PCG64, jumps: int):
         rng = Generator(fx_bg.jumped(jumps))
         x, z = rng.integers(2, size=2)
-        c = rng.integers(len(graphix.clifford.TABLE))
+        c = rng.integers(len(clifford.TABLE))
         pattern = Pattern(input_nodes=[0])
         pattern.results[1] = x
         pattern.add(X(node=0, domain={1}))
         pattern.results[2] = z
         pattern.add(Z(node=0, domain={2}))
-        pattern.add(C(node=0, cliff_index=c))
+        pattern.add(C(node=0, clifford=clifford.TABLE[c]))
         pattern_ref = pattern.copy()
         pattern.standardize(method="direct")
         state_ref = pattern_ref.simulate_pattern()
@@ -678,14 +670,14 @@
         # https://github.com/TeamGraphix/graphix/issues/153
         p = Pattern(input_nodes=[0])
         p.add(N(node=1))
-        p.add(M(node=1, plane=graphix.pauli.Plane.XY))
+        p.add(M(node=1, plane=Plane.XY))
         p.perform_pauli_measurements()
 
     @pytest.mark.parametrize("backend", ["statevector", "densitymatrix"])
     def test_arbitrary_inputs(self, fx_rng: Generator, nqb: int, rand_circ: Circuit, backend: str) -> None:
         rand_angles = fx_rng.random(nqb) * 2 * np.pi
-        rand_planes = fx_rng.choice(np.array([i for i in graphix.pauli.Plane]), nqb)
-        states = [graphix.states.PlanarState(plane=i, angle=j) for i, j in zip(rand_planes, rand_angles)]
+        rand_planes = fx_rng.choice(np.array([i for i in Plane]), nqb)
+        states = [PlanarState(plane=i, angle=j) for i, j in zip(rand_planes, rand_angles)]
         randpattern = rand_circ.transpile().pattern
         out = randpattern.simulate_pattern(backend=backend, input_state=states, rng=fx_rng)
         out_circ = rand_circ.simulate_statevector(input_state=states).statevec
@@ -693,8 +685,8 @@
 
     def test_arbitrary_inputs_tn(self, fx_rng: Generator, nqb: int, rand_circ: Circuit) -> None:
         rand_angles = fx_rng.random(nqb) * 2 * np.pi
-        rand_planes = fx_rng.choice(np.array([i for i in graphix.pauli.Plane]), nqb)
-        states = [graphix.states.PlanarState(plane=i, angle=j) for i, j in zip(rand_planes, rand_angles)]
+        rand_planes = fx_rng.choice(np.array([i for i in Plane]), nqb)
+        states = [PlanarState(plane=i, angle=j) for i, j in zip(rand_planes, rand_angles)]
         randpattern = rand_circ.transpile().pattern
         with pytest.raises(NotImplementedError):
             randpattern.simulate_pattern(
