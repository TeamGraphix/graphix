--- conflicted
+++ resolved
@@ -1,26 +1,18 @@
-<<<<<<< HEAD
 from __future__ import annotations
 
-import unittest
-
-import numpy as np
-=======
 import sys
 import unittest
 
 import numpy as np
 from parameterized import parameterized
->>>>>>> 9bfb228d
 
 import tests.random_circuit as rc
 from graphix.pattern import CommandNode, Pattern
 from graphix.transpiler import Circuit
-<<<<<<< HEAD
-=======
+
 
 SEED = 42
 rc.set_seed(SEED)
->>>>>>> 9bfb228d
 
 
 class TestPattern(unittest.TestCase):
