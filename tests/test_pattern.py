--- conflicted
+++ resolved
@@ -6,16 +6,12 @@
 import numpy as np
 import pytest
 
-<<<<<<< HEAD
-import graphix.random_circuit as rc
-=======
 import graphix.ops
 import graphix.pauli
 import graphix.sim.base_backend
 import graphix.states
-import tests.random_circuit as rc
+import graphix.random_circuit as rc
 from graphix.command import M, N
->>>>>>> c563fc04
 from graphix.pattern import CommandNode, Pattern
 from graphix.sim.density_matrix import DensityMatrix
 from graphix.sim.statevec import Statevec
