--- conflicted
+++ resolved
@@ -8,12 +8,8 @@
 from numpy.random import PCG64, Generator
 from quimb.tensor import Tensor
 
-import graphix.clifford
 import tests.random_circuit as rc
-<<<<<<< HEAD
-=======
-from graphix._db import CLIFFORD
->>>>>>> 3c3531d1
+from graphix import clifford
 from graphix.command import C, E, X, Z
 from graphix.ops import Ops
 from graphix.sim.tensornet import MBQCTensorNet, gen_str
@@ -79,7 +75,7 @@
         cmds = [
             X(node=0, domain=[15]),
             Z(node=0, domain=[15]),
-            C(node=0, clifford=fx_rng.choice(graphix.clifford.TABLE)),
+            C(node=0, clifford=fx_rng.choice(clifford.TABLE)),
         ]
         random_vec = fx_rng.normal(size=2)
 
