from __future__ import annotations

import itertools

import numpy as np
import numpy.typing as npt
import pytest
from numpy.random import PCG64, Generator
from quimb.tensor import Tensor

<<<<<<< HEAD
import tests.random_circuit as rc
from graphix.clifford import CLIFFORD
=======
from graphix.clifford import Clifford
>>>>>>> 7da20956
from graphix.command import C, E, X, Z
from graphix.ops import Ops
from graphix.random_objects import rand_circuit
from graphix.sim.tensornet import MBQCTensorNet, gen_str
from graphix.states import BasicStates
from graphix.transpiler import Circuit


def random_op(sites: int, dtype: type, rng: Generator) -> npt.NDArray:
    size = 2**sites
    if dtype is np.complex64:
        return rng.normal(size=(size, size)).astype(np.float32) + 1j * rng.normal(size=(size, size)).astype(np.float32)
    if dtype is np.complex128:
        return rng.normal(size=(size, size)).astype(np.float64) + 1j * rng.normal(size=(size, size)).astype(np.float64)
    return rng.normal(size=(size, size)).astype(dtype)


CZ = Ops.CZ
plus = BasicStates.PLUS.get_statevector()


class TestTN:
    def test_add_node(self, fx_rng: Generator) -> None:
        node_index = fx_rng.integers(0, 1000)
        tn = MBQCTensorNet(fx_rng)

        tn.add_qubit(node_index)

        assert set(tn.tag_map.keys()) == {str(node_index), "Open"}
        assert (tn.tensors[0].data == plus).all()

    def test_add_nodes(self, fx_rng: Generator) -> None:
        node_index = set(fx_rng.integers(0, 1000, 20))
        tn = MBQCTensorNet(fx_rng)

        tn.graph_prep = "sequential"
        tn.add_qubits(node_index)

        assert set(tn.tag_map.keys()) == {str(ind) for ind in node_index} | {"Open"}
        for tensor in tn.tensor_map.values():
            assert (tensor.data == plus).all()

    def test_entangle_nodes(self, fx_rng: Generator) -> None:
        random_vec = np.array([1.0, 1.0, 1.0, 1.0]).reshape(2, 2)
        circuit = Circuit(2)
        pattern = circuit.transpile().pattern
        pattern.add(E(nodes=(0, 1)))
<<<<<<< HEAD
        tn = pattern.simulate_pattern(backend="tensornetwork", graph_prep="sequential")
=======
        tn = pattern.simulate_pattern(backend="tensornetwork", graph_prep="sequential", rng=fx_rng)
>>>>>>> 7da20956
        dummy_index = [gen_str() for _ in range(2)]
        for qubit_index, n in enumerate(tn._dangling):
            ind = tn._dangling[n]
            tids = tn._get_tids_from_inds(ind)
            tensor = tn.tensor_map[tids.popleft()]
            tensor.reindex({ind: dummy_index[qubit_index]}, inplace=True)

        random_vec_ts = Tensor(random_vec, dummy_index, ["random_vector"])
        tn.add_tensor(random_vec_ts)
        contracted = tn.contract()
        # reference
        contracted_ref = np.einsum("abcd, c, d, ab->", CZ.reshape(2, 2, 2, 2), plus, plus, random_vec)
        assert contracted == pytest.approx(contracted_ref)

    def test_apply_one_site_operator(self, fx_rng: Generator) -> None:
        cmds = [
            X(node=0, domain=[15]),
            Z(node=0, domain=[15]),
<<<<<<< HEAD
            C(node=0, cliff_index=fx_rng.integers(23)),
=======
            C(node=0, clifford=fx_rng.choice(list(Clifford))),
>>>>>>> 7da20956
        ]
        random_vec = fx_rng.normal(size=2)

        circuit = Circuit(1)
        pattern = circuit.transpile().pattern
        pattern.results[15] = 1  # X&Z operator will be applied.
        for cmd in cmds:
            pattern.add(cmd)
        tn = pattern.simulate_pattern(backend="tensornetwork", rng=fx_rng)
        dummy_index = gen_str()
        ind = tn._dangling.pop("0")
        tensor = tn.tensor_map[tn._get_tids_from_inds(ind).popleft()]
        tensor.reindex({ind: dummy_index}, inplace=True)
        random_vec_ts = Tensor(random_vec, [dummy_index], ["random_vector"])
        tn.add_tensor(random_vec_ts)
        contracted = tn.contract()

        # reference
        ops = [
            np.array([[0.0, 1.0], [1.0, 0.0]]),
            np.array([[1.0, 0.0], [0.0, -1.0]]),
<<<<<<< HEAD
            CLIFFORD[cmds[2].cliff_index],
=======
            cmds[2].clifford.matrix,
>>>>>>> 7da20956
        ]
        contracted_ref = np.einsum("i,ij,jk,kl,l", random_vec, ops[2], ops[1], ops[0], plus)
        assert contracted == pytest.approx(contracted_ref)

    def test_expectation_value1(self, fx_rng: Generator) -> None:
        circuit = Circuit(1)
        state = circuit.simulate_statevector().statevec
        pattern = circuit.transpile().pattern
        tn_mbqc = pattern.simulate_pattern(backend="tensornetwork", rng=fx_rng)
        random_op1 = random_op(1, np.complex128, fx_rng)
        value1 = state.expectation_value(random_op1, [0])
        value2 = tn_mbqc.expectation_value(random_op1, [0])
        assert value1 == pytest.approx(value2)

    def test_expectation_value2(self, fx_rng: Generator) -> None:
        circuit = Circuit(2)
        state = circuit.simulate_statevector().statevec
        pattern = circuit.transpile().pattern
        tn_mbqc = pattern.simulate_pattern(backend="tensornetwork", rng=fx_rng)
        random_op2 = random_op(2, np.complex128, fx_rng)
        input_list = [0, 1]
        for qargs in itertools.permutations(input_list):
            value1 = state.expectation_value(random_op2, list(qargs))
            value2 = tn_mbqc.expectation_value(random_op2, list(qargs))
            assert value1 == pytest.approx(value2)

    def test_expectation_value3(self, fx_rng: Generator) -> None:
        circuit = Circuit(3)
        state = circuit.simulate_statevector().statevec
        pattern = circuit.transpile().pattern
        tn_mbqc = pattern.simulate_pattern(backend="tensornetwork", rng=fx_rng)
        random_op3 = random_op(3, np.complex128, fx_rng)
        input_list = [0, 1, 2]
        for qargs in itertools.permutations(input_list):
            value1 = state.expectation_value(random_op3, list(qargs))
            value2 = tn_mbqc.expectation_value(random_op3, list(qargs))
            assert value1 == pytest.approx(value2)

    def test_expectation_value3_sequential(self, fx_rng: Generator) -> None:
        circuit = Circuit(3)
        state = circuit.simulate_statevector().statevec
        pattern = circuit.transpile().pattern
        tn_mbqc = pattern.simulate_pattern(backend="tensornetwork", graph_prep="sequential", rng=fx_rng)
        random_op3 = random_op(3, np.complex128, fx_rng)
        input_list = [0, 1, 2]
        for qargs in itertools.permutations(input_list):
            value1 = state.expectation_value(random_op3, list(qargs))
            value2 = tn_mbqc.expectation_value(random_op3, list(qargs))
            assert value1 == pytest.approx(value2)

    def test_expectation_value3_subspace1(self, fx_rng: Generator) -> None:
        circuit = Circuit(3)
        state = circuit.simulate_statevector().statevec
        pattern = circuit.transpile().pattern
        tn_mbqc = pattern.simulate_pattern(backend="tensornetwork", rng=fx_rng)
        random_op1 = random_op(1, np.complex128, fx_rng)
        input_list = [0, 1, 2]
        for qargs in itertools.permutations(input_list, 1):
            value1 = state.expectation_value(random_op1, list(qargs))
            value2 = tn_mbqc.expectation_value(random_op1, list(qargs))
            assert value1 == pytest.approx(value2)

    def test_expectation_value3_subspace2(self, fx_rng: Generator) -> None:
        circuit = Circuit(3)
        state = circuit.simulate_statevector().statevec
        pattern = circuit.transpile().pattern
        tn_mbqc = pattern.simulate_pattern(backend="tensornetwork", rng=fx_rng)
        random_op2 = random_op(2, np.complex128, fx_rng)
        input_list = [0, 1, 2]
        for qargs in itertools.permutations(input_list, 2):
            value1 = state.expectation_value(random_op2, list(qargs))
            value2 = tn_mbqc.expectation_value(random_op2, list(qargs))
            assert value1 == pytest.approx(value2)

    def test_expectation_value3_subspace2_sequential(self, fx_rng: Generator) -> None:
        circuit = Circuit(3)
        state = circuit.simulate_statevector().statevec
        pattern = circuit.transpile().pattern
        tn_mbqc = pattern.simulate_pattern(backend="tensornetwork", graph_prep="sequential", rng=fx_rng)
        random_op2 = random_op(2, np.complex128, fx_rng)
        input_list = [0, 1, 2]
        for qargs in itertools.permutations(input_list, 2):
            value1 = state.expectation_value(random_op2, list(qargs))
            value2 = tn_mbqc.expectation_value(random_op2, list(qargs))
            assert value1 == pytest.approx(value2)

    def test_hadamard(self, fx_rng: Generator) -> None:
        circuit = Circuit(1)
        circuit.h(0)
        pattern = circuit.transpile().pattern
        pattern.standardize()
        state = circuit.simulate_statevector().statevec
        tn_mbqc = pattern.simulate_pattern(backend="tensornetwork", rng=fx_rng)
        random_op1 = random_op(1, np.complex128, fx_rng)
        value1 = state.expectation_value(random_op1, [0])
        value2 = tn_mbqc.expectation_value(random_op1, [0])
        assert value1 == pytest.approx(value2)

    def test_s(self, fx_rng: Generator) -> None:
        circuit = Circuit(1)
        circuit.s(0)
        pattern = circuit.transpile().pattern
        state = circuit.simulate_statevector().statevec
        tn_mbqc = pattern.simulate_pattern(backend="tensornetwork", rng=fx_rng)
        random_op1 = random_op(1, np.complex128, fx_rng)
        value1 = state.expectation_value(random_op1, [0])
        value2 = tn_mbqc.expectation_value(random_op1, [0])
        assert value1 == pytest.approx(value2)

    def test_x(self, fx_rng: Generator) -> None:
        circuit = Circuit(1)
        circuit.x(0)
        pattern = circuit.transpile().pattern
        state = circuit.simulate_statevector().statevec
        tn_mbqc = pattern.simulate_pattern(backend="tensornetwork", rng=fx_rng)
        random_op1 = random_op(1, np.complex128, fx_rng)
        value1 = state.expectation_value(random_op1, [0])
        value2 = tn_mbqc.expectation_value(random_op1, [0])
        assert value1 == pytest.approx(value2)

    def test_y(self, fx_rng: Generator) -> None:
        circuit = Circuit(1)
        circuit.y(0)
        pattern = circuit.transpile().pattern
        state = circuit.simulate_statevector().statevec
        tn_mbqc = pattern.simulate_pattern(backend="tensornetwork", rng=fx_rng)
        random_op1 = random_op(1, np.complex128, fx_rng)
        value1 = state.expectation_value(random_op1, [0])
        value2 = tn_mbqc.expectation_value(random_op1, [0])
        assert value1 == pytest.approx(value2)

    def test_z(self, fx_rng: Generator) -> None:
        circuit = Circuit(1)
        circuit.z(0)
        pattern = circuit.transpile().pattern
        state = circuit.simulate_statevector().statevec
        tn_mbqc = pattern.simulate_pattern(backend="tensornetwork", rng=fx_rng)
        random_op1 = random_op(1, np.complex128, fx_rng)
        value1 = state.expectation_value(random_op1, [0])
        value2 = tn_mbqc.expectation_value(random_op1, [0])
        assert value1 == pytest.approx(value2)

    def test_rx(self, fx_rng: Generator) -> None:
        theta = fx_rng.uniform() * 2 * np.pi
        circuit = Circuit(1)
        circuit.rx(0, theta)
        pattern = circuit.transpile().pattern
        state = circuit.simulate_statevector().statevec
        tn_mbqc = pattern.simulate_pattern(backend="tensornetwork", rng=fx_rng)
        random_op1 = random_op(1, np.complex128, fx_rng)
        value1 = state.expectation_value(random_op1, [0])
        value2 = tn_mbqc.expectation_value(random_op1, [0])
        assert value1 == pytest.approx(value2)

    def test_ry(self, fx_rng: Generator) -> None:
        theta = fx_rng.uniform() * 2 * np.pi
        circuit = Circuit(1)
        circuit.ry(0, theta)
        pattern = circuit.transpile().pattern
        state = circuit.simulate_statevector().statevec
        tn_mbqc = pattern.simulate_pattern(backend="tensornetwork", rng=fx_rng)
        random_op1 = random_op(1, np.complex128, fx_rng)
        value1 = state.expectation_value(random_op1, [0])
        value2 = tn_mbqc.expectation_value(random_op1, [0])
        assert value1 == pytest.approx(value2)

    def test_rz(self, fx_rng: Generator) -> None:
        theta = fx_rng.uniform() * 2 * np.pi
        circuit = Circuit(1)
        circuit.rz(0, theta)
        pattern = circuit.transpile().pattern
        state = circuit.simulate_statevector().statevec
        tn_mbqc = pattern.simulate_pattern(backend="tensornetwork", rng=fx_rng)
        random_op1 = random_op(1, np.complex128, fx_rng)
        value1 = state.expectation_value(random_op1, [0])
        value2 = tn_mbqc.expectation_value(random_op1, [0])
        assert value1 == pytest.approx(value2)

    def test_i(self, fx_rng: Generator) -> None:
        circuit = Circuit(1)
        circuit.i(0)
        pattern = circuit.transpile().pattern
        state = circuit.simulate_statevector().statevec
        tn_mbqc = pattern.simulate_pattern(backend="tensornetwork", rng=fx_rng)
        random_op1 = random_op(1, np.complex128, fx_rng)
        value1 = state.expectation_value(random_op1, [0])
        value2 = tn_mbqc.expectation_value(random_op1, [0])
        assert value1 == pytest.approx(value2)

    def test_cnot(self, fx_rng: Generator) -> None:
        circuit = Circuit(2)
        circuit.cnot(0, 1)
        pattern = circuit.transpile().pattern
        pattern.standardize()
        state = circuit.simulate_statevector().statevec
        tn_mbqc = pattern.simulate_pattern(backend="tensornetwork", rng=fx_rng)
        random_op2 = random_op(2, np.complex128, fx_rng)
        value1 = state.expectation_value(random_op2, [0, 1])
        value2 = tn_mbqc.expectation_value(random_op2, [0, 1])
        assert value1 == pytest.approx(value2)

    @pytest.mark.parametrize("jumps", range(1, 11))
    def test_ccx(self, fx_bg: PCG64, jumps: int, fx_rng: Generator) -> None:
        rng = Generator(fx_bg.jumped(jumps))
        circuit = rand_circuit(4, 6, rng)
        circuit.ccx(0, 1, 2)
        pattern = circuit.transpile().pattern
        pattern.minimize_space()
        state = circuit.simulate_statevector().statevec
        tn_mbqc = pattern.simulate_pattern(backend="tensornetwork", rng=fx_rng)
        random_op3 = random_op(3, np.complex128, rng)
        value1 = state.expectation_value(random_op3, [0, 1, 2])
        value2 = tn_mbqc.expectation_value(random_op3, [0, 1, 2])
        assert value1 == pytest.approx(value2)

    @pytest.mark.parametrize("jumps", range(1, 11))
    def test_with_graphtrans(self, fx_bg: PCG64, jumps: int, fx_rng: Generator) -> None:
        rng = Generator(fx_bg.jumped(jumps))
        circuit = rand_circuit(4, 6, rng)
        pattern = circuit.transpile().pattern
        pattern.standardize()
        pattern.shift_signals()
        pattern.perform_pauli_measurements()
        state = circuit.simulate_statevector().statevec
        tn_mbqc = pattern.simulate_pattern(backend="tensornetwork", rng=fx_rng)
        random_op3 = random_op(3, np.complex128, rng)
        input_list = [0, 1, 2]
        for qargs in itertools.permutations(input_list):
            value1 = state.expectation_value(random_op3, list(qargs))
            value2 = tn_mbqc.expectation_value(random_op3, list(qargs))
            assert value1 == pytest.approx(value2)

    @pytest.mark.parametrize("jumps", range(1, 11))
    def test_with_graphtrans_sequential(self, fx_bg: PCG64, jumps: int, fx_rng: Generator) -> None:
        rng = Generator(fx_bg.jumped(jumps))
        circuit = rand_circuit(4, 6, rng)
        pattern = circuit.transpile().pattern
        pattern = circuit.transpile().pattern
        pattern.standardize()
        pattern.shift_signals()
        pattern.perform_pauli_measurements()
        state = circuit.simulate_statevector().statevec
        tn_mbqc = pattern.simulate_pattern(backend="tensornetwork", graph_prep="sequential", rng=fx_rng)
        random_op3 = random_op(3, np.complex128, rng)
        input_list = [0, 1, 2]
        for qargs in itertools.permutations(input_list):
            value1 = state.expectation_value(random_op3, list(qargs))
            value2 = tn_mbqc.expectation_value(random_op3, list(qargs))
            assert value1 == pytest.approx(value2)

    @pytest.mark.parametrize("jumps", range(1, 11))
    def test_coef_state(self, fx_bg: PCG64, jumps: int, fx_rng: Generator) -> None:
        rng = Generator(fx_bg.jumped(jumps))
        circuit = rand_circuit(4, 2, rng)

        pattern = circuit.standardize_and_transpile().pattern

        statevec_ref = circuit.simulate_statevector().statevec

        tn = pattern.simulate_pattern("tensornetwork", rng=fx_rng)
        for number in range(len(statevec_ref.flatten())):
            coef_tn = tn.get_basis_coefficient(number)
            coef_sv = statevec_ref.flatten()[number]

            assert abs(coef_tn) == pytest.approx(abs(coef_sv))

    @pytest.mark.parametrize(("nqubits", "jumps"), itertools.product(range(2, 6), range(1, 6)))
    def test_to_statevector(self, fx_bg: PCG64, nqubits: int, jumps: int, fx_rng: Generator) -> None:
        rng = Generator(fx_bg.jumped(jumps))
        circuit = rand_circuit(nqubits, 3, rng)
        pattern = circuit.standardize_and_transpile().pattern
        statevec_ref = circuit.simulate_statevector().statevec

        tn = pattern.simulate_pattern("tensornetwork", rng=fx_rng)
        statevec_tn = tn.to_statevector()

        inner_product = np.inner(statevec_tn, statevec_ref.flatten().conjugate())
        assert abs(inner_product) == pytest.approx(1)

    @pytest.mark.parametrize("jumps", range(1, 11))
    def test_evolve(self, fx_bg: PCG64, jumps: int, fx_rng: Generator) -> None:
        rng = Generator(fx_bg.jumped(jumps))
        circuit = rand_circuit(4, 6, rng)
        pattern = circuit.transpile().pattern
        pattern.standardize()
        pattern.shift_signals()
        pattern.perform_pauli_measurements()
        state = circuit.simulate_statevector().statevec
        tn_mbqc = pattern.simulate_pattern(backend="tensornetwork", rng=fx_rng)
        random_op3 = random_op(3, np.complex128, rng)
        random_op3_exp = random_op(3, np.complex128, rng)

        state.evolve(random_op3, [0, 1, 2])
        tn_mbqc.evolve(random_op3, [0, 1, 2], decompose=False)

        expval_tn = tn_mbqc.expectation_value(random_op3_exp, [0, 1, 2])
        expval_ref = state.expectation_value(random_op3_exp, [0, 1, 2])

        assert expval_tn == pytest.approx(expval_ref)<|MERGE_RESOLUTION|>--- conflicted
+++ resolved
@@ -8,12 +8,7 @@
 from numpy.random import PCG64, Generator
 from quimb.tensor import Tensor
 
-<<<<<<< HEAD
-import tests.random_circuit as rc
-from graphix.clifford import CLIFFORD
-=======
 from graphix.clifford import Clifford
->>>>>>> 7da20956
 from graphix.command import C, E, X, Z
 from graphix.ops import Ops
 from graphix.random_objects import rand_circuit
@@ -61,11 +56,7 @@
         circuit = Circuit(2)
         pattern = circuit.transpile().pattern
         pattern.add(E(nodes=(0, 1)))
-<<<<<<< HEAD
-        tn = pattern.simulate_pattern(backend="tensornetwork", graph_prep="sequential")
-=======
         tn = pattern.simulate_pattern(backend="tensornetwork", graph_prep="sequential", rng=fx_rng)
->>>>>>> 7da20956
         dummy_index = [gen_str() for _ in range(2)]
         for qubit_index, n in enumerate(tn._dangling):
             ind = tn._dangling[n]
@@ -84,11 +75,7 @@
         cmds = [
             X(node=0, domain=[15]),
             Z(node=0, domain=[15]),
-<<<<<<< HEAD
-            C(node=0, cliff_index=fx_rng.integers(23)),
-=======
             C(node=0, clifford=fx_rng.choice(list(Clifford))),
->>>>>>> 7da20956
         ]
         random_vec = fx_rng.normal(size=2)
 
@@ -110,11 +97,7 @@
         ops = [
             np.array([[0.0, 1.0], [1.0, 0.0]]),
             np.array([[1.0, 0.0], [0.0, -1.0]]),
-<<<<<<< HEAD
-            CLIFFORD[cmds[2].cliff_index],
-=======
             cmds[2].clifford.matrix,
->>>>>>> 7da20956
         ]
         contracted_ref = np.einsum("i,ij,jk,kl,l", random_vec, ops[2], ops[1], ops[0], plus)
         assert contracted == pytest.approx(contracted_ref)
