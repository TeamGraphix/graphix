<<<<<<< HEAD
from __future__ import annotations

=======
>>>>>>> 9bfb228d
import itertools
import unittest

import numpy as np
from quimb.tensor import Tensor

import tests.random_circuit as rc
from graphix.clifford import CLIFFORD
from graphix.ops import Ops, States
from graphix.sim.tensornet import MBQCTensorNet, gen_str
from graphix.transpiler import Circuit
<<<<<<< HEAD
=======

SEED = 42
rc.set_seed(SEED)
>>>>>>> 9bfb228d


def random_op(sites, dtype=np.complex128, seed=0):
    np.random.seed(seed)
    size = 2**sites
    if dtype is np.complex64:
        return np.random.randn(size, size).astype(np.float32) + 1j * np.random.randn(size, size).astype(np.float32)
    if dtype is np.complex128:
        return np.random.randn(size, size).astype(np.float64) + 1j * np.random.randn(size, size).astype(np.float64)
    return np.random.randn(size, size).astype(dtype)


CZ = Ops.cz
plus = States.plus


class TestTN(unittest.TestCase):
    def test_add_node(self):
        node_index = np.random.randint(0, 1000)
        tn = MBQCTensorNet()

        tn.add_qubit(node_index)

        np.testing.assert_equal(set(tn.tag_map.keys()), {str(node_index), "Open"})
        np.testing.assert_equal(tn.tensors[0].data, plus)

    def test_add_nodes(self):
        node_index = set(np.random.randint(0, 1000, 20))
        tn = MBQCTensorNet()

        tn.graph_prep = "sequential"
        tn.add_qubits(node_index)

        np.testing.assert_equal(set(tn.tag_map.keys()), set([str(ind) for ind in node_index]) | {"Open"})
        for tensor in tn.tensor_map.values():
            np.testing.assert_equal(tensor.data, plus)

    def test_entangle_nodes(self):
        random_vec = np.array([1.0, 1.0, 1.0, 1.0]).reshape(2, 2)
        circuit = Circuit(2)
        pattern = circuit.transpile()
        pattern.add(["E", (0, 1)])
        tn = pattern.simulate_pattern(backend="tensornetwork", graph_prep="sequential")
        dummy_index = [gen_str() for _ in range(2)]
        qubit_index = 0
        for n in tn._dangling.keys():
            ind = tn._dangling[n]
            tids = tn._get_tids_from_inds(ind)
            tensor = tn.tensor_map[tids.popleft()]
            tensor.reindex({ind: dummy_index[qubit_index]}, inplace=True)
            qubit_index += 1

        random_vec_ts = Tensor(random_vec, dummy_index, ["random_vector"])
        tn.add_tensor(random_vec_ts)
        contracted = tn.contract()
        # reference
        contracted_ref = np.einsum("abcd, c, d, ab->", CZ.reshape(2, 2, 2, 2), plus, plus, random_vec)
        np.testing.assert_almost_equal(contracted, contracted_ref)

    def test_apply_one_site_operator(self):
        cmds = [
            ["X", 0, [15]],
            ["Z", 0, [15]],
            ["C", 0, np.random.randint(0, 23)],
        ]
        random_vec = np.random.randn(2)

        circuit = Circuit(1)
        pattern = circuit.transpile()
        pattern.results[15] = 1  # X&Z operator will be applied.
        for cmd in cmds:
            pattern.add(cmd)
        tn = pattern.simulate_pattern(backend="tensornetwork")
        dummy_index = gen_str()
        ind = tn._dangling.pop("0")
        tensor = tn.tensor_map[tn._get_tids_from_inds(ind).popleft()]
        tensor.reindex({ind: dummy_index}, inplace=True)
        random_vec_ts = Tensor(random_vec, [dummy_index], ["random_vector"])
        tn.add_tensor(random_vec_ts)
        contracted = tn.contract()

        # reference
        ops = [
            np.array([[0.0, 1.0], [1.0, 0.0]]),
            np.array([[1.0, 0.0], [0.0, -1.0]]),
            CLIFFORD[cmds[2][2]],
        ]
        contracted_ref = np.einsum("i,ij,jk,kl,l", random_vec, ops[2], ops[1], ops[0], plus)
        np.testing.assert_almost_equal(contracted, contracted_ref)

    def test_expectation_value1(self):
        circuit = Circuit(1)
        state = circuit.simulate_statevector()
        pattern = circuit.transpile()
        tn_mbqc = pattern.simulate_pattern(backend="tensornetwork")
        random_op1 = random_op(1)
        value1 = state.expectation_value(random_op1, [0])
        value2 = tn_mbqc.expectation_value(random_op1, [0])
        np.testing.assert_almost_equal(value1, value2)

    def test_expectation_value2(self):
        circuit = Circuit(2)
        state = circuit.simulate_statevector()
        pattern = circuit.transpile()
        tn_mbqc = pattern.simulate_pattern(backend="tensornetwork")
        random_op2 = random_op(2)
        input = [0, 1]
        for qargs in itertools.permutations(input):
            value1 = state.expectation_value(random_op2, list(qargs))
            value2 = tn_mbqc.expectation_value(random_op2, list(qargs))
            np.testing.assert_almost_equal(value1, value2)

    def test_expectation_value3(self):
        circuit = Circuit(3)
        state = circuit.simulate_statevector()
        pattern = circuit.transpile()
        tn_mbqc = pattern.simulate_pattern(backend="tensornetwork")
        random_op3 = random_op(3)
        input = [0, 1, 2]
        for qargs in itertools.permutations(input):
            value1 = state.expectation_value(random_op3, list(qargs))
            value2 = tn_mbqc.expectation_value(random_op3, list(qargs))
            np.testing.assert_almost_equal(value1, value2)

    def test_expectation_value3_sequential(self):
        circuit = Circuit(3)
        state = circuit.simulate_statevector()
        pattern = circuit.transpile()
        tn_mbqc = pattern.simulate_pattern(backend="tensornetwork", graph_prep="sequential")
        random_op3 = random_op(3)
        input = [0, 1, 2]
        for qargs in itertools.permutations(input):
            value1 = state.expectation_value(random_op3, list(qargs))
            value2 = tn_mbqc.expectation_value(random_op3, list(qargs))
            np.testing.assert_almost_equal(value1, value2)

    def test_expectation_value3_subspace1(self):
        circuit = Circuit(3)
        state = circuit.simulate_statevector()
        pattern = circuit.transpile()
        tn_mbqc = pattern.simulate_pattern(backend="tensornetwork")
        random_op1 = random_op(1)
        input = [0, 1, 2]
        for qargs in itertools.permutations(input, 1):
            value1 = state.expectation_value(random_op1, list(qargs))
            value2 = tn_mbqc.expectation_value(random_op1, list(qargs))
            np.testing.assert_almost_equal(value1, value2)

    def test_expectation_value3_subspace2(self):
        circuit = Circuit(3)
        state = circuit.simulate_statevector()
        pattern = circuit.transpile()
        tn_mbqc = pattern.simulate_pattern(backend="tensornetwork")
        random_op2 = random_op(2)
        input = [0, 1, 2]
        for qargs in itertools.permutations(input, 2):
            value1 = state.expectation_value(random_op2, list(qargs))
            value2 = tn_mbqc.expectation_value(random_op2, list(qargs))
            np.testing.assert_almost_equal(value1, value2)

    def test_expectation_value3_subspace2_sequential(self):
        circuit = Circuit(3)
        state = circuit.simulate_statevector()
        pattern = circuit.transpile()
        tn_mbqc = pattern.simulate_pattern(backend="tensornetwork", graph_prep="sequential")
        random_op2 = random_op(2)
        input = [0, 1, 2]
        for qargs in itertools.permutations(input, 2):
            value1 = state.expectation_value(random_op2, list(qargs))
            value2 = tn_mbqc.expectation_value(random_op2, list(qargs))
            np.testing.assert_almost_equal(value1, value2)

    def test_hadamard(self):
        circuit = Circuit(1)
        circuit.h(0)
        pattern = circuit.transpile()
        pattern.standardize()
        state = circuit.simulate_statevector()
        tn_mbqc = pattern.simulate_pattern(backend="tensornetwork")
        random_op1 = random_op(1)
        value1 = state.expectation_value(random_op1, [0])
        value2 = tn_mbqc.expectation_value(random_op1, [0])
        np.testing.assert_almost_equal(
            value1,
            value2,
        )

    def test_s(self):
        circuit = Circuit(1)
        circuit.s(0)
        pattern = circuit.transpile()
        state = circuit.simulate_statevector()
        tn_mbqc = pattern.simulate_pattern(backend="tensornetwork")
        random_op1 = random_op(1)
        value1 = state.expectation_value(random_op1, [0])
        value2 = tn_mbqc.expectation_value(random_op1, [0])
        np.testing.assert_almost_equal(value1, value2)

    def test_x(self):
        circuit = Circuit(1)
        circuit.x(0)
        pattern = circuit.transpile()
        state = circuit.simulate_statevector()
        tn_mbqc = pattern.simulate_pattern(backend="tensornetwork")
        random_op1 = random_op(1)
        value1 = state.expectation_value(random_op1, [0])
        value2 = tn_mbqc.expectation_value(random_op1, [0])
        np.testing.assert_almost_equal(value1, value2)

    def test_y(self):
        circuit = Circuit(1)
        circuit.y(0)
        pattern = circuit.transpile()
        state = circuit.simulate_statevector()
        tn_mbqc = pattern.simulate_pattern(backend="tensornetwork")
        random_op1 = random_op(1)
        value1 = state.expectation_value(random_op1, [0])
        value2 = tn_mbqc.expectation_value(random_op1, [0])
        np.testing.assert_almost_equal(value1, value2)

    def test_z(self):
        circuit = Circuit(1)
        circuit.z(0)
        pattern = circuit.transpile()
        state = circuit.simulate_statevector()
        tn_mbqc = pattern.simulate_pattern(backend="tensornetwork")
        random_op1 = random_op(1)
        value1 = state.expectation_value(random_op1, [0])
        value2 = tn_mbqc.expectation_value(random_op1, [0])
        np.testing.assert_almost_equal(value1, value2)

    def test_rx(self):
        theta = np.random.random() * 2 * np.pi
        circuit = Circuit(1)
        circuit.rx(0, theta)
        pattern = circuit.transpile()
        state = circuit.simulate_statevector()
        tn_mbqc = pattern.simulate_pattern(backend="tensornetwork")
        random_op1 = random_op(1)
        value1 = state.expectation_value(random_op1, [0])
        value2 = tn_mbqc.expectation_value(random_op1, [0])
        np.testing.assert_almost_equal(value1, value2)

    def test_ry(self):
        theta = np.random.random() * 2 * np.pi
        circuit = Circuit(1)
        circuit.ry(0, theta)
        pattern = circuit.transpile()
        state = circuit.simulate_statevector()
        tn_mbqc = pattern.simulate_pattern(backend="tensornetwork")
        random_op1 = random_op(1)
        value1 = state.expectation_value(random_op1, [0])
        value2 = tn_mbqc.expectation_value(random_op1, [0])
        np.testing.assert_almost_equal(value1, value2)

    def test_rz(self):
        theta = np.random.random() * 2 * np.pi
        circuit = Circuit(1)
        circuit.rz(0, theta)
        pattern = circuit.transpile()
        state = circuit.simulate_statevector()
        tn_mbqc = pattern.simulate_pattern(backend="tensornetwork")
        random_op1 = random_op(1)
        value1 = state.expectation_value(random_op1, [0])
        value2 = tn_mbqc.expectation_value(random_op1, [0])
        np.testing.assert_almost_equal(value1, value2)

    def test_i(self):
        circuit = Circuit(1)
        circuit.i(0)
        pattern = circuit.transpile()
        state = circuit.simulate_statevector()
        tn_mbqc = pattern.simulate_pattern(backend="tensornetwork")
        random_op1 = random_op(1)
        value1 = state.expectation_value(random_op1, [0])
        value2 = tn_mbqc.expectation_value(random_op1, [0])
        np.testing.assert_almost_equal(value1, value2)

    def test_cnot(self):
        circuit = Circuit(2)
        circuit.cnot(0, 1)
        pattern = circuit.transpile()
        pattern.standardize()
        state = circuit.simulate_statevector()
        tn_mbqc = pattern.simulate_pattern(backend="tensornetwork")
        random_op2 = random_op(2)
        value1 = state.expectation_value(random_op2, [0, 1])
        value2 = tn_mbqc.expectation_value(random_op2, [0, 1])
        np.testing.assert_almost_equal(value1, value2)

    def test_ccx(self):
        nqubits = 4
        depth = 6
        for _ in range(10):
            circuit = rc.get_rand_circuit(nqubits, depth)
            circuit.ccx(0, 1, 2)
            pattern = circuit.transpile()
            pattern.minimize_space()
            state = circuit.simulate_statevector()
            tn_mbqc = pattern.simulate_pattern(backend="tensornetwork")
            random_op3 = random_op(3)
            value1 = state.expectation_value(random_op3, [0, 1, 2])
            value2 = tn_mbqc.expectation_value(random_op3, [0, 1, 2])
            np.testing.assert_almost_equal(value1, value2)

    def test_with_graphtrans(self):
        nqubits = 4
        depth = 6
        for i in range(10):
            circuit = rc.get_rand_circuit(nqubits, depth)
            pattern = circuit.transpile()
            pattern.standardize()
            pattern.shift_signals()
            pattern.perform_pauli_measurements()
            state = circuit.simulate_statevector()
            tn_mbqc = pattern.simulate_pattern(backend="tensornetwork")
            random_op3 = random_op(3)
            input = [0, 1, 2]
            for qargs in itertools.permutations(input):
                value1 = state.expectation_value(random_op3, list(qargs))
                value2 = tn_mbqc.expectation_value(random_op3, list(qargs))
                np.testing.assert_almost_equal(value1, value2)

    def test_with_graphtrans_sequential(self):
        nqubits = 4
        depth = 6
        for i in range(10):
            circuit = rc.get_rand_circuit(nqubits, depth)
            pattern = circuit.transpile()
            pattern.standardize()
            pattern.shift_signals()
            pattern.perform_pauli_measurements()
            state = circuit.simulate_statevector()
            tn_mbqc = pattern.simulate_pattern(backend="tensornetwork", graph_prep="sequential")
            random_op3 = random_op(3)
            input = [0, 1, 2]
            for qargs in itertools.permutations(input):
                value1 = state.expectation_value(random_op3, list(qargs))
                value2 = tn_mbqc.expectation_value(random_op3, list(qargs))
                np.testing.assert_almost_equal(value1, value2)

    def test_coef_state(self):
        nqubits = 4
        depth = 2
        for i in range(10):
            circuit = rc.get_rand_circuit(nqubits, depth)
            pattern = circuit.standardize_and_transpile()

            statevec_ref = circuit.simulate_statevector()

            tn = pattern.simulate_pattern("tensornetwork")
            for number in range(len(statevec_ref.flatten())):
                self.subTest(number=number)
                coef_tn = tn.get_basis_coefficient(number)
                coef_sv = statevec_ref.flatten()[number]

                np.testing.assert_almost_equal(abs(coef_tn), abs(coef_sv))

    def test_to_statevector(self):
        nqubits_set = [i for i in range(2, 6)]
        depth = 3
        for nqubits in nqubits_set:
            self.subTest(nqubit=nqubits)
            for i in range(5):
                circuit = rc.get_rand_circuit(nqubits, depth)
                pattern = circuit.standardize_and_transpile()
                statevec_ref = circuit.simulate_statevector()

                tn = pattern.simulate_pattern("tensornetwork")
                statevec_tn = tn.to_statevector()

                inner_product = np.inner(statevec_tn, statevec_ref.flatten().conjugate())
                np.testing.assert_almost_equal(abs(inner_product), 1)

    def test_evolve(self):
        nqubits = 4
        depth = 6
        for i in range(10):
            circuit = rc.get_rand_circuit(nqubits, depth)
            pattern = circuit.transpile()
            pattern.standardize()
            pattern.shift_signals()
            pattern.perform_pauli_measurements()
            state = circuit.simulate_statevector()
            tn_mbqc = pattern.simulate_pattern(backend="tensornetwork")
            random_op3 = random_op(3)
            random_op3_exp = random_op(3)

            state.evolve(random_op3, [0, 1, 2])
            tn_mbqc.evolve(random_op3, [0, 1, 2], decompose=False)

            expval_tn = tn_mbqc.expectation_value(random_op3_exp, [0, 1, 2])
            expval_ref = state.expectation_value(random_op3_exp, [0, 1, 2])

            np.testing.assert_almost_equal(expval_tn, expval_ref)


if __name__ == "__main__":
    unittest.main()<|MERGE_RESOLUTION|>--- conflicted
+++ resolved
@@ -1,8 +1,5 @@
-<<<<<<< HEAD
 from __future__ import annotations
 
-=======
->>>>>>> 9bfb228d
 import itertools
 import unittest
 
@@ -14,12 +11,10 @@
 from graphix.ops import Ops, States
 from graphix.sim.tensornet import MBQCTensorNet, gen_str
 from graphix.transpiler import Circuit
-<<<<<<< HEAD
-=======
+
 
 SEED = 42
 rc.set_seed(SEED)
->>>>>>> 9bfb228d
 
 
 def random_op(sites, dtype=np.complex128, seed=0):
