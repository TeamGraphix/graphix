from __future__ import annotations

from typing import NamedTuple

import galois
import numpy as np
import numpy.typing as npt
import pytest

from graphix.linalg import MatGF2


class LinalgTestCase(NamedTuple):
    matrix: MatGF2
    forward_eliminated: npt.NDArray[np.int_]
    rank: int
    rhs_input: npt.NDArray[np.int_]
    rhs_forward_eliminated: npt.NDArray[np.int_]
    x: list[npt.NDArray[np.int_]] | None
    kernel_dim: int


def prepare_test_matrix() -> list[LinalgTestCase]:
    return [
        # empty matrix
        LinalgTestCase(
            MatGF2(np.array([[]], dtype=np.int_)),
            np.array([[]], dtype=np.int_),
            0,
            np.array([[]], dtype=np.int_),
            np.array([[]], dtype=np.int_),
            [np.array([], dtype=np.int_)],
            0,
        ),
        # column vector
        LinalgTestCase(
            MatGF2(np.array([[1], [1], [1]], dtype=np.int_)),
            np.array([[1], [0], [0]], dtype=np.int_),
            1,
            np.array([[1], [1], [1]], dtype=np.int_),
            np.array([[1], [0], [0]], dtype=np.int_),
            [np.array([1])],
            0,
        ),
        # row vector
        LinalgTestCase(
            MatGF2(np.array([[1, 1, 1]], dtype=np.int_)),
            np.array([[1, 1, 1]], dtype=np.int_),
            1,
            np.array([[1]], dtype=np.int_),
            np.array([[1]], dtype=np.int_),
            None,  # TODO: add x
            2,
        ),
        # diagonal matrix
        LinalgTestCase(
            MatGF2(np.diag(np.ones(10)).astype(int)),
            np.diag(np.ones(10)).astype(int),
            10,
            np.ones(10).reshape(10, 1).astype(int),
            np.ones(10).reshape(10, 1).astype(int),
            list(np.ones((10, 1))),
            0,
        ),
        # full rank dense matrix
        LinalgTestCase(
            MatGF2(np.array([[1, 0, 1], [0, 1, 0], [1, 0, 0]], dtype=np.int_)),
            np.array([[1, 0, 0], [0, 1, 0], [0, 0, 1]], dtype=np.int_),
            3,
            np.array([[1], [1], [1]], dtype=np.int_),
            np.array([[1], [1], [0]], dtype=np.int_),
            list(np.array([[1], [1], [0]])),  # nan for no solution
            0,
        ),
        # not full-rank matrix
        LinalgTestCase(
            MatGF2(np.array([[1, 0, 1], [0, 1, 0], [1, 1, 1]], dtype=np.int_)),
            np.array([[1, 0, 1], [0, 1, 0], [0, 0, 0]], dtype=np.int_),
            2,
            np.array([[1, 1], [1, 1], [0, 1]], dtype=np.int_),
            np.array([[1, 1], [1, 1], [0, 1]], dtype=np.int_),
            None,  # TODO: add x
            1,
        ),
        # non-square matrix
        LinalgTestCase(
            MatGF2(np.array([[1, 0, 1], [0, 1, 0]], dtype=np.int_)),
            np.array([[1, 0, 1], [0, 1, 0]], dtype=np.int_),
            2,
            np.array([[1], [1]], dtype=np.int_),
            np.array([[1], [1]], dtype=np.int_),
            None,  # TODO: add x
            1,
        ),
        # non-square matrix
        LinalgTestCase(
            MatGF2(np.array([[1, 0], [0, 1], [1, 0]], dtype=np.int_)),
            np.array([[1, 0], [0, 1], [0, 0]], dtype=np.int_),
            2,
            np.array([[1], [1], [1]], dtype=np.int_),
            np.array([[1], [1], [0]], dtype=np.int_),
            [np.array([1], dtype=np.int_), np.array([1], dtype=np.int_)],
            0,
        ),
    ]


class TestLinAlg:
    def test_add_row(self) -> None:
        test_mat = MatGF2(np.diag(np.ones(2, dtype=np.int_)))
        test_mat.add_row()
        assert test_mat.data.shape == (3, 2)
        assert np.all(test_mat.data == np.array([[1, 0], [0, 1], [0, 0]]))

    def test_add_col(self) -> None:
        test_mat = MatGF2(np.diag(np.ones(2, dtype=np.int_)))
        test_mat.add_col()
        assert test_mat.data.shape == (2, 3)
        assert np.all(test_mat.data == galois.GF2(np.array([[1, 0, 0], [0, 1, 0]])))

    def test_remove_row(self) -> None:
        test_mat = MatGF2(np.array([[1, 0], [0, 1], [0, 0]], dtype=np.int_))
        test_mat.remove_row(2)
        assert np.all(test_mat.data == np.array([[1, 0], [0, 1]]))

    def test_remove_col(self) -> None:
        test_mat = MatGF2(np.array([[1, 0, 0], [0, 1, 0]], dtype=np.int_))
        test_mat.remove_col(2)
        assert np.all(test_mat.data == np.array([[1, 0], [0, 1]]))

    def test_swap_row(self) -> None:
        test_mat = MatGF2(np.array([[1, 0], [0, 1], [0, 0]], dtype=np.int_))
        test_mat.swap_row(1, 2)
        assert np.all(test_mat.data == np.array([[1, 0], [0, 0], [0, 1]]))

    def test_swap_col(self) -> None:
        test_mat = MatGF2(np.array([[1, 0, 0], [0, 1, 0]], dtype=np.int_))
        test_mat.swap_col(1, 2)
<<<<<<< HEAD
        self.assertTrue(np.all(test_mat.data == np.array([[1, 0, 0], [0, 0, 1]])))

    def test_is_canonical_form(self):
        test_mat = MatGF2(np.array([[1, 0], [0, 1]], dtype=int))
        self.assertTrue(test_mat.is_canonical_form())

        test_mat = MatGF2(np.array([[1, 0], [0, 1], [0, 0]], dtype=int))
        self.assertTrue(test_mat.is_canonical_form())

        test_mat = MatGF2(np.array([[1, 0, 1], [0, 1, 0], [0, 0, 0]], dtype=int))
        self.assertTrue(test_mat.is_canonical_form())

        test_mat = MatGF2(np.array([[1, 1, 0], [0, 0, 1], [0, 1, 0]], dtype=int))
        self.assertFalse(test_mat.is_canonical_form())

    def test_forward_eliminate(self):
        test_cases = prepare_test_matrix()
        for test_case in test_cases:
            mat = test_case["matrix"]
            answer = test_case["forward_eliminated"]
            RHS_input = test_case["RHS_input"]
            RHS_forward_elimnated = test_case["RHS_forward_elimnated"]
            with self.subTest(mat=mat, answer=answer, RHS_input=RHS_input):
                mat_elimnated, RHS, _, _ = mat.forward_eliminate(RHS_input)
                self.assertTrue(np.all(mat_elimnated.data == answer))
                self.assertTrue(np.all(RHS.data == RHS_forward_elimnated))

    def test_get_rank(self):
        test_cases = prepare_test_matrix()
        for test_case in test_cases:
            mat = test_case["matrix"]
            rank = test_case["rank"]
            with self.subTest(mat=mat):
                self.assertEqual(mat.get_rank(), rank)

    def test_backward_substitute(self):
        test_cases = prepare_test_matrix()
        for test_case in test_cases:
            mat = test_case["matrix"]
            RHS_input = test_case["RHS_input"]
            x = test_case["x"]
            kernel_dim = test_case["kernel_dim"]
            with self.subTest(mat=mat, RHS_input=RHS_input, x=x, kernel_dim=kernel_dim):
                mat_eliminated, RHS_eliminated, _, _ = mat.forward_eliminate(RHS_input)
                x, kernel = mat_eliminated.backward_substitute(RHS_eliminated)
                if x is not None:
                    self.assertTrue(np.all(x == x))  # noqa: PLR0124 (necessary)
                self.assertEqual(len(kernel), kernel_dim)


if __name__ == "__main__":
    unittest.main()
=======
        assert np.all(test_mat.data == np.array([[1, 0, 0], [0, 0, 1]]))

    def test_is_canonical_form(self) -> None:
        test_mat = MatGF2(np.array([[1, 0], [0, 1]], dtype=np.int_))
        assert test_mat.is_canonical_form()

        test_mat = MatGF2(np.array([[1, 0], [0, 1], [0, 0]], dtype=np.int_))
        assert test_mat.is_canonical_form()

        test_mat = MatGF2(np.array([[1, 0, 1], [0, 1, 0], [0, 0, 0]], dtype=np.int_))
        assert test_mat.is_canonical_form()

        test_mat = MatGF2(np.array([[1, 1, 0], [0, 0, 1], [0, 1, 0]], dtype=np.int_))
        assert not test_mat.is_canonical_form()

    @pytest.mark.parametrize("test_case", prepare_test_matrix())
    def test_forward_eliminate(self, test_case: LinalgTestCase) -> None:
        mat = test_case.matrix
        answer = test_case.forward_eliminated
        rhs_input = test_case.rhs_input
        rhs_forward_elimnated = test_case.rhs_forward_eliminated
        mat_elimnated, rhs, _, _ = mat.forward_eliminate(rhs_input)
        assert np.all(mat_elimnated.data == answer)
        assert np.all(rhs.data == rhs_forward_elimnated)

    @pytest.mark.parametrize("test_case", prepare_test_matrix())
    def test_get_rank(self, test_case: LinalgTestCase) -> None:
        mat = test_case.matrix
        rank = test_case.rank
        assert mat.get_rank() == rank

    @pytest.mark.parametrize("test_case", prepare_test_matrix())
    def test_backward_substitute(self, test_case: LinalgTestCase) -> None:
        mat = test_case.matrix
        rhs_input = test_case.rhs_input
        x = test_case.x
        kernel_dim = test_case.kernel_dim
        mat_eliminated, rhs_eliminated, _, _ = mat.forward_eliminate(rhs_input)
        x, kernel = mat_eliminated.backward_substitute(rhs_eliminated)
        if x is not None:
            assert np.all(x == x)
        assert len(kernel) == kernel_dim
>>>>>>> 0cf601aa
<|MERGE_RESOLUTION|>--- conflicted
+++ resolved
@@ -136,60 +136,6 @@
     def test_swap_col(self) -> None:
         test_mat = MatGF2(np.array([[1, 0, 0], [0, 1, 0]], dtype=np.int_))
         test_mat.swap_col(1, 2)
-<<<<<<< HEAD
-        self.assertTrue(np.all(test_mat.data == np.array([[1, 0, 0], [0, 0, 1]])))
-
-    def test_is_canonical_form(self):
-        test_mat = MatGF2(np.array([[1, 0], [0, 1]], dtype=int))
-        self.assertTrue(test_mat.is_canonical_form())
-
-        test_mat = MatGF2(np.array([[1, 0], [0, 1], [0, 0]], dtype=int))
-        self.assertTrue(test_mat.is_canonical_form())
-
-        test_mat = MatGF2(np.array([[1, 0, 1], [0, 1, 0], [0, 0, 0]], dtype=int))
-        self.assertTrue(test_mat.is_canonical_form())
-
-        test_mat = MatGF2(np.array([[1, 1, 0], [0, 0, 1], [0, 1, 0]], dtype=int))
-        self.assertFalse(test_mat.is_canonical_form())
-
-    def test_forward_eliminate(self):
-        test_cases = prepare_test_matrix()
-        for test_case in test_cases:
-            mat = test_case["matrix"]
-            answer = test_case["forward_eliminated"]
-            RHS_input = test_case["RHS_input"]
-            RHS_forward_elimnated = test_case["RHS_forward_elimnated"]
-            with self.subTest(mat=mat, answer=answer, RHS_input=RHS_input):
-                mat_elimnated, RHS, _, _ = mat.forward_eliminate(RHS_input)
-                self.assertTrue(np.all(mat_elimnated.data == answer))
-                self.assertTrue(np.all(RHS.data == RHS_forward_elimnated))
-
-    def test_get_rank(self):
-        test_cases = prepare_test_matrix()
-        for test_case in test_cases:
-            mat = test_case["matrix"]
-            rank = test_case["rank"]
-            with self.subTest(mat=mat):
-                self.assertEqual(mat.get_rank(), rank)
-
-    def test_backward_substitute(self):
-        test_cases = prepare_test_matrix()
-        for test_case in test_cases:
-            mat = test_case["matrix"]
-            RHS_input = test_case["RHS_input"]
-            x = test_case["x"]
-            kernel_dim = test_case["kernel_dim"]
-            with self.subTest(mat=mat, RHS_input=RHS_input, x=x, kernel_dim=kernel_dim):
-                mat_eliminated, RHS_eliminated, _, _ = mat.forward_eliminate(RHS_input)
-                x, kernel = mat_eliminated.backward_substitute(RHS_eliminated)
-                if x is not None:
-                    self.assertTrue(np.all(x == x))  # noqa: PLR0124 (necessary)
-                self.assertEqual(len(kernel), kernel_dim)
-
-
-if __name__ == "__main__":
-    unittest.main()
-=======
         assert np.all(test_mat.data == np.array([[1, 0, 0], [0, 0, 1]]))
 
     def test_is_canonical_form(self) -> None:
@@ -231,5 +177,4 @@
         x, kernel = mat_eliminated.backward_substitute(rhs_eliminated)
         if x is not None:
             assert np.all(x == x)
-        assert len(kernel) == kernel_dim
->>>>>>> 0cf601aa
+        assert len(kernel) == kernel_dim