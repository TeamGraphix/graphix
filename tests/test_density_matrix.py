from __future__ import annotations

import random
from copy import deepcopy
from typing import TYPE_CHECKING

import numpy as np
import numpy.typing as npt
import pytest

import graphix.random_objects as randobj
from graphix import Circuit
from graphix.channels import KrausChannel, dephasing_channel, depolarising_channel
from graphix.ops import Ops
from graphix.sim.density_matrix import DensityMatrix, DensityMatrixBackend
from graphix.sim.statevec import (
    CNOT_TENSOR,
    CZ_TENSOR,
    SWAP_TENSOR,
    Statevec,
    StatevectorBackend,
)

if TYPE_CHECKING:
    from numpy.random import Generator


def _randstate_raw(nqubits: int, rng: Generator) -> npt.NDArray[np.complex128]:
    size = (2**nqubits,)
    return rng.uniform(size=size) + rng.uniform(size=size) * 1j


def _randdm_raw(nqubits: int, rng: Generator) -> npt.NDArray[np.complex128]:
    size = (2**nqubits, 2**nqubits)
    return rng.uniform(size=size) + rng.uniform(size=size) * 1j


class TestDensityMatrix:
    """Test for DensityMatrix class."""

    def test_init_without_data_fail(self) -> None:
        with pytest.raises(AssertionError):
            DensityMatrix(nqubit=-2)
        with pytest.raises(TypeError):
            DensityMatrix(nqubit="hello")
        with pytest.raises(TypeError):
            DensityMatrix(nqubit=[])

    def test_init_with_invalid_data_fail(self, fx_rng: Generator) -> None:
        with pytest.raises(TypeError):
            DensityMatrix("hello")
        with pytest.raises(TypeError):
            DensityMatrix(1)
        # deprecated data shape (these test might be unnecessary)
        with pytest.raises(ValueError):
            DensityMatrix([1, 2, [3]])

        # check with hermitian dm but not unit trace
        with pytest.raises(ValueError):
            DensityMatrix(data=randobj.rand_herm(2 ** fx_rng.integers(2, 5)))

        # check with non hermitian dm but unit trace
        tmp = _randdm_raw(fx_rng.integers(2, 5), fx_rng)
        with pytest.raises(ValueError):
            DensityMatrix(data=tmp / np.trace(tmp))
        # check with non hermitian dm and not unit trace
        with pytest.raises(ValueError):
            DensityMatrix(data=_randdm_raw(fx_rng.integers(2, 5), fx_rng))

        # check not square matrix
        with pytest.raises(ValueError):
            # l = 2 ** fx_rng.integers(2, 5) # fx_rng.integers(2, 20)
            DensityMatrix(data=fx_rng.uniform(size=(3, 2)))

        # check higher dimensional matrix
        with pytest.raises(ValueError):
            DensityMatrix(data=(2, 2, 3))

        # check square and hermitian but with incorrect dimension (non-qubit type)
        data = randobj.rand_herm(5)
        data /= np.trace(data)
        with pytest.raises(ValueError):
            # not really a dm since not PSD but ok.
            DensityMatrix(data=data)

    @pytest.mark.parametrize("n", range(3))
    def test_init_without_data_success(self, n: int) -> None:
        dm = DensityMatrix(nqubit=n)
        expected_density_matrix = np.outer(np.ones((2,) * n), np.ones((2,) * n)) / 2**n
        assert dm.Nqubit == n
        assert dm.rho.shape == (2**n, 2**n)
        assert np.allclose(dm.rho, expected_density_matrix)

        dm = DensityMatrix(plus_state=False, nqubit=n)
        expected_density_matrix = np.zeros((2**n, 2**n))
        expected_density_matrix[0, 0] = 1
        assert dm.Nqubit == n
        assert dm.rho.shape == (2**n, 2**n)
        assert np.allclose(dm.rho, expected_density_matrix)

    # TODO: Use pytest.mark.parametrize after refactoring randobj.rand_herm
    def test_init_with_data_success(self) -> None:
        # don't use rand_dm here since want to check
        for n in range(3):
            data = randobj.rand_herm(2**n)

            data /= np.trace(data)
            dm = DensityMatrix(data=data)
            assert dm.Nqubit == n
            assert dm.rho.shape == (2**n, 2**n)
            assert np.allclose(dm.rho, data)

    def test_evolve_single_fail(self) -> None:
        dm = DensityMatrix(nqubit=2)
        # generate random 4 x 4 unitary matrix
        op = randobj.rand_unit(4)

        with pytest.raises(AssertionError):
            dm.evolve_single(op, 2)
        with pytest.raises(ValueError):
            dm.evolve_single(op, 1)

    def test_evolve_single_success(self) -> None:
        # generate random 2 x 2 unitary matrix
        op = randobj.rand_unit(2)

        n = 10
        for i in range(n):
            sv = Statevec(nqubit=n)
            sv.evolve_single(op, i)
            expected_density_matrix = np.outer(sv.psi, sv.psi.conj())
            dm = DensityMatrix(nqubit=n)
            dm.evolve_single(op, i)
            assert np.allclose(dm.rho, expected_density_matrix)

    def test_expectation_single_fail(self) -> None:
        nqb = 3
        dm = DensityMatrix(nqubit=nqb)

        # wrong dimensions
        # generate random 4 x 4 unitary matrix
        op = randobj.rand_unit(4)

        with pytest.raises(ValueError):
            dm.expectation_single(op, 2)
        with pytest.raises(ValueError):
            dm.expectation_single(op, 1)

        # wrong qubit indices
        op = randobj.rand_unit(2)
        with pytest.raises(ValueError):
            dm.expectation_single(op, -3)
        with pytest.raises(ValueError):
            dm.expectation_single(op, nqb + 3)

    def test_expectation_single_success(self, fx_rng: Generator) -> None:
        """compare to pure state case
        hence only pure states
        but by linearity ok"""

        nqb = fx_rng.integers(1, 4)
        # NOTE a statevector object so can't use its methods
        target_qubit = fx_rng.integers(0, nqb)

        psi = _randstate_raw(nqb, fx_rng)
        psi /= np.sqrt(np.sum(np.abs(psi) ** 2))
        dm = DensityMatrix(data=np.outer(psi, psi.conj()))

        op = randobj.rand_unit(2)

        dm.expectation_single(op, target_qubit)

        # by hand: copy paste from SV backend

        psi1 = np.tensordot(op, psi.reshape((2,) * nqb), (1, target_qubit))
        psi1 = np.moveaxis(psi1, 0, target_qubit)
        psi1 = psi1.reshape(2**nqb)

        # watch out ordering. Expval unitary is cpx so psi1 on the right to match DM.
        assert np.allclose(np.dot(psi.conjugate(), psi1), dm.expectation_single(op, target_qubit))

    def test_tensor_fail(self) -> None:
        dm = DensityMatrix(nqubit=1)
        with pytest.raises(TypeError):
            dm.tensor("hello")
        with pytest.raises(TypeError):
            dm.tensor(1)

    @pytest.mark.parametrize("n", range(3))
    def test_tensor_without_data_success(self, n: int) -> None:
        dm_a = DensityMatrix(nqubit=n)
        dm_b = DensityMatrix(nqubit=n + 1)
        dm_a.tensor(dm_b)
        assert dm_a.Nqubit == 2 * n + 1
        assert dm_a.rho.shape == (2 ** (2 * n + 1), 2 ** (2 * n + 1))

    # TODO: Use pytest.mark.parametrize after refactoring randobj.rand_dm
    def test_tensor_with_data_success(self) -> None:
        for n in range(3):
            data_a = randobj.rand_dm(2**n, dm_dtype=False)
            dm_a = DensityMatrix(data=data_a)

            data_b = randobj.rand_dm(2 ** (n + 1), dm_dtype=False)
            dm_b = DensityMatrix(data=data_b)
            dm_a.tensor(dm_b)
            assert dm_a.Nqubit == 2 * n + 1
            assert dm_a.rho.shape == (2 ** (2 * n + 1), 2 ** (2 * n + 1))
            assert np.allclose(dm_a.rho, np.kron(data_a, data_b))

    def test_cnot_fail(self) -> None:
        dm = DensityMatrix(nqubit=2)
        with pytest.raises(ValueError):
            dm.cnot((1, 1))
        with pytest.raises(ValueError):
            dm.cnot((-1, 1))
        with pytest.raises(ValueError):
            dm.cnot((1, -1))
        with pytest.raises(ValueError):
            dm.cnot((1, 2))
        with pytest.raises(ValueError):
            dm.cnot((2, 1))

    def test_cnot_success(self, fx_rng: Generator) -> None:
        dm = DensityMatrix(nqubit=2)
        original_matrix = dm.rho.copy()
        dm.cnot((0, 1))
        expected_matrix = np.array([[1, 1, 1, 1] * 4]).reshape((4, 4)) / 4
        assert np.allclose(dm.rho, expected_matrix)
        dm.cnot((0, 1))
        assert np.allclose(dm.rho, original_matrix)

        # test on 2 qubits only
        psi = _randstate_raw(2, fx_rng)
        psi /= np.sqrt(np.sum(np.abs(psi) ** 2))
        dm = DensityMatrix(data=np.outer(psi, psi.conj()))
        edge = (0, 1)
        dm.cnot(edge)
        rho = dm.rho.copy()
        psi = psi.reshape((2, 2))
        psi = np.tensordot(CNOT_TENSOR, psi, ((2, 3), edge))
        psi = np.moveaxis(psi, (0, 1), edge)
        expected_matrix = np.outer(psi, psi.conj())
        assert np.allclose(rho, expected_matrix)

        # test on arbitrary number of qubits and random pair
        n = fx_rng.integers(2, 4)
        psi = _randstate_raw(n, fx_rng)
        psi /= np.sqrt(np.sum(np.abs(psi) ** 2))
        dm = DensityMatrix(data=np.outer(psi, psi.conj()))

        # for test only. Sample distinct pairs (== without replacement).
        # https://docs.python.org/2/library/random.html#random.sample

        edge = tuple(random.sample(range(n), 2))
        dm.cnot(edge)
        rho = dm.rho.copy()
        psi = psi.reshape((2,) * n)
        psi = np.tensordot(CNOT_TENSOR, psi, ((2, 3), edge))
        psi = np.moveaxis(psi, (0, 1), edge)
        expected_matrix = np.outer(psi, psi.conj())
        assert np.allclose(rho, expected_matrix)

    def test_swap_fail(self) -> None:
        dm = DensityMatrix(nqubit=2)
        with pytest.raises(ValueError):
            dm.swap((1, 1))
        with pytest.raises(ValueError):
            dm.swap((-1, 1))
        with pytest.raises(ValueError):
            dm.swap((1, -1))
        with pytest.raises(ValueError):
            dm.swap((1, 2))
        with pytest.raises(ValueError):
            dm.swap((2, 1))

    def test_swap_success(self, fx_rng: Generator) -> None:
        dm = DensityMatrix(nqubit=2)
        original_matrix = dm.rho.copy()
        dm.swap((0, 1))
        expected_matrix = np.array([[1, 1, 1, 1] * 4]).reshape((4, 4)) / 4
        assert np.allclose(dm.rho, expected_matrix)
        dm.swap((0, 1))
        assert np.allclose(dm.rho, original_matrix)

        psi = _randstate_raw(2, fx_rng)
        psi /= np.sqrt(np.sum(np.abs(psi) ** 2))
        dm = DensityMatrix(data=np.outer(psi, psi.conj()))
        edge = (0, 1)
        dm.swap(edge)
        rho = dm.rho
        psi = psi.reshape((2, 2))
        psi = np.tensordot(SWAP_TENSOR, psi, ((2, 3), edge))
        psi = np.moveaxis(psi, (0, 1), edge)
        expected_matrix = np.outer(psi, psi.conj())
        assert np.allclose(rho, expected_matrix)

    def test_entangle_fail(self) -> None:
        dm = DensityMatrix(nqubit=3)
        with pytest.raises(ValueError):
            dm.entangle((1, 1))
        with pytest.raises(ValueError):
            dm.entangle((1, 3))
        with pytest.raises(ValueError):
            dm.entangle((0, 1, 2))

    def test_entangle_success(self, fx_rng: Generator) -> None:
        dm = DensityMatrix(nqubit=2)
        original_matrix = dm.rho.copy()
        dm.entangle((0, 1))
        expected_matrix = np.array([[1, 1, 1, -1], [1, 1, 1, -1], [1, 1, 1, -1], [-1, -1, -1, 1]]) / 4
        assert np.allclose(dm.rho, expected_matrix)
        dm.entangle((0, 1))
        assert np.allclose(dm.rho, original_matrix)

        dm = DensityMatrix(nqubit=3)
        dm.entangle((0, 1))
        dm.entangle((2, 1))
        dm1 = dm.rho.copy()

        dm = DensityMatrix(nqubit=3)
        dm.entangle((2, 1))
        dm.entangle((0, 1))
        dm2 = dm.rho
        assert np.allclose(dm1, dm2)

        psi = _randstate_raw(2, fx_rng)
        psi /= np.sqrt(np.sum(np.abs(psi) ** 2))
        dm = DensityMatrix(data=np.outer(psi, psi.conj()))
        edge = (0, 1)
        dm.entangle(edge)
        rho = dm.rho
        psi = psi.reshape((2, 2))
        psi = np.tensordot(CZ_TENSOR, psi, ((2, 3), edge))
        psi = np.moveaxis(psi, (0, 1), edge)
        expected_matrix = np.outer(psi, psi.conj())
        assert np.allclose(rho, expected_matrix)

    def test_evolve_success(self, fx_rng: Generator) -> None:
        # single-qubit gate
        # check against evolve_single

        nqubits = fx_rng.integers(2, 4)
        nqubits_op = 1

        # random statevector
        psi = _randstate_raw(nqubits, fx_rng)
        psi /= np.sqrt(np.sum(np.abs(psi) ** 2))

        # density matrix calculation
        dm = DensityMatrix(data=np.outer(psi, psi.conj()))
        dm_single = deepcopy(dm)

        op = randobj.rand_unit(2**nqubits_op)
        i = fx_rng.integers(0, nqubits)

        # need a list format for a single target
        dm.evolve(op, [i])
        dm_single.evolve_single(op, i)

        assert np.allclose(dm.rho, dm_single.rho)

        # 2-qubit gate

        nqubits = fx_rng.integers(2, 4)
        nqubits_op = 2

        # random unitary
        op = randobj.rand_unit(2**nqubits_op)

        # random pair of indices
        edge = tuple(random.sample(range(nqubits), 2))

        # random statevector to compare to
        psi = _randstate_raw(nqubits, fx_rng)
        psi /= np.sqrt(np.sum(np.abs(psi) ** 2))

        # density matrix calculation
        dm = DensityMatrix(data=np.outer(psi, psi.conj()))
        dm.evolve(op, edge)
        rho = dm.rho

        psi = psi.reshape((2,) * nqubits)
        psi = np.tensordot(op.reshape((2,) * 2 * nqubits_op), psi, ((2, 3), edge))
        psi = np.moveaxis(psi, (0, 1), edge)
        expected_matrix = np.outer(psi, psi.conj())
        assert np.allclose(rho, expected_matrix)

        # 3-qubit gate
        nqubits = fx_rng.integers(3, 5)
        nqubits_op = 3

        # random unitary
        op = randobj.rand_unit(2**nqubits_op)

        # 3 random indices
        targets = tuple(random.sample(range(nqubits), 3))

        # random statevector to compare to
        psi = _randstate_raw(nqubits, fx_rng)
        psi /= np.sqrt(np.sum(np.abs(psi) ** 2))

        # density matrix calculation
        dm = DensityMatrix(data=np.outer(psi, psi.conj()))
        dm.evolve(op, targets)
        rho = dm.rho

        psi = psi.reshape((2,) * nqubits)
        psi = np.tensordot(op.reshape((2,) * 2 * nqubits_op), psi, ((3, 4, 5), targets))
        psi = np.moveaxis(psi, (0, 1, 2), targets)
        expected_matrix = np.outer(psi, psi.conj())
        assert np.allclose(rho, expected_matrix)

    def test_evolve_fail(self, fx_rng: Generator) -> None:
        # test on 3-qubit gate just in case.
        nqubits = fx_rng.integers(3, 5)
        nqubits_op = 3

        # random unitary
        op = randobj.rand_unit(2**nqubits_op)
        # 3 random indices
        dm = DensityMatrix(nqubit=nqubits)

        # dimension mismatch
        with pytest.raises(ValueError):
            dm.evolve(op, (1, 1))
        with pytest.raises(ValueError):
            dm.evolve(op, (0, 1, 2, 3))
        # incorrect range
        with pytest.raises(ValueError):
            dm.evolve(op, (-1, 0, 1))
        # repeated index
        with pytest.raises(ValueError):
            dm.evolve(op, (0, 1, 1))

        # check not square matrix
        with pytest.raises(ValueError):
            dm.evolve(fx_rng.uniform(size=(2, 3)), (0, 1))

        # check higher dimensional matrix
        with pytest.raises(ValueError):
            dm.evolve(fx_rng.uniform(size=(2, 2, 3)), (0, 1))

        # check square but with incorrect dimension (non-qubit type)
        with pytest.raises(ValueError):
            dm.evolve(fx_rng.uniform(size=(5, 5)), (0, 1))

    # TODO: the test for normalization is done at initialization with data.
    # Now check that all operations conserve the norm.
    def test_normalize(self, fx_rng: Generator) -> None:
        data = randobj.rand_herm(2 ** fx_rng.integers(2, 4))

        dm = DensityMatrix(data / data.trace())
        dm.normalize()
        assert np.allclose(np.trace(dm.rho), 1)

    def test_ptrace_fail(self) -> None:
        dm = DensityMatrix(nqubit=0)
        with pytest.raises(AssertionError):
            dm.ptrace((0,))
        dm = DensityMatrix(nqubit=2)
        with pytest.raises(AssertionError):
            dm.ptrace((2,))

    def test_ptrace(self) -> None:
        psi = np.kron(np.array([1, 0]), np.array([1, 1]) / np.sqrt(2))
        data = np.outer(psi, psi)
        dm = DensityMatrix(data=data)
        dm.ptrace((0,))
        expected_matrix = np.array([[0.5, 0.5], [0.5, 0.5]])
        assert np.allclose(dm.rho, expected_matrix)

        dm = DensityMatrix(data=data)
        dm.ptrace((1,))
        expected_matrix = np.array([[1, 0], [0, 0]])
        assert np.allclose(dm.rho, expected_matrix)

        dm = DensityMatrix(data=data)
        dm.ptrace((0, 1))
        expected_matrix = np.array([1])
        assert np.allclose(dm.rho, expected_matrix)

        dm = DensityMatrix(nqubit=4)
        dm.ptrace((0, 1, 2))
        expected_matrix = np.array([[1, 1], [1, 1]]) / 2
        assert np.allclose(dm.rho, expected_matrix)

        dm = DensityMatrix(nqubit=4)
        dm.ptrace((0, 1, 2, 3))
        expected_matrix = np.array([1])
        assert np.allclose(dm.rho, expected_matrix)

        psi = np.kron(
            np.kron(np.array([1, np.sqrt(2)]) / np.sqrt(3), np.array([1, 0])),
            np.array([0, 1]),
        )
        data = np.outer(psi, psi)
        dm = DensityMatrix(data=data)
        dm.ptrace((2,))
        expected_matrix = np.array(
<<<<<<< HEAD
            [
                [1 / 3, 0, np.sqrt(2) / 3, 0],
                [0, 0, 0, 0],
                [np.sqrt(2) / 3, 0, 2 / 3, 0],
                [0, 0, 0, 0],
            ]
=======
            [[1 / 3, 0, np.sqrt(2) / 3, 0], [0, 0, 0, 0], [np.sqrt(2) / 3, 0, 2 / 3, 0], [0, 0, 0, 0]],
>>>>>>> dd15e5d6
        )
        assert np.allclose(dm.rho, expected_matrix)

    def test_apply_dephasing_channel(self, fx_rng: Generator) -> None:
        # check on single qubit first
        # # create random density matrix
        # data = randobj.rand_herm(2 ** fx_rng.integers(2, 4))
        data = randobj.rand_herm(2)
        data /= np.trace(data)
        dm = DensityMatrix(data=data)

        # copy of initial dm
        rho_test = deepcopy(dm.rho)

        # create dephasing channel
        prob = fx_rng.uniform()
        dephase_channel = dephasing_channel(prob)

        # useless since checked in apply_channel method.
        assert isinstance(dephase_channel, KrausChannel)
        # useless since checked in the constructor.
        assert dephase_channel.is_normalized()

        # apply channel. list with single element needed.
        # if Channel.nqubit == 1 use list with single element.
        dm.apply_channel(dephase_channel, [0])
        identity = np.array([[1.0, 0.0], [0.0, 1.0]])

        # compare
        expected_dm = (
            np.sqrt(1 - prob) ** 2 * identity @ rho_test @ identity.conj().T
            + np.sqrt(prob) ** 2 * Ops.z @ rho_test @ Ops.z.conj().T
        )

        assert np.allclose(expected_dm.trace(), 1.0)
        assert np.allclose(dm.rho, expected_dm)

        nqubits = fx_rng.integers(2, 5)

        i = fx_rng.integers(0, nqubits)

        # create random density matrix from statevector

        # random statevector to compare to
        psi = _randstate_raw(nqubits, fx_rng)
        psi /= np.sqrt(np.sum(np.abs(psi) ** 2))

        # build DensityMatrix
        dm = DensityMatrix(data=np.outer(psi, psi.conj()))

        # create dephasing channel
        prob = fx_rng.uniform()
        dephase_channel = dephasing_channel(prob)

        # useless since checked in apply_channel method.
        assert isinstance(dephase_channel, KrausChannel)
        # useless since checked in the constructor.
        assert dephase_channel.is_normalized()

        # apply channel. list with single element needed.
        # if Channel.nqubit == 1 use list with single element.
        dm.apply_channel(dephase_channel, [i])

        # compute on the statevector
        # psi.reshape((2,) * nqubits)
        # tmp = np.zeros(psi.shape)

        identity = np.array([[1.0, 0.0], [0.0, 1.0]])

        # by hand: operator list and gate application
        psi_evolved = np.tensordot(identity, psi.reshape((2,) * nqubits), (1, i))
        psi_evolved = np.moveaxis(psi_evolved, 0, i)

        psi_evolvedb = np.tensordot(Ops.z, psi.reshape((2,) * nqubits), (1, i))
        psi_evolvedb = np.moveaxis(psi_evolvedb, 0, i)

        # compute final density matrix
        psi_evolved = np.reshape(psi_evolved, (2**nqubits))
        psi_evolvedb = np.reshape(psi_evolvedb, (2**nqubits))
        expected_dm = np.sqrt(1 - prob) ** 2 * np.outer(psi_evolved, psi_evolved.conj()) + np.sqrt(
            prob,
        ) ** 2 * np.outer(psi_evolvedb, psi_evolvedb.conj())

        # compare
        assert np.allclose(expected_dm.trace(), 1.0)
        assert np.allclose(dm.rho, expected_dm)

    def test_apply_depolarising_channel(self, fx_rng: Generator) -> None:
        # check on single qubit first
        # # create random density matrix
        # data = randobj.rand_herm(2 ** fx_rng.integers(2, 4))
        data = randobj.rand_herm(2)
        data /= np.trace(data)
        dm = DensityMatrix(data=data)

        # copy of initial dm
        rho_test = deepcopy(dm.rho)

        # create dephasing channel
        prob = fx_rng.uniform()
        depol_channel = depolarising_channel(prob)

        # useless since checked in apply_channel method.
        assert isinstance(depol_channel, KrausChannel)
        # useless since checked in the constructor.
        assert depol_channel.is_normalized()

        # apply channel. list with single element needed.
        # if Channel.nqubit == 1 use list with single element.
        dm.apply_channel(depol_channel, [0])
        identity = np.array([[1.0, 0.0], [0.0, 1.0]])

        # compare
        expected_dm = (
            np.sqrt(1 - prob) ** 2 * identity @ rho_test @ identity.conj().T
            + np.sqrt(prob / 3.0) ** 2 * Ops.x @ rho_test @ Ops.x.conj().T
            + np.sqrt(prob / 3.0) ** 2 * Ops.y @ rho_test @ Ops.y.conj().T
            + np.sqrt(prob / 3.0) ** 2 * Ops.z @ rho_test @ Ops.z.conj().T
        )

        assert np.allclose(expected_dm.trace(), 1.0)
        assert np.allclose(dm.rho, expected_dm)

        # chek against statevector backend by hand for now.
        # create random density matrix

        nqubits = fx_rng.integers(2, 5)

        # target qubit index
        i = fx_rng.integers(0, nqubits)

        # create random density matrix from statevector

        # random statevector to compare to
        psi = _randstate_raw(nqubits, fx_rng)
        psi /= np.sqrt(np.sum(np.abs(psi) ** 2))

        # build DensityMatrix
        dm = DensityMatrix(data=np.outer(psi, psi.conj()))

        # create dephasing channel
        prob = fx_rng.uniform()
        depol_channel = depolarising_channel(prob)

        # useless since checked in apply_channel method.
        assert isinstance(depol_channel, KrausChannel)
        # useless since checked in the constructor.
        assert depol_channel.is_normalized()

        # apply channel. list with single element needed.
        # if Channel.nqubit == 1 use list with single element.
        dm.apply_channel(depol_channel, [i])

        # compute on the statevector
        # psi.reshape((2,) * nqubits)
        # tmp = np.zeros(psi.shape)

        identity = np.array([[1.0, 0.0], [0.0, 1.0]])

        # by hand: operator list and gate application
        psi_evolved = np.tensordot(identity, psi.reshape((2,) * nqubits), (1, i))
        psi_evolved = np.moveaxis(psi_evolved, 0, i)

        psi_evolvedb = np.tensordot(Ops.x, psi.reshape((2,) * nqubits), (1, i))
        psi_evolvedb = np.moveaxis(psi_evolvedb, 0, i)

        psi_evolvedc = np.tensordot(Ops.y, psi.reshape((2,) * nqubits), (1, i))
        psi_evolvedc = np.moveaxis(psi_evolvedc, 0, i)

        psi_evolvedd = np.tensordot(Ops.z, psi.reshape((2,) * nqubits), (1, i))
        psi_evolvedd = np.moveaxis(psi_evolvedd, 0, i)

        # compute final density matrix
        psi_evolved = np.reshape(psi_evolved, (2**nqubits))
        psi_evolvedb = np.reshape(psi_evolvedb, (2**nqubits))
        psi_evolvedc = np.reshape(psi_evolvedc, (2**nqubits))
        psi_evolvedd = np.reshape(psi_evolvedd, (2**nqubits))

        expected_dm = (
            np.sqrt(1 - prob) ** 2 * np.outer(psi_evolved, psi_evolved.conj())
            + np.sqrt(prob / 3.0) ** 2 * np.outer(psi_evolvedb, psi_evolvedb.conj())
            + np.sqrt(prob / 3.0) ** 2 * np.outer(psi_evolvedc, psi_evolvedc.conj())
            + np.sqrt(prob / 3.0) ** 2 * np.outer(psi_evolvedd, psi_evolvedd.conj())
        )

        # compare
        assert np.allclose(expected_dm.trace(), 1.0)
        assert np.allclose(dm.rho, expected_dm)

    def test_apply_random_channel_one_qubit(self, fx_rng: Generator) -> None:
        """
        test random 1-qubit channel.
        Especially checks for complex parameters.
        """

        # check against statevector backend by hand for now.
        # create random density matrix

        nqubits = fx_rng.integers(2, 5)
        # identity = np.array([[1.0, 0.0], [0.0, 1.0]])

        # target qubit index
        i = fx_rng.integers(0, nqubits)

        # create random density matrix from statevector

        # random statevector to compare to
        psi = _randstate_raw(nqubits, fx_rng)
        psi /= np.sqrt(np.sum(np.abs(psi) ** 2))

        # build DensityMatrix
        dm = DensityMatrix(data=np.outer(psi, psi.conj()))

        # create random channel
        # random_channel utility already checked for type and such
        # here dim = 2 (single qubit) and rank is between 1 and 4
        nqb = 1
        dim = 2**nqb
        rk = int(fx_rng.integers(1, dim**2 + 1))
        channel = randobj.rand_channel_kraus(dim=dim, rank=rk)

        # apply channel. list with single element needed.
        # if Channel.nqubit == 1 use list with single element.
        dm.apply_channel(channel, [i])

        # compute on the statevector
        # psi.reshape((2,) * nqubits)
        # tmp = np.zeros(psi.shape)

        # initialize. NOT a DM object, just a matrix.
        expected_dm = np.zeros((2**nqubits, 2**nqubits), dtype=np.complex128)

        for elem in channel.kraus_ops:  # kraus_ops is a list of dicts
            psi_evolved = np.tensordot(elem["operator"], psi.reshape((2,) * nqubits), (1, i))
            psi_evolved = np.moveaxis(psi_evolved, 0, i)
            expected_dm += elem["coef"] * np.conj(elem["coef"]) * np.outer(psi_evolved, np.conj(psi_evolved))

        # compare
        assert np.allclose(expected_dm.trace(), 1.0)
        assert np.allclose(dm.rho, expected_dm)

    def test_apply_random_channel_two_qubits(self, fx_rng: Generator) -> None:
        """
        test random 2-qubit channel on a rank 1 dm (pure state). Generalizes by linearity.
        Especially checks for complex parameters.
        """

        nqubits = fx_rng.integers(2, 5)

        # target qubits indices
        qubits = tuple(random.sample(range(nqubits), 2))

        # create random density matrix from statevector
        # random statevector to compare to
        psi = _randstate_raw(nqubits, fx_rng)
        psi /= np.sqrt(np.sum(np.abs(psi) ** 2))
        # build DensityMatrix
        dm = DensityMatrix(data=np.outer(psi, psi.conj()))

        # create random channel
        # for 2 qubits, rank between 1 and 16
        # number of qubits it acts on
        nqb = 2
        dim = 2**nqb
        rk = int(fx_rng.integers(1, dim**2 + 1))
        channel = randobj.rand_channel_kraus(dim=dim, rank=rk)

        dm.apply_channel(channel, qubits)

        # initialize. NOT a DM object, just a matrix.
        expected_dm = np.zeros((2**nqubits, 2**nqubits), dtype=np.complex128)
        # reshape statevec since not in tensor format
        for elem in channel.kraus_ops:  # kraus_ops is a list of dicts
            psi_evolved = np.tensordot(
                elem["operator"].reshape((2,) * 2 * nqb),
<<<<<<< HEAD
                psi.reshape((2,) * N_qubits),
=======
                psi.reshape((2,) * nqubits),
>>>>>>> dd15e5d6
                ((2, 3), qubits),
            )
            psi_evolved = np.moveaxis(psi_evolved, (0, 1), qubits)
            expected_dm += elem["coef"] * np.conj(elem["coef"]) * np.outer(psi_evolved, np.conj(psi_evolved))

        assert np.allclose(expected_dm.trace(), 1.0)
        assert np.allclose(dm.rho, expected_dm)

    def test_apply_channel_fail(self, fx_rng: Generator) -> None:
        """
        test apply a channel that is not a Channel object
        """
        nqubits = fx_rng.integers(2, 5)
        i = fx_rng.integers(0, nqubits)

        psi = _randstate_raw(nqubits, fx_rng)
        psi /= np.sqrt(np.sum(np.abs(psi) ** 2))

        # build DensityMatrix
        dm = DensityMatrix(data=np.outer(psi, psi.conj()))

        with pytest.raises(TypeError):
            dm.apply_channel("a", [i])


class TestDensityMatrixBackend:
    """Test for DensityMatrixBackend class."""

    def test_init_fail(self) -> None:
        with pytest.raises(TypeError):
            DensityMatrixBackend()

    def test_init_success(self) -> None:
        circ = Circuit(1)
        circ.rx(0, np.pi / 2)
        pattern = circ.transpile().pattern
        backend = DensityMatrixBackend(pattern)
        assert backend.pattern == pattern
        assert backend.results == pattern.results
        assert backend.state is None
        assert backend.node_index == []
        assert backend.Nqubit == 0
        assert backend.max_qubit_num == 12

    def test_add_nodes(self) -> None:
        circ = Circuit(1)
        pattern = circ.transpile().pattern
        backend = DensityMatrixBackend(pattern)
        backend.add_nodes([0, 1])
        expected_matrix = np.array([0.25] * 16).reshape(4, 4)
        assert np.allclose(backend.state.rho, expected_matrix)

    def test_entangle_nodes(self) -> None:
        circ = Circuit(1)
        pattern = circ.transpile().pattern
        backend = DensityMatrixBackend(pattern)
        backend.add_nodes([0, 1])
        backend.entangle_nodes((0, 1))
        expected_matrix = np.array([[1, 1, 1, -1], [1, 1, 1, -1], [1, 1, 1, -1], [-1, -1, -1, 1]]) / 4
        assert np.allclose(backend.state.rho, expected_matrix)

        backend.entangle_nodes((0, 1))
        assert np.allclose(backend.state.rho, np.array([0.25] * 16).reshape(4, 4))

    def test_measure(self) -> None:
        circ = Circuit(1)
        circ.rx(0, np.pi / 2)
        pattern = circ.transpile().pattern

        backend = DensityMatrixBackend(pattern)
        backend.add_nodes([0, 1, 2])
        backend.entangle_nodes((0, 1))
        backend.entangle_nodes((1, 2))
        backend.measure(backend.pattern[-4])

        expected_matrix_1 = np.kron(np.array([[1, 0], [0, 0]]), np.ones((2, 2)) / 2)
        expected_matrix_2 = np.kron(np.array([[0, 0], [0, 1]]), np.array([[0.5, -0.5], [-0.5, 0.5]]))
        assert np.allclose(backend.state.rho, expected_matrix_1) or np.allclose(backend.state.rho, expected_matrix_2)

    def test_measure_pr_calc(self) -> None:
        # circuit there just to provide a measurement command to try out. Weird.
        circ = Circuit(1)
        circ.rx(0, np.pi / 2)
        pattern = circ.transpile().pattern

        backend = DensityMatrixBackend(pattern, pr_calc=True)
        backend.add_nodes([0, 1, 2])
        backend.entangle_nodes((0, 1))
        backend.entangle_nodes((1, 2))
        backend.measure(backend.pattern[-4])

        # 3-qubit linear graph state: |+0+> + |-1->
        expected_matrix_1 = np.kron(np.array([[1, 0], [0, 0]]), np.ones((2, 2)) / 2)
        expected_matrix_2 = np.kron(np.array([[0, 0], [0, 1]]), np.array([[0.5, -0.5], [-0.5, 0.5]]))

        assert np.allclose(backend.state.rho, expected_matrix_1) or np.allclose(backend.state.rho, expected_matrix_2)

    def test_correct_byproduct(self) -> None:
        circ = Circuit(1)
        circ.rx(0, np.pi / 2)
        pattern = circ.transpile().pattern

        backend = DensityMatrixBackend(pattern)
        backend.add_nodes([0, 1, 2])
        backend.entangle_nodes((0, 1))
        backend.entangle_nodes((1, 2))
        backend.measure(backend.pattern[-4])
        backend.measure(backend.pattern[-3])
        backend.correct_byproduct(backend.pattern[-2])
        backend.correct_byproduct(backend.pattern[-1])
        backend.finalize()
        rho = backend.state.rho

        backend = StatevectorBackend(pattern)
        backend.add_nodes([0, 1, 2])
        backend.entangle_nodes((0, 1))
        backend.entangle_nodes((1, 2))
        backend.measure(backend.pattern[-4])
        backend.measure(backend.pattern[-3])
        backend.correct_byproduct(backend.pattern[-2])
        backend.correct_byproduct(backend.pattern[-1])
        backend.finalize()
        psi = backend.state.psi

        assert np.allclose(rho, np.outer(psi, psi.conj()))<|MERGE_RESOLUTION|>--- conflicted
+++ resolved
@@ -497,16 +497,12 @@
         dm = DensityMatrix(data=data)
         dm.ptrace((2,))
         expected_matrix = np.array(
-<<<<<<< HEAD
             [
                 [1 / 3, 0, np.sqrt(2) / 3, 0],
                 [0, 0, 0, 0],
                 [np.sqrt(2) / 3, 0, 2 / 3, 0],
                 [0, 0, 0, 0],
-            ]
-=======
-            [[1 / 3, 0, np.sqrt(2) / 3, 0], [0, 0, 0, 0], [np.sqrt(2) / 3, 0, 2 / 3, 0], [0, 0, 0, 0]],
->>>>>>> dd15e5d6
+            ],
         )
         assert np.allclose(dm.rho, expected_matrix)
 
@@ -782,11 +778,7 @@
         for elem in channel.kraus_ops:  # kraus_ops is a list of dicts
             psi_evolved = np.tensordot(
                 elem["operator"].reshape((2,) * 2 * nqb),
-<<<<<<< HEAD
-                psi.reshape((2,) * N_qubits),
-=======
                 psi.reshape((2,) * nqubits),
->>>>>>> dd15e5d6
                 ((2, 3), qubits),
             )
             psi_evolved = np.moveaxis(psi_evolved, (0, 1), qubits)
