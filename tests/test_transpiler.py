--- conflicted
+++ resolved
@@ -158,11 +158,7 @@
         circuit.h(1)
         circuit.cnot(0, 1)
         circuit.m(0, graphix.pauli.Plane.XY, 0.5)
-<<<<<<< HEAD
-        circuit.transpile()
-=======
         _ = circuit.transpile()
->>>>>>> 0cf601aa
 
         def simulate_and_measure() -> int:
             circuit_simulate = circuit.simulate_statevector()
