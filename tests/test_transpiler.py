--- conflicted
+++ resolved
@@ -14,6 +14,22 @@
 
 if TYPE_CHECKING:
     from graphix.instruction import Instruction
+
+INSTRUCTION_TEST_CASES = [
+    instruction.CCX(0, (1, 2)),
+    instruction.RZZ(0, 1, np.pi / 4),
+    instruction.CNOT(0, 1),
+    instruction.SWAP((0, 1)),
+    instruction.H(0),
+    instruction.S(0),
+    instruction.X(0),
+    instruction.Y(0),
+    instruction.Z(0),
+    instruction.I(0),
+    instruction.RX(0, 0),
+    instruction.RY(0, 0),
+    instruction.RZ(0, 0),
+]
 
 
 class TestTranspilerUnitGates:
@@ -157,41 +173,18 @@
         circuit2 = Circuit(3, instr=circuit.instruction)
         assert circuit.instruction == circuit2.instruction
 
-    @pytest.mark.parametrize(
-        "instruction",
-        [
-            instruction.CCX(0, (1, 2)),
-<<<<<<< HEAD
-            # See #354
-            #            instruction.RZZ(0, 1, np.pi / 4),
-=======
-            instruction.RZZ(0, 1, np.pi / 4),
->>>>>>> 3ef1cef2
-            instruction.CNOT(0, 1),
-            instruction.SWAP((0, 1)),
-            instruction.H(0),
-            instruction.S(0),
-            instruction.X(0),
-            instruction.Y(0),
-            instruction.Z(0),
-            instruction.I(0),
-            instruction.RX(0, 0),
-            instruction.RY(0, 0),
-            instruction.RZ(0, 0),
-        ],
-    )
-<<<<<<< HEAD
+    @pytest.mark.parametrize("instruction", INSTRUCTION_TEST_CASES)
     def test_instruction_flow(self, instruction: Instruction) -> None:
         circuit = Circuit(3, instr=[instruction])
         pattern = circuit.transpile().pattern
         pattern.standardize()
         f, _l = flow_from_pattern(pattern)
         assert f is not None
-=======
+
+    @pytest.mark.parametrize("instruction", INSTRUCTION_TEST_CASES)
     def test_instructions(self, fx_rng: Generator, instruction: Instruction) -> None:
         circuit = Circuit(3, instr=[instruction])
         pattern = circuit.transpile().pattern
         state = circuit.simulate_statevector().statevec
         state_mbqc = pattern.simulate_pattern(rng=fx_rng)
-        assert np.abs(np.dot(state_mbqc.flatten().conjugate(), state.flatten())) == pytest.approx(1)
->>>>>>> 3ef1cef2
+        assert np.abs(np.dot(state_mbqc.flatten().conjugate(), state.flatten())) == pytest.approx(1)