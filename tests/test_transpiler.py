from __future__ import annotations

import unittest

import graphix.random_circuit as rc
import numpy as np
<<<<<<< HEAD
=======

import graphix.pauli
import graphix.simulator
import tests.random_circuit as rc
>>>>>>> 1a7c64a8
from graphix.transpiler import Circuit

SEED = 42
rc.set_seed(SEED)


class TestTranspiler_UnitGates(unittest.TestCase):
    def test_cnot(self):
        circuit = Circuit(2)
        circuit.cnot(0, 1)
        pattern = circuit.transpile().pattern
        state = circuit.simulate_statevector().statevec
        state_mbqc = pattern.simulate_pattern()
        np.testing.assert_almost_equal(np.abs(np.dot(state_mbqc.flatten().conjugate(), state.flatten())), 1)

    def test_hadamard(self):
        circuit = Circuit(1)
        circuit.h(0)
        pattern = circuit.transpile().pattern
        state = circuit.simulate_statevector().statevec
        state_mbqc = pattern.simulate_pattern()
        np.testing.assert_almost_equal(np.abs(np.dot(state_mbqc.flatten().conjugate(), state.flatten())), 1)

    def test_s(self):
        circuit = Circuit(1)
        circuit.s(0)
        pattern = circuit.transpile().pattern
        state = circuit.simulate_statevector().statevec
        state_mbqc = pattern.simulate_pattern()
        np.testing.assert_almost_equal(np.abs(np.dot(state_mbqc.flatten().conjugate(), state.flatten())), 1)

    def test_x(self):
        circuit = Circuit(1)
        circuit.x(0)
        pattern = circuit.transpile().pattern
        state = circuit.simulate_statevector().statevec
        state_mbqc = pattern.simulate_pattern()
        np.testing.assert_almost_equal(np.abs(np.dot(state_mbqc.flatten().conjugate(), state.flatten())), 1)

    def test_y(self):
        circuit = Circuit(1)
        circuit.y(0)
        pattern = circuit.transpile().pattern
        state = circuit.simulate_statevector().statevec
        state_mbqc = pattern.simulate_pattern()
        np.testing.assert_almost_equal(np.abs(np.dot(state_mbqc.flatten().conjugate(), state.flatten())), 1)

    def test_z(self):
        circuit = Circuit(1)
        circuit.z(0)
        pattern = circuit.transpile().pattern
        state = circuit.simulate_statevector().statevec
        state_mbqc = pattern.simulate_pattern()
        np.testing.assert_almost_equal(np.abs(np.dot(state_mbqc.flatten().conjugate(), state.flatten())), 1)

    def test_rx(self):
        theta = np.random.random() * 2 * np.pi
        circuit = Circuit(1)
        circuit.rx(0, theta)
        pattern = circuit.transpile().pattern
        state = circuit.simulate_statevector().statevec
        state_mbqc = pattern.simulate_pattern()
        np.testing.assert_almost_equal(np.abs(np.dot(state_mbqc.flatten().conjugate(), state.flatten())), 1)

    def test_ry(self):
        theta = np.random.random() * 2 * np.pi
        circuit = Circuit(1)
        circuit.ry(0, theta)
        pattern = circuit.transpile().pattern
        state = circuit.simulate_statevector().statevec
        state_mbqc = pattern.simulate_pattern()
        np.testing.assert_almost_equal(np.abs(np.dot(state_mbqc.flatten().conjugate(), state.flatten())), 1)

    def test_rz(self):
        theta = np.random.random() * 2 * np.pi
        circuit = Circuit(1)
        circuit.rz(0, theta)
        pattern = circuit.transpile().pattern
        state = circuit.simulate_statevector().statevec
        state_mbqc = pattern.simulate_pattern()
        np.testing.assert_almost_equal(np.abs(np.dot(state_mbqc.flatten().conjugate(), state.flatten())), 1)

    def test_i(self):
        circuit = Circuit(1)
        circuit.i(0)
        pattern = circuit.transpile().pattern
        state = circuit.simulate_statevector().statevec
        state_mbqc = pattern.simulate_pattern()
        np.testing.assert_almost_equal(np.abs(np.dot(state_mbqc.flatten().conjugate(), state.flatten())), 1)

    def test_ccx(self):
        nqubits = 4
        depth = 6
        for _ in range(10):
            circuit = rc.get_rand_circuit(nqubits, depth, use_ccx=True)
            pattern = circuit.transpile().pattern
            pattern.minimize_space()
            state = circuit.simulate_statevector().statevec
            state_mbqc = pattern.simulate_pattern()
            np.testing.assert_almost_equal(np.abs(np.dot(state_mbqc.flatten().conjugate(), state.flatten())), 1)


class TestTranspiler_Opt(unittest.TestCase):
    def test_ccx_opt(self):
        nqubits = 4
        depth = 6
        for _ in range(10):
            circuit = rc.get_rand_circuit(nqubits, depth, use_ccx=True)
            circuit.ccx(0, 1, 2)
            pattern = circuit.transpile(opt=True).pattern
            pattern.minimize_space()
            state = circuit.simulate_statevector().statevec
            state_mbqc = pattern.simulate_pattern()
            np.testing.assert_almost_equal(np.abs(np.dot(state_mbqc.flatten().conjugate(), state.flatten())), 1)

    def test_transpile_opt(self):
        nqubits = 2
        depth = 1
        pairs = [(i, np.mod(i + 1, nqubits)) for i in range(nqubits)]
        circuit = rc.generate_gate(nqubits, depth, pairs, use_rzz=True)
        pattern = circuit.transpile(opt=True).pattern
        state = circuit.simulate_statevector().statevec
        state_mbqc = pattern.simulate_pattern()
        np.testing.assert_almost_equal(np.abs(np.dot(state_mbqc.flatten().conjugate(), state.flatten())), 1)

    def test_standardize_and_transpile(self):
        nqubits = 3
        depth = 2
        pairs = [(i, np.mod(i + 1, nqubits)) for i in range(nqubits)]
        circuit = rc.generate_gate(nqubits, depth, pairs, use_rzz=True)
        pattern = circuit.standardize_and_transpile().pattern
        state = circuit.simulate_statevector().statevec
        pattern.minimize_space()
        state_mbqc = pattern.simulate_pattern()
        np.testing.assert_almost_equal(np.abs(np.dot(state_mbqc.flatten().conjugate(), state.flatten())), 1)

    def test_standardize_and_transpile_opt(self):
        nqubits = 3
        depth = 2
        pairs = [(i, np.mod(i + 1, nqubits)) for i in range(nqubits)]
        circuit = rc.generate_gate(nqubits, depth, pairs, use_rzz=True)
        pattern = circuit.standardize_and_transpile(opt=True).pattern
        state = circuit.simulate_statevector().statevec
        pattern.minimize_space()
        state_mbqc = pattern.simulate_pattern()
        np.testing.assert_almost_equal(np.abs(np.dot(state_mbqc.flatten().conjugate(), state.flatten())), 1)

    def test_measure(self):
        circuit = Circuit(2)
        circuit.h(1)
        circuit.cnot(0, 1)
        circuit.m(0, graphix.pauli.Plane.XY, 0.5)
        transpile = circuit.transpile()

        def simulate_and_measure():
            circuit_simulate = circuit.simulate_statevector()
            assert circuit_simulate.classical_measures[0] == (circuit_simulate.statevec.psi[0][1].imag > 0)
            return circuit_simulate.classical_measures[0]

        nb_shots = 1000
        count = sum(1 for _ in range(nb_shots) if simulate_and_measure())
        assert abs(count - nb_shots / 2) < nb_shots / 20


if __name__ == "__main__":
    unittest.main()<|MERGE_RESOLUTION|>--- conflicted
+++ resolved
@@ -4,13 +4,9 @@
 
 import graphix.random_circuit as rc
 import numpy as np
-<<<<<<< HEAD
-=======
 
 import graphix.pauli
 import graphix.simulator
-import tests.random_circuit as rc
->>>>>>> 1a7c64a8
 from graphix.transpiler import Circuit
 
 SEED = 42
@@ -163,7 +159,6 @@
         circuit.h(1)
         circuit.cnot(0, 1)
         circuit.m(0, graphix.pauli.Plane.XY, 0.5)
-        transpile = circuit.transpile()
 
         def simulate_and_measure():
             circuit_simulate = circuit.simulate_statevector()
