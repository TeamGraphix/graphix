--- conflicted
+++ resolved
@@ -11,7 +11,6 @@
 from graphix.noise_models.noise_model import NoiseModel
 from graphix.noise_models.noiseless_noise_model import NoiselessNoiseModel
 from graphix.ops import Ops
-from graphix.sim.density_matrix import DensityMatrixBackend
 
 if TYPE_CHECKING:
     from numpy.random import Generator
@@ -61,15 +60,10 @@
         """assign wrong measurement result
         cmd = "M"
         """
-
         if self.rng.uniform() < self.measure_error_prob:
-<<<<<<< HEAD
             return not result
         else:
             return result
-=======
-            self.simulator.results[cmd.node] = 1 - self.simulator.results[cmd.node]
->>>>>>> c563fc04
 
     def byproduct_x(self) -> KrausChannel:
         """apply noise to qubits after X gate correction"""
