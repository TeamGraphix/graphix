from __future__ import annotations

import os
<<<<<<< HEAD

# Prevent quimb from changing the number of threads
# 2 is the minimum for github-hosted runners
os.environ["NUMBA_NUM_THREADS"] = "2"

=======
from typing import TYPE_CHECKING

import psutil

if os.environ.get("NUMBA_NUM_THREADS") is None:
    # Prevent quimb from overwriting
    #  Need to set as soon as possible
    os.environ["NUMBA_NUM_THREADS"] = f"{psutil.cpu_count(logical=False)}"
>>>>>>> 283e53f1

import pytest
from numpy.random import PCG64, Generator

from graphix.random_objects import rand_circuit
from graphix.transpiler import Circuit

if TYPE_CHECKING:
    from graphix.pattern import Pattern

SEED = 25
DEPTH = 1


@pytest.fixture
def fx_rng() -> Generator:
    return Generator(PCG64(SEED))


@pytest.fixture
def fx_bg() -> PCG64:
    return PCG64(SEED)


@pytest.fixture
def hadamardpattern() -> Pattern:
    circ = Circuit(1)
    circ.h(0)
    return circ.transpile().pattern


@pytest.fixture
def nqb(fx_rng: Generator) -> int:
    return int(fx_rng.integers(2, 5))


@pytest.fixture
def rand_circ(nqb: int, fx_rng: Generator) -> Circuit:
    return rand_circuit(nqb, DEPTH, rng=fx_rng)


@pytest.fixture
def randpattern(rand_circ: Circuit) -> Pattern:
    return rand_circ.transpile().pattern<|MERGE_RESOLUTION|>--- conflicted
+++ resolved
@@ -1,13 +1,6 @@
 from __future__ import annotations
 
 import os
-<<<<<<< HEAD
-
-# Prevent quimb from changing the number of threads
-# 2 is the minimum for github-hosted runners
-os.environ["NUMBA_NUM_THREADS"] = "2"
-
-=======
 from typing import TYPE_CHECKING
 
 import psutil
@@ -16,7 +9,6 @@
     # Prevent quimb from overwriting
     #  Need to set as soon as possible
     os.environ["NUMBA_NUM_THREADS"] = f"{psutil.cpu_count(logical=False)}"
->>>>>>> 283e53f1
 
 import pytest
 from numpy.random import PCG64, Generator
