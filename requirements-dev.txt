--- conflicted
+++ resolved
@@ -13,16 +13,4 @@
 psutil
 pytest
 pytest-cov
-pytest-mock
-<<<<<<< HEAD
-tox
-=======
-
-# Optional dependencies
-qiskit>=1.0
-qiskit-aer
-rustworkx
-
-# Optional dependency. Pinned due to version changes often being incompatible
-pyzx==0.8.0
->>>>>>> 90c94337
+pytest-mock