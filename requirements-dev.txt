# Style
black==22.8.0

# Tests
pytest
parameterized
tox

# Optional dependencies
<<<<<<< HEAD
qiskit==0.42.1
qiskit-aer==0.12.0
=======
qiskit>=1.0
qiskit-aer
>>>>>>> 68862a4e
rustworkx<|MERGE_RESOLUTION|>--- conflicted
+++ resolved
@@ -7,11 +7,6 @@
 tox
 
 # Optional dependencies
-<<<<<<< HEAD
-qiskit==0.42.1
-qiskit-aer==0.12.0
-=======
 qiskit>=1.0
 qiskit-aer
->>>>>>> 68862a4e
 rustworkx