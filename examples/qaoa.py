--- conflicted
+++ resolved
@@ -11,18 +11,10 @@
 
 """
 
-<<<<<<< HEAD
-import matplotlib.pyplot as plt
-import networkx as nx
-import numpy as np
-
-# %%
-=======
 # %%
 import networkx as nx
 import numpy as np
 
->>>>>>> 33ed1ea4
 from graphix import Circuit
 
 n = 4
