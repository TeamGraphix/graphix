--- conflicted
+++ resolved
@@ -1,10 +1,5 @@
 """Blank setup.py for backward compatibility."""
 
-<<<<<<< HEAD
-with open("README.md", encoding="utf-8") as fh:
-    long_description = fh.read()
-=======
 from setuptools import setup
->>>>>>> 2a032e47
 
 setup()